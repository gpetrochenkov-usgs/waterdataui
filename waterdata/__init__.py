"""
Initialize the Water Data for the Nation Flask application.
"""
<<<<<<< HEAD
import json
=======
import logging
import os
import sys
>>>>>>> 4c9451eb

from flask import Flask


__version__ = '0.1.0dev'


def _create_log_handler(log_directory=None, log_name=__name__):
    """
    Create a handler object. The logs will be streamed
    to stdout using StreamHandler if a log directory is not specified.
    If a logfile is specified, a handler will be created so logs
    will be written to the file.
    :param str log_directory: optional path of a directory where logs can be written to
    :return: a handler
    :rtype: logging.Handler
    """
    if log_directory is not None:
        log_file = '{}.log'.format(log_name)
        log_path = os.path.join(log_directory, log_file)
        log_handler = logging.FileHandler(log_path)
    else:
        log_handler = logging.StreamHandler(sys.stdout)
    formatter = logging.Formatter('%(asctime)s - %(levelname)s - {%(pathname)s:L%(lineno)d} - %(message)s')
    log_handler.setFormatter(formatter)
    return log_handler


app = Flask(__name__.split()[0], instance_relative_config=True)  # pylint: disable=C0103

# Loads configuration information from config.py and instance/config.py
app.config.from_object('config')
try:
    app.config.from_pyfile('config.py')
except FileNotFoundError:
    pass

<<<<<<< HEAD
# Read lookup files and save to the app.config
with open(app.config.get('NWIS_CODE_LOOKUP_FILENAME'), 'r') as f:
    app.config['NWIS_CODE_LOOKUP'] = json.loads(f.read())

with open(app.config.get('COUNTRY_STATE_COUNTY_LOOKUP_FILENAME'), 'r') as f:
    app.config['COUNTRY_STATE_COUNTY_LOOKUP'] = json.loads(f.read())

=======

if app.config.get('LOGGING_ENABLED'):
    log_directory = app.config.get('LOGGING_DIRECTORY')
    loglevel = app.config.get('LOGGING_LEVEL')
    handler = _create_log_handler(log_directory)
    # Do not set logging level in the handler.
    # Otherwise, if Flask's DEBUG is set to False,
    # all logging will be disabled.
    # Instead, set the level in the logger object.
    app.logger.setLevel(loglevel)
    app.logger.addHandler(handler)
>>>>>>> 4c9451eb


from . import views  # pylint: disable=C0413<|MERGE_RESOLUTION|>--- conflicted
+++ resolved
@@ -1,13 +1,10 @@
 """
 Initialize the Water Data for the Nation Flask application.
 """
-<<<<<<< HEAD
-import json
-=======
 import logging
 import os
 import sys
->>>>>>> 4c9451eb
+import json
 
 from flask import Flask
 
@@ -45,7 +42,6 @@
 except FileNotFoundError:
     pass
 
-<<<<<<< HEAD
 # Read lookup files and save to the app.config
 with open(app.config.get('NWIS_CODE_LOOKUP_FILENAME'), 'r') as f:
     app.config['NWIS_CODE_LOOKUP'] = json.loads(f.read())
@@ -53,7 +49,8 @@
 with open(app.config.get('COUNTRY_STATE_COUNTY_LOOKUP_FILENAME'), 'r') as f:
     app.config['COUNTRY_STATE_COUNTY_LOOKUP'] = json.loads(f.read())
 
-=======
+
+
 
 if app.config.get('LOGGING_ENABLED'):
     log_directory = app.config.get('LOGGING_DIRECTORY')
@@ -65,7 +62,6 @@
     # Instead, set the level in the logger object.
     app.logger.setLevel(loglevel)
     app.logger.addHandler(handler)
->>>>>>> 4c9451eb
 
 
 from . import views  # pylint: disable=C0413