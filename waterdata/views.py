--- conflicted
+++ resolved
@@ -14,7 +14,7 @@
 
 @app.route('/')
 def home():
-<<<<<<< HEAD
+    """Render the home page."""
     return render_template('index.html', version=__version__)
 
 
@@ -42,8 +42,4 @@
     elif status == 500:
         return render_template('errors/500.html'), 502
     else:
-        return render_template('errors/500.html'), 500
-=======
-    """Render the home page."""
-    return render_template('index.html', version=__version__)
->>>>>>> 2f2ecd6a
+        return render_template('errors/500.html'), 500