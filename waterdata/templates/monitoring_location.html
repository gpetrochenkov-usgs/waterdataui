--- conflicted
+++ resolved
@@ -45,15 +45,11 @@
                     <li><a href="{{ config.NWIS_ENDPOINTS.UV }}/?cb_00060=on&format=gif_mult_parms&site_no={{ stations[0].site_no }}&period=7" target="_blank">Interactive grapher</a></li>
                     <li><a href="{{ config.NWIS_ENDPOINTS.UV }}/?format=img_default&site_no={{ stations[0].site_no }}&period=7" target="_blank">Presentation Charts</a></li>
                 </ul>
-<<<<<<< HEAD
                 <div>
                     <input id="show-last-year-input" type="checkbox" value="show-last_year" />
                     <label for="show-last-year-input">Show last year</label>
                 </div>
-                <div class="hydrograph" data-siteno="{{ station[0].site_no }}"></div>
-=======
                 <div class="hydrograph" data-siteno="{{ stations[0].site_no }}"></div>
->>>>>>> b88bd190
                 {% if site_dataseries %}
                     <ul class="usa-accordion">
                         <li>
