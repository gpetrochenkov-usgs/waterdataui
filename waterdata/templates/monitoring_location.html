{% extends 'base.html' %}

{% block page_script %}
    {% if json_ld %}
    <script type="application/ld+json">
        {{ json_ld }}
    </script>
    {% endif %}
{% endblock page_script %}

{% if station %}{% set page_title = station.station_nm %}{% endif %}

{% block content %}
    <div class="usa-width-one-whole">
        {% if status_code == 200 %}
<<<<<<< HEAD
=======
            <h1>Station Name: {{ station.station_nm }}</h1>
            <ul>
                <li><a href="{{ config.NWIS_ENDPOINTS.INVENTORY }}/?site_no={{ station.site_no }}" target="_blank">Site inventory page</a></li>
                <li><a href="{{ config.NWIS_ENDPOINTS.UV }}/?cb_00060=on&format=gif_mult_parms&site_no={{ station.site_no }}&period=7" target="_blank">Interactive grapher</a></li>
                <li><a href="{{ config.NWIS_ENDPOINTS.UV }}/?format=img_default&site_no={{ station.site_no }}&period=7" target="_blank">Presentation Charts</a></li>
            </ul>
            <div class="hydrograph" data-siteno="{{ station.site_no }}"></div>
            {% if site_dataseries %}
                <ul class="usa-accordion">
                    <li>
                        <button class="usa-accordion-button" aria-expanded="false" aria-controls="ts-a1">
                            Data Series
                        </button>
                        <div id="ts-a1" class="usa-accordion-content">
                            <table>
                                <thead>
                                    <tr>
                                        <th scope="col">Parameter</th>
                                        <th scope="col">Description</th>
                                        <th scope="col">Data Type</th>
                                        <th scope="col">Statistic</th>
                                        <th scope="col">Parameter Group</th>
                                        <th scope="col">SRS ID</th>
                                        <th scope="col">Start Date</th>
                                        <th scope="col">End Date</th>
                                        <th scope="col">Record Count</th>
                                    </tr>
                                </thead>
                                <tbody>
                                    {% for series in site_dataseries %}
                                        <tr>
                                            <td scope="row">{{ series.parm_cd }}</td>
                                            <td>{{ series.loc_web_ds }}</td>
                                            <td>{{ series.data_type_cd }}</td>
                                            <td>{{ series.stat_cd }}</td>
                                            <td>{{ series.parm_grp_cd }}</td>
                                            <td>{{ series.srs_id }}</td>
                                            <td>{{ series.begin_date }}</td>
                                            <td>{{ series.end_date }}</td>
                                            <td>{{ series.count_nu }}</td>
                                        </tr>
                                    {% endfor %}
                                </tbody>
                            </table>
                        </div>
                    </li>
                </ul>
            {% endif %}

            <table>
            <thead>
                <tr>
                    <th scope="col">Description</th>
                    <th scope="col">Station Data</th>
                </tr>
            </thead>
            <tbody>
                {% for key, value in location_with_values.items() %}
                <tr>
                    <th scope="row"> {{ STATION_FIELDS_D[key] }} </th>
>>>>>>> 9a5d33e7

            {% if station|length > 1 %}

                <h1>Multiple sites found</h1>
                <h3>Please pick a site:</h3>
                <table class="usa-table-borderless">
                <thead>
                    <tr>
                        <th scope="col">Agency</th>
                        <th scope="col">Site number</th>
                        <th scope="col">Site name</th>
                    </tr>
                </thead>
                <tbody>
                {% for site in station %}
                    <tr>
                        <td><a href="{{ url_for('monitoring_location', site_no=site['site_no'], agency_cd=site['agency_cd']) }}">{{ site['agency_cd'] }}</a></td>
                        <td> {{ site['site_no'] }} </td>
                        <td> {{ site['station_nm'] }} </td>
                    </tr>
                {% endfor %}
                </tbody>
                </table>

            {% else %}

                <h1>Station Name: {{ station_nm }}</h1>
                <ul>
                    <li><a href="{{ config.NWIS_ENDPOINTS.INVENTORY }}/?site_no={{ site_no }}" target="_blank">Site inventory page</a></li>
                    <li><a href="{{ config.NWIS_ENDPOINTS.UV }}/?cb_00060=on&format=gif_mult_parms&site_no={{ site_no }}&period=7" target="_blank">Interactive grapher</a></li>
                    <li><a href="{{ config.NWIS_ENDPOINTS.UV }}/?format=img_default&site_no={{ site_no }}&period=7" target="_blank">Presentation Charts</a></li>
                </ul>
                <div class="hydrograph" data-siteno="{{ site_no }}"></div>
                <table>
                <thead>
                    <tr>
                        <th scope="col">Description</th>
                        <th scope="col">Station Data</th>
                    </tr>
                </thead>
                <tbody>
                {% for key, value in location_with_values.items() %}
                    <tr>
                        <th scope="row"> {{ STATION_FIELDS_D[key] }} </th>
                        <td> {{ value }} </td>
                    </tr>
                {% endfor %}
                </tbody>
                </table>

            {% endif %}

        {% else %}
            <h1>Error: HTTP {{ status_code }} -- {{ reason }}</h1>
        {% endif %}
    </div>
{% endblock content %}<|MERGE_RESOLUTION|>--- conflicted
+++ resolved
@@ -13,8 +13,47 @@
 {% block content %}
     <div class="usa-width-one-whole">
         {% if status_code == 200 %}
-<<<<<<< HEAD
-=======
+
+            {% if station|length > 1 %}
+
+                <h1>Multiple sites found</h1>
+                <h3>Please pick a site:</h3>
+                <table class="usa-table-borderless">
+                <thead>
+                    <tr>
+                        <th scope="col">Agency</th>
+                        <th scope="col">Site number</th>
+                        <th scope="col">Site name</th>
+                    </tr>
+                </thead>
+                <tbody>
+                {% for site in station %}
+                    <tr>
+                        <td><a href="{{ url_for('monitoring_location', site_no=site['site_no'], agency_cd=site['agency_cd']) }}">{{ site['agency_cd'] }}</a></td>
+                        <td> {{ site['site_no'] }} </td>
+                        <td> {{ site['station_nm'] }} </td>
+                    </tr>
+                {% endfor %}
+                </tbody>
+                </table>
+
+            {% else %}
+
+                <h1>Station Name: {{ station_nm }}</h1>
+                <ul>
+                    <li><a href="{{ config.NWIS_ENDPOINTS.INVENTORY }}/?site_no={{ site_no }}" target="_blank">Site inventory page</a></li>
+                    <li><a href="{{ config.NWIS_ENDPOINTS.UV }}/?cb_00060=on&format=gif_mult_parms&site_no={{ site_no }}&period=7" target="_blank">Interactive grapher</a></li>
+                    <li><a href="{{ config.NWIS_ENDPOINTS.UV }}/?format=img_default&site_no={{ site_no }}&period=7" target="_blank">Presentation Charts</a></li>
+                </ul>
+                <div class="hydrograph" data-siteno="{{ site_no }}"></div>
+                <table>
+                <thead>
+                    <tr>
+                        <th scope="col">Description</th>
+                        <th scope="col">Station Data</th>
+                    </tr>
+                </thead>
+                <tbody>
             <h1>Station Name: {{ station.station_nm }}</h1>
             <ul>
                 <li><a href="{{ config.NWIS_ENDPOINTS.INVENTORY }}/?site_no={{ station.site_no }}" target="_blank">Site inventory page</a></li>
@@ -73,58 +112,13 @@
             </thead>
             <tbody>
                 {% for key, value in location_with_values.items() %}
-                <tr>
-                    <th scope="row"> {{ STATION_FIELDS_D[key] }} </th>
->>>>>>> 9a5d33e7
-
-            {% if station|length > 1 %}
-
-                <h1>Multiple sites found</h1>
-                <h3>Please pick a site:</h3>
-                <table class="usa-table-borderless">
-                <thead>
-                    <tr>
-                        <th scope="col">Agency</th>
-                        <th scope="col">Site number</th>
-                        <th scope="col">Site name</th>
-                    </tr>
-                </thead>
-                <tbody>
-                {% for site in station %}
-                    <tr>
-                        <td><a href="{{ url_for('monitoring_location', site_no=site['site_no'], agency_cd=site['agency_cd']) }}">{{ site['agency_cd'] }}</a></td>
-                        <td> {{ site['site_no'] }} </td>
-                        <td> {{ site['station_nm'] }} </td>
-                    </tr>
-                {% endfor %}
-                </tbody>
-                </table>
-
-            {% else %}
-
-                <h1>Station Name: {{ station_nm }}</h1>
-                <ul>
-                    <li><a href="{{ config.NWIS_ENDPOINTS.INVENTORY }}/?site_no={{ site_no }}" target="_blank">Site inventory page</a></li>
-                    <li><a href="{{ config.NWIS_ENDPOINTS.UV }}/?cb_00060=on&format=gif_mult_parms&site_no={{ site_no }}&period=7" target="_blank">Interactive grapher</a></li>
-                    <li><a href="{{ config.NWIS_ENDPOINTS.UV }}/?format=img_default&site_no={{ site_no }}&period=7" target="_blank">Presentation Charts</a></li>
-                </ul>
-                <div class="hydrograph" data-siteno="{{ site_no }}"></div>
-                <table>
-                <thead>
-                    <tr>
-                        <th scope="col">Description</th>
-                        <th scope="col">Station Data</th>
-                    </tr>
-                </thead>
-                <tbody>
-                {% for key, value in location_with_values.items() %}
                     <tr>
                         <th scope="row"> {{ STATION_FIELDS_D[key] }} </th>
                         <td> {{ value }} </td>
                     </tr>
                 {% endfor %}
-                </tbody>
-                </table>
+            </tbody>
+            </table>
 
             {% endif %}
 
