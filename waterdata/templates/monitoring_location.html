--- conflicted
+++ resolved
@@ -1,6 +1,5 @@
 {% extends 'base.html' %}
 
-<<<<<<< HEAD
 {% block linked_data %}
     {% if json_ld is defined %}
     <script type="application/ld+json">
@@ -8,9 +7,8 @@
     </script>
     {% endif %}
 {% endblock linked_data %}
-=======
+
 {% if station %}{% set page_title = station.station_nm %}{% endif %}
->>>>>>> 6b495372
 
 {% block content %}
     <div class="usa-width-one-whole">
