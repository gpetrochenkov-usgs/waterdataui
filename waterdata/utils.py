--- conflicted
+++ resolved
@@ -55,60 +55,4 @@
         if not record.split():
             continue
         record_values = record.split('\t')
-<<<<<<< HEAD
-        yield dict(zip(headers, record_values))
-
-
-def get_disambiguated_values(location, code_lookups, country_state_county_lookups):
-    """
-    Convert values for keys that contains codes to human readable names using the lookups
-    :param dict location:
-    :param dict code_lookups:
-    :param dict country_state_county_lookups:
-    :rtype: dict
-    """
-
-    def get_state_name(country_code, state_code):
-        """
-        Return the name of the state with country_code and state_code
-        :param str country_code:
-        :param str state_code:
-        :rtype: str
-        """
-        country_lookup = country_state_county_lookups.get(country_code, {})
-        state_lookup = country_lookup.get('state_cd', {})
-
-        return state_lookup.get(state_code, {}).get('name', state_code)
-
-    transformed_location = {}
-
-    country_code = location.get('country_cd')
-    state_code = location.get('state_cd')
-    county_code = location.get('county_cd')
-    district_code = location.get('district_cd')
-
-    for (key, value) in location.items():
-        if key == 'state_cd' and country_code and state_code:
-            transformed_value = get_state_name(country_code, state_code)
-
-        elif key == 'district_cd' and country_code and district_code:
-            transformed_value = get_state_name(country_code, district_code)
-
-        elif key == 'county_cd' and country_code and state_code and country_code:
-            country_lookup = country_state_county_lookups.get(country_code, {})
-            state_lookup = country_lookup.get('state_cd', {}).get(state_code, {})
-            county_lookup = state_lookup.get('county_cd', {})
-
-            transformed_value = county_lookup.get(county_code, {}).get('name', county_code)
-
-        elif key in code_lookups:
-            transformed_value = code_lookups.get(key).get(value, {}).get('name', value)
-
-        else:
-            transformed_value = value
-        transformed_location[key] = transformed_value
-
-    return transformed_location
-=======
-        yield dict(zip(headers, record_values))
->>>>>>> 0a62e8fa
+        yield dict(zip(headers, record_values))