"""
Unit tests for the main WDFN views.
"""

from unittest import TestCase, mock

import requests as r

from ..utils import execute_get_request, parse_rdb


class TestGetWaterServicesData(TestCase):

    def setUp(self):
        self.test_service_root = 'http://blah.usgs.fake'
        self.test_site_number = '345670'
        self.test_url = '{0}/nwis/site/?site={1}'.format(self.test_service_root, self.test_site_number)
        self.test_rdb_text = ('#\n#\n# US Geological Survey\n# retrieved: 2018-01-02 09:31:20 -05:00\t(caas01)\n#\n# '
                              'The Site File stores location and general information about groundwater,\n# surface '
                              'water, and meteorological sites\n# for sites in USA.\n#\n# File-format description:  '
                              'http://help.waterdata.usgs.gov/faq/about-tab-delimited-output\n# Automated-retrieval '
                              'info: http://waterservices.usgs.gov/rest/Site-Service.html\n#\n# Contact:   '
                              'gs-w_support_nwisweb@usgs.gov\n#\n# The following selected fields are included in this '
                              'output:\n#\n#  agency_cd       -- Agency\n'
                              '#  site_no         -- Site identification number\n#  station_nm      -- Site name\n'
                              '#  site_tp_cd      -- Site type\n#  dec_lat_va      -- Decimal latitude\n'
                              '#  dec_long_va     -- Decimal longitude\n'
                              '#  coord_acy_cd    -- Latitude-longitude accuracy\n'
                              '#  dec_coord_datum_cd -- Decimal Latitude-longitude datum\n'
                              '#  alt_va          -- Altitude of Gage/land surface\n'
                              '#  alt_acy_va      -- Altitude accuracy\n#  alt_datum_cd    -- Altitude datum\n'
                              '#  huc_cd          -- Hydrologic unit code\n#\nagency_cd\tsite_no\tstation_nm\t'
                              'site_tp_cd\tdec_lat_va\tdec_long_va\tcoord_acy_cd\tdec_coord_datum_cd\talt_va\t'
                              'alt_acy_va\talt_datum_cd\thuc_cd\n5s\t15s\t50s\t7s\t16s\t16s\t1s\t10s\t8s\t3s\t10s\t'
                              '16s\nUSGS\t345670\tSome Random Site\tST\t200.94977778\t-100.12763889\tS\t'
                              'NAD83\t 151.20\t .1\tNAVD88\t02070010\n')
        self.test_bad_resp = 'Garbage Text'

    @mock.patch('waterdata.utils.r.get')
    def test_success(self, r_mock):
        m_resp = mock.Mock(r.Response)
        m_resp.text = self.test_rdb_text
        m_resp.reason = 'OK'
        r_mock.return_value = m_resp

        r_mock.get(self.test_url, status_code=200, text=self.test_rdb_text, reason='OK')
        result = execute_get_request(self.test_service_root,
                                     path='/nwis/site/',
                                     params={'site': self.test_site_number}
                                     )
        r_mock.assert_called_with('http://blah.usgs.fake/nwis/site/', params={'site': '345670'})
        self.assertEqual(self.test_rdb_text, result.text)
        self.assertEqual('OK', result.reason)

    @mock.patch('waterdata.utils.r.get')
    def test_bad_request(self, r_mock):
        m_resp = mock.Mock(spec=r.Response)
        m_resp.status_code = 400
        m_resp.text = self.test_bad_resp
        m_resp.reason = 'Some Reason'
        r_mock.return_value = m_resp

        result = execute_get_request(self.test_service_root,
                                     path='/nwis/site/',
                                     params={'site': self.test_site_number}
                                     )
        r_mock.assert_called_with('http://blah.usgs.fake/nwis/site/', params={'site': '345670'})
        self.assertEqual(self.test_bad_resp, result.text)
        self.assertEqual('Some Reason', result.reason)

    @mock.patch('waterdata.utils.r.get')
    def test_no_opt_args(self, r_mock):
        m_resp = mock.Mock(spec=r.Response)
        m_resp.status_code = 200
        r_mock.return_value = m_resp

        result = execute_get_request(self.test_service_root)
        r_mock.assert_called_with('http://blah.usgs.fake', params=None)
        self.assertEqual(result.status_code, 200)

    @mock.patch('waterdata.utils.r.get')
    def test_service_timeout(self, r_mock):
        r_mock.side_effect = r.exceptions.Timeout
        result = execute_get_request(self.test_url,
                                     path='/nwis/site/',
                                     params={'site': self.test_site_number}
                                     )
        r_mock.assert_called_with('http://blah.usgs.fake/nwis/site/', params={'site': '345670'})
        self.assertIsNone(result.status_code)
        self.assertIsNone(result.content)
        self.assertEqual(result.text, '')

    @mock.patch('waterdata.utils.r.get')
    def test_connection_error(self, r_mock):
        r_mock.side_effect = r.exceptions.ConnectionError
        result = execute_get_request(self.test_url,
                                     path='/nwis/site/',
                                     params={'site': self.test_site_number}
                                     )
        r_mock.assert_called_with('http://blah.usgs.fake/nwis/site/', params={'site': '345670'})
        self.assertIsNone(result.status_code)
        self.assertIsNone(result.content)
        self.assertEqual(result.text, '')


class TestParseRdb(TestCase):

    def setUp(self):
        self.test_rdb_lines = ['#',
                               '#',
                               '# US Geological Survey',
                               '# retrieved: 2018-01-02 09:31:20 -05:00	(caas01)',
                               '#',
                               '# The Site File stores location and general information about groundwater,',
                               '# surface water, and meteorological sites',
                               '# for sites in USA.',
                               '#',
                               ('# File-format description:  '
                                'http://help.waterdata.usgs.gov/faq/about-tab-delimited-output'),
                               '# Automated-retrieval info: http://waterservices.usgs.gov/rest/Site-Service.html',
                               '#',
                               '# Contact:   gs-w_support_nwisweb@usgs.gov',
                               '#',
                               '# The following selected fields are included in this output:',
                               '#',
                               '#  agency_cd       -- Agency',
                               '#  site_no         -- Site identification number',
                               '#  station_nm      -- Site name',
                               '#  site_tp_cd      -- Site type',
                               '#  dec_lat_va      -- Decimal latitude',
                               '#  dec_long_va     -- Decimal longitude',
                               '#  coord_acy_cd    -- Latitude-longitude accuracy',
                               '#  dec_coord_datum_cd -- Decimal Latitude-longitude datum',
                               '#  alt_va          -- Altitude of Gage/land surface',
                               '#  alt_acy_va      -- Altitude accuracy',
                               '#  alt_datum_cd    -- Altitude datum',
                               '#  huc_cd          -- Hydrologic unit code',
                               '#',
                               ('agency_cd	site_no	station_nm	site_tp_cd	dec_lat_va	dec_long_va	coord_acy_cd	'
                                'dec_coord_datum_cd	alt_va	alt_acy_va	alt_datum_cd	huc_cd'),
                               '5s	15s	50s	7s	16s	16s	1s	10s	8s	3s	10s	16s',
                               ('USGS	345670	Some Random Site	ST	200.94977778	-100.12763889	S	NAD83	 '
                                '151.20	 .1	NAVD88	02070010'),
                               ('USGS	345671	Some Random Site 1	ST	201.94977778	-101.12763889	S	NAD83	 '
                                '151.20	 .1	NAVD88	02070010')
                              ]

    def test_parse(self):
        result = parse_rdb(iter(self.test_rdb_lines))
        expected_1 = {'agency_cd': 'USGS',
                      'site_no': '345670',
                      'station_nm':
                      'Some Random Site',
                      'site_tp_cd': 'ST',
                      'dec_lat_va': '200.94977778',
                      'dec_long_va': '-100.12763889',
                      'coord_acy_cd': 'S',
                      'dec_coord_datum_cd': 'NAD83',
                      'alt_va': ' 151.20',
                      'alt_acy_va': ' .1',
                      'alt_datum_cd': 'NAVD88',
                      'huc_cd': '02070010'
                     }
        expected_2 = {'agency_cd': 'USGS',
                      'site_no': '345671',
                      'station_nm':
                      'Some Random Site 1',
                      'site_tp_cd': 'ST',
                      'dec_lat_va': '201.94977778',
                      'dec_long_va': '-101.12763889',
                      'coord_acy_cd': 'S',
                      'dec_coord_datum_cd': 'NAD83',
                      'alt_va': ' 151.20',
                      'alt_acy_va': ' .1',
                      'alt_datum_cd': 'NAVD88',
                      'huc_cd': '02070010'
                     }
        self.assertDictEqual(next(result), expected_1)
        self.assertDictEqual(next(result), expected_2)

    def test_no_data(self):
        with self.assertRaises(Exception) as err:
            parse_rdb(iter([]))
            self.assertEqual(err.exception.message, 'RDB column headers not found.')

    def test_only_comments(self):
        with self.assertRaises(Exception) as err:
            parse_rdb(iter(self.test_rdb_lines[0:5]))
            self.assertEqual(err.exception.message, 'RDB column headers not found.')

    def test_no_records(self):
        result = parse_rdb(iter(self.test_rdb_lines[:-2]))
        result_list = list(result)
<<<<<<< HEAD
        self.assertFalse(result_list)  # list should be empty and evaluate to False

    def test_ignore_empty_lines(self):
        result = parse_rdb(iter(self.test_rdb_lines + ['\n', '\n']))
        result_list = list(result)
        self.assertEqual(len(result_list), 2)


class GetDisambiguatedValuesTestCase(TestCase):

    def setUp(self):
        self.test_code_lookups = {
            'agency_cd': {
                'USGS': {'name': 'U.S. Geological Survey'},
                'USEPA': {'name': 'U.S. Environmental Protection Agency'}

            },
            'nat_aqfr_cd': {
                'N100AKUNCD': {
                    'name': 'Alaska unconsolidated-deposit aquifers'
                },
                'N100ALLUVL': {
                    'name': 'Alluvial aquifers'
                },
                'N100BSNRGB': {
                    'name': 'Basin and Range basin-fill aquifers'
                },
            }
        }
        self.test_country_state_county_lookup = {
            'US': {
                'state_cd': {
                    '01': {
                        'name': 'Alabama',
                        'county_cd': {
                            '001': {'name': 'Autauga County'},
                            '002': {'name': 'Baldwin County'}
                        },
                    },
                    '02': {
                        'name': 'Alaska',
                        'county_cd': {
                            '013': 'Aleutians East Borough'
                        }
                    }
                }
            },
            'CA': {
                'state_cd': {
                    '01': {'name': 'Alberta'},
                    '02': {
                        'name': 'British Columbia'
                    },

                }
            }
        }

    def test_empty_location(self):
        self.assertEqual(get_disambiguated_values({}, self.test_code_lookups, self.test_country_state_county_lookup),
                         {})

    def test_location_with_no_keys_in_lookups(self):
        test_location = {
            'station_name': 'This is a name',
            'site_no': '12345678'
        }
        self.assertEqual(
            get_disambiguated_values(test_location, self.test_code_lookups, self.test_country_state_county_lookup),
            test_location
        )

    def test_location_with_keys_in_code_lookups(self):
        test_location = {
            'site_no': '12345678',
            'agency_cd': 'USGS',
            'nat_aqfr_cd': 'N100BSNRGB'
        }
        expected_location = {
            'site_no': '12345678',
            'agency_cd': 'U.S. Geological Survey',
            'nat_aqfr_cd': 'Basin and Range basin-fill aquifers'
        }
        self.assertEqual(
            get_disambiguated_values(test_location, self.test_code_lookups, self.test_country_state_county_lookup),
            expected_location)

    def test_location_with_key_values_not_in_code_lookups(self):
        test_location = {
            'site_no': '12345678',
            'agency_cd': 'USDA',
            'nat_aqfr_cd': 'N100BSNRGB'
        }
        expected_location = {
            'site_no': '12345678',
            'agency_cd': 'USDA',
            'nat_aqfr_cd': 'Basin and Range basin-fill aquifers'
        }
        self.assertEqual(
            get_disambiguated_values(test_location, self.test_code_lookups, self.test_country_state_county_lookup),
            expected_location)

    def test_state_county_in_state_county_lookup(self):
        test_location = {
            'site_no': '12345678',
            'country_cd': 'US',
            'state_cd': '01',
            'district_cd': '02',
            'county_cd': '002'
        }
        expected_location = {
            'site_no': '12345678',
            'country_cd': 'US',
            'state_cd': 'Alabama',
            'district_cd': 'Alaska',
            'county_cd': 'Baldwin County'
        }
        self.assertEqual(
            get_disambiguated_values(test_location, self.test_code_lookups, self.test_country_state_county_lookup),
            expected_location)

    def test_state_county_no_county_in_lookup(self):
        test_location = {
            'site_no': '12345678',
            'country_cd': 'US',
            'state_cd': '01',
            'county_cd': '004'
        }
        expected_location = {
            'site_no': '12345678',
            'country_cd': 'US',
            'state_cd': 'Alabama',
            'county_cd': '004'
        }
        self.assertEqual(
            get_disambiguated_values(test_location, self.test_code_lookups, self.test_country_state_county_lookup),
            expected_location)

    def test_state_with_no_counties_in_lookup(self):
        test_location = {
            'site_no': '12345678',
            'country_cd': 'CA',
            'state_cd': '01',
            'county_cd': '004'
        }
        expected_location = {
            'site_no': '12345678',
            'country_cd': 'CA',
            'state_cd': 'Alberta',
            'county_cd': '004'
        }
        self.assertEqual(
            get_disambiguated_values(test_location, self.test_code_lookups, self.test_country_state_county_lookup),
            expected_location)

    def test_no_state_in_lookup(self):
        test_location = {
            'site_no': '12345678',
            'country_cd': 'US',
            'state_cd': '10',
            'district_cd': '11',
            'county_cd': '004'
        }
        expected_location = {
            'site_no': '12345678',
            'country_cd': 'US',
            'state_cd': '10',
            'district_cd': '11',
            'county_cd': '004'
        }
        self.assertEqual(
            get_disambiguated_values(test_location, self.test_code_lookups, self.test_country_state_county_lookup),
            expected_location)

    def test_no_country_in_lookup(self):
        test_location = {
            'site_no': '12345678',
            'country_cd': 'MX',
            'state_cd': '10',
            'county_cd': '004'
        }
        expected_location = {
            'site_no': '12345678',
            'country_cd': 'MX',
            'state_cd': '10',
            'county_cd': '004'
        }
        self.assertEqual(
            get_disambiguated_values(test_location, self.test_code_lookups, self.test_country_state_county_lookup),
            expected_location)

    def test_missing_country(self):
        test_location = {
            'site_no': '12345678',
            'state_cd': '10',
            'county_cd': '004'
        }
        expected_location = {
            'site_no': '12345678',
            'state_cd': '10',
            'county_cd': '004'
        }
        self.assertEqual(
            get_disambiguated_values(test_location, self.test_code_lookups, self.test_country_state_county_lookup),
            expected_location)

    def test_missing_state(self):
        test_location = {
            'site_no': '12345678',
            'country_cd': 'US',
            'county_cd': '001'
        }
        expected_location = {
            'site_no': '12345678',
            'country_cd': 'US',
            'county_cd': '001'
        }
        self.assertEqual(
            get_disambiguated_values(test_location, self.test_code_lookups, self.test_country_state_county_lookup),
            expected_location)

    def test_missing_county(self):
        test_location = {
            'site_no': '12345678',
            'country_cd': 'US',
            'state_cd': '01',
        }
        expected_location = {
            'site_no': '12345678',
            'country_cd': 'US',
            'state_cd': 'Alabama',
        }
        self.assertEqual(
            get_disambiguated_values(test_location, self.test_code_lookups, self.test_country_state_county_lookup),
            expected_location
        )
=======
        self.assertFalse(result_list)  # list should be empty and evaluate to False
>>>>>>> 0a62e8fa
<|MERGE_RESOLUTION|>--- conflicted
+++ resolved
@@ -191,243 +191,9 @@
     def test_no_records(self):
         result = parse_rdb(iter(self.test_rdb_lines[:-2]))
         result_list = list(result)
-<<<<<<< HEAD
         self.assertFalse(result_list)  # list should be empty and evaluate to False
 
     def test_ignore_empty_lines(self):
         result = parse_rdb(iter(self.test_rdb_lines + ['\n', '\n']))
         result_list = list(result)
-        self.assertEqual(len(result_list), 2)
-
-
-class GetDisambiguatedValuesTestCase(TestCase):
-
-    def setUp(self):
-        self.test_code_lookups = {
-            'agency_cd': {
-                'USGS': {'name': 'U.S. Geological Survey'},
-                'USEPA': {'name': 'U.S. Environmental Protection Agency'}
-
-            },
-            'nat_aqfr_cd': {
-                'N100AKUNCD': {
-                    'name': 'Alaska unconsolidated-deposit aquifers'
-                },
-                'N100ALLUVL': {
-                    'name': 'Alluvial aquifers'
-                },
-                'N100BSNRGB': {
-                    'name': 'Basin and Range basin-fill aquifers'
-                },
-            }
-        }
-        self.test_country_state_county_lookup = {
-            'US': {
-                'state_cd': {
-                    '01': {
-                        'name': 'Alabama',
-                        'county_cd': {
-                            '001': {'name': 'Autauga County'},
-                            '002': {'name': 'Baldwin County'}
-                        },
-                    },
-                    '02': {
-                        'name': 'Alaska',
-                        'county_cd': {
-                            '013': 'Aleutians East Borough'
-                        }
-                    }
-                }
-            },
-            'CA': {
-                'state_cd': {
-                    '01': {'name': 'Alberta'},
-                    '02': {
-                        'name': 'British Columbia'
-                    },
-
-                }
-            }
-        }
-
-    def test_empty_location(self):
-        self.assertEqual(get_disambiguated_values({}, self.test_code_lookups, self.test_country_state_county_lookup),
-                         {})
-
-    def test_location_with_no_keys_in_lookups(self):
-        test_location = {
-            'station_name': 'This is a name',
-            'site_no': '12345678'
-        }
-        self.assertEqual(
-            get_disambiguated_values(test_location, self.test_code_lookups, self.test_country_state_county_lookup),
-            test_location
-        )
-
-    def test_location_with_keys_in_code_lookups(self):
-        test_location = {
-            'site_no': '12345678',
-            'agency_cd': 'USGS',
-            'nat_aqfr_cd': 'N100BSNRGB'
-        }
-        expected_location = {
-            'site_no': '12345678',
-            'agency_cd': 'U.S. Geological Survey',
-            'nat_aqfr_cd': 'Basin and Range basin-fill aquifers'
-        }
-        self.assertEqual(
-            get_disambiguated_values(test_location, self.test_code_lookups, self.test_country_state_county_lookup),
-            expected_location)
-
-    def test_location_with_key_values_not_in_code_lookups(self):
-        test_location = {
-            'site_no': '12345678',
-            'agency_cd': 'USDA',
-            'nat_aqfr_cd': 'N100BSNRGB'
-        }
-        expected_location = {
-            'site_no': '12345678',
-            'agency_cd': 'USDA',
-            'nat_aqfr_cd': 'Basin and Range basin-fill aquifers'
-        }
-        self.assertEqual(
-            get_disambiguated_values(test_location, self.test_code_lookups, self.test_country_state_county_lookup),
-            expected_location)
-
-    def test_state_county_in_state_county_lookup(self):
-        test_location = {
-            'site_no': '12345678',
-            'country_cd': 'US',
-            'state_cd': '01',
-            'district_cd': '02',
-            'county_cd': '002'
-        }
-        expected_location = {
-            'site_no': '12345678',
-            'country_cd': 'US',
-            'state_cd': 'Alabama',
-            'district_cd': 'Alaska',
-            'county_cd': 'Baldwin County'
-        }
-        self.assertEqual(
-            get_disambiguated_values(test_location, self.test_code_lookups, self.test_country_state_county_lookup),
-            expected_location)
-
-    def test_state_county_no_county_in_lookup(self):
-        test_location = {
-            'site_no': '12345678',
-            'country_cd': 'US',
-            'state_cd': '01',
-            'county_cd': '004'
-        }
-        expected_location = {
-            'site_no': '12345678',
-            'country_cd': 'US',
-            'state_cd': 'Alabama',
-            'county_cd': '004'
-        }
-        self.assertEqual(
-            get_disambiguated_values(test_location, self.test_code_lookups, self.test_country_state_county_lookup),
-            expected_location)
-
-    def test_state_with_no_counties_in_lookup(self):
-        test_location = {
-            'site_no': '12345678',
-            'country_cd': 'CA',
-            'state_cd': '01',
-            'county_cd': '004'
-        }
-        expected_location = {
-            'site_no': '12345678',
-            'country_cd': 'CA',
-            'state_cd': 'Alberta',
-            'county_cd': '004'
-        }
-        self.assertEqual(
-            get_disambiguated_values(test_location, self.test_code_lookups, self.test_country_state_county_lookup),
-            expected_location)
-
-    def test_no_state_in_lookup(self):
-        test_location = {
-            'site_no': '12345678',
-            'country_cd': 'US',
-            'state_cd': '10',
-            'district_cd': '11',
-            'county_cd': '004'
-        }
-        expected_location = {
-            'site_no': '12345678',
-            'country_cd': 'US',
-            'state_cd': '10',
-            'district_cd': '11',
-            'county_cd': '004'
-        }
-        self.assertEqual(
-            get_disambiguated_values(test_location, self.test_code_lookups, self.test_country_state_county_lookup),
-            expected_location)
-
-    def test_no_country_in_lookup(self):
-        test_location = {
-            'site_no': '12345678',
-            'country_cd': 'MX',
-            'state_cd': '10',
-            'county_cd': '004'
-        }
-        expected_location = {
-            'site_no': '12345678',
-            'country_cd': 'MX',
-            'state_cd': '10',
-            'county_cd': '004'
-        }
-        self.assertEqual(
-            get_disambiguated_values(test_location, self.test_code_lookups, self.test_country_state_county_lookup),
-            expected_location)
-
-    def test_missing_country(self):
-        test_location = {
-            'site_no': '12345678',
-            'state_cd': '10',
-            'county_cd': '004'
-        }
-        expected_location = {
-            'site_no': '12345678',
-            'state_cd': '10',
-            'county_cd': '004'
-        }
-        self.assertEqual(
-            get_disambiguated_values(test_location, self.test_code_lookups, self.test_country_state_county_lookup),
-            expected_location)
-
-    def test_missing_state(self):
-        test_location = {
-            'site_no': '12345678',
-            'country_cd': 'US',
-            'county_cd': '001'
-        }
-        expected_location = {
-            'site_no': '12345678',
-            'country_cd': 'US',
-            'county_cd': '001'
-        }
-        self.assertEqual(
-            get_disambiguated_values(test_location, self.test_code_lookups, self.test_country_state_county_lookup),
-            expected_location)
-
-    def test_missing_county(self):
-        test_location = {
-            'site_no': '12345678',
-            'country_cd': 'US',
-            'state_cd': '01',
-        }
-        expected_location = {
-            'site_no': '12345678',
-            'country_cd': 'US',
-            'state_cd': 'Alabama',
-        }
-        self.assertEqual(
-            get_disambiguated_values(test_location, self.test_code_lookups, self.test_country_state_county_lookup),
-            expected_location
-        )
-=======
-        self.assertFalse(result_list)  # list should be empty and evaluate to False
->>>>>>> 0a62e8fa
+        self.assertEqual(len(result_list), 2)