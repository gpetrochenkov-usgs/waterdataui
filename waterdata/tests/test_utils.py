--- conflicted
+++ resolved
@@ -47,13 +47,8 @@
         result = execute_get_request(self.test_service_root,
                                      path='/nwis/site/',
                                      params={'site': self.test_site_number}
-<<<<<<< HEAD
                                      )
         r_mock.assert_called_with('http://blah.usgs.fake/nwis/site/', params={'site': '345670'})
-=======
-                                    )
-        self.assertIsInstance(result, r.Response)
->>>>>>> a30cd475
         self.assertEqual(self.test_rdb_text, result.text)
         self.assertEqual('OK', result.reason)
 
@@ -68,13 +63,8 @@
         result = execute_get_request(self.test_service_root,
                                      path='/nwis/site/',
                                      params={'site': self.test_site_number}
-<<<<<<< HEAD
                                      )
         r_mock.assert_called_with('http://blah.usgs.fake/nwis/site/', params={'site': '345670'})
-=======
-                                    )
-        self.assertIsInstance(result, r.Response)
->>>>>>> a30cd475
         self.assertEqual(self.test_bad_resp, result.text)
         self.assertEqual('Some Reason', result.reason)
 
@@ -88,7 +78,6 @@
         r_mock.assert_called_with('http://blah.usgs.fake', params=None)
         self.assertEqual(result.status_code, 200)
 
-<<<<<<< HEAD
     @mock.patch('waterdata.utils.r.get')
     def test_service_timeout(self, r_mock):
         r_mock.side_effect = r.exceptions.Timeout
@@ -97,21 +86,10 @@
                                      params={'site': self.test_site_number}
                                      )
         r_mock.assert_called_with('http://blah.usgs.fake/nwis/site/', params={'site': '345670'})
-=======
-    def test_service_timeout(self):
-        with mock.patch('waterdata.utils.r.get') as r_mock:
-            r_mock.side_effect = r.exceptions.Timeout
-            result = execute_get_request(self.test_url,
-                                         path='/nwis/site/',
-                                         params={'site': self.test_site_number}
-                                        )
-        self.assertIsInstance(result, r.Response)
->>>>>>> a30cd475
         self.assertIsNone(result.status_code)
         self.assertIsNone(result.content)
         self.assertEqual(result.text, '')
 
-<<<<<<< HEAD
     @mock.patch('waterdata.utils.r.get')
     def test_connection_error(self, r_mock):
         r_mock.side_effect = r.exceptions.ConnectionError
@@ -120,16 +98,6 @@
                                      params={'site': self.test_site_number}
                                      )
         r_mock.assert_called_with('http://blah.usgs.fake/nwis/site/', params={'site': '345670'})
-=======
-    def test_connection_error(self):
-        with mock.patch('waterdata.utils.r.get') as r_mock:
-            r_mock.side_effect = r.exceptions.ConnectionError
-            result = execute_get_request(self.test_url,
-                                         path='/nwis/site/',
-                                         params={'site': self.test_site_number}
-                                        )
-        self.assertIsInstance(result, r.Response)
->>>>>>> a30cd475
         self.assertIsNone(result.status_code)
         self.assertIsNone(result.content)
         self.assertEqual(result.text, '')
