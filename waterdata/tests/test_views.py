--- conflicted
+++ resolved
@@ -9,11 +9,6 @@
 from .. import app
 from ..views import __version__
 
-<<<<<<< HEAD
-
-class TestHomeView(TestCase):
-=======
->>>>>>> 2f2ecd6a
 
 class TestHomeView(TestCase):
     def setUp(self):
