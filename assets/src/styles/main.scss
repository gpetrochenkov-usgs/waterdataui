@import './uswds';

$usgs-blue: #02274B;

@import './header';
@import './footer';

<<<<<<< HEAD
.wdfn-component {
    &[data-component='hydrograph'] {
        @import './components/hydrograph';
    }
    &[data-component='map'] {
        @import './components/map';
    }
=======
@import './hydrograph';

body#monitoring-location {
    @import './pages/monitoring_location';
>>>>>>> 4659f6d3
}<|MERGE_RESOLUTION|>--- conflicted
+++ resolved
@@ -5,7 +5,7 @@
 @import './header';
 @import './footer';
 
-<<<<<<< HEAD
+
 .wdfn-component {
     &[data-component='hydrograph'] {
         @import './components/hydrograph';
@@ -13,10 +13,10 @@
     &[data-component='map'] {
         @import './components/map';
     }
-=======
-@import './hydrograph';
+}
 
-body#monitoring-location {
-    @import './pages/monitoring_location';
->>>>>>> 4659f6d3
+body {
+    &#monitoring-location {
+        @import './pages/monitoring_location';
+    }
 }