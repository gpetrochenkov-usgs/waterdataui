/**
 * Hydrograph component SCSS to be used directly by graph-server, and imported
 * by the client-side app.
 */

@import './variables';

svg {
    .overlay {
        fill: none;
        pointer-events: all;
    }
    circle.focus {
        fill: #436BAF;
        opacity: .6;
    }
    .focus {
        line {
            opacity: .5;
            stroke: #436BAF;
            stroke-width: 1px;
            stroke-dasharray: 5, 5
        }

    }
    .line-segment {
        fill: none;
        stroke-width: 3px;
        stroke: $default-time-series;
        &.approved {
            stroke: $approved-time-series;
        }
        &.estimated {
            stroke: $estimated-time-series;
            stroke-dasharray: 1, 3;
        }
    }
    .ts-compare{
        stroke-width: 1px;
    }
    .axis {
        path {
            fill: none;
        }
    }
    .tick {
        text {
            font-size: 1.05em;
            @include media($small-screen) {
                font-size: 1.2em;
            }
            @include media($medium-screen) {
                font-size: 1.4em;
            }
        }
    }
    .y-axis {
        text {
            fill: black;
            &.y-axis-label {
                text-anchor: middle;
                display: none;
                font-size: 1.5em;
                font-style: italic;
                @include media($site-max-width) {
                    display: block;
                }
            }
        }
        .tick {
            line {
                fill: none;
                stroke: lightgrey;
                stroke-opacity: 0.7;
            }
        }
    }
    .x-axis {
        .tick {
            line {
                fill: none;
                stroke: black;
                stroke-opacity: 0.7;
            }
        }
    }
    .median-data-series {
<<<<<<< HEAD
        &.median-step {
            fill: none;
            stroke-width: 1px;
            stroke-dasharray: 4, 4;
            &.median-step-0 {
                stroke: #f96713;
            }
            &.median-step-1 {
                stroke: #0c7d40;
            }
            &.median-step-2 {
                stroke: #0557fc;
            }
            &.median-step-3 {
                stroke: #f4f727;
            }
            &.median-step-4 {
                stroke: #01fab6;
            }
            &.median-step-5 {
                stroke: #9a9b77;
            }
=======
        stroke-dasharray: 1, 3;
        &.median-modulo-0 {
            fill: #f96713;
        }
        &.median-step-0 {
            fill: none;
            stroke: #f96713;
            stroke-width: 2px;
        }
        &.median-modulo-1 {
            fill: #0c7d40;
        }
        &.median-step-1 {
            fill: none;
            stroke: #0c7d40;
            stroke-width: 2px;
        }
        &.median-modulo-2 {
            fill: #0557fc;
        }
        &.median-step-2 {
            fill: none;
            stroke: #0557fc;
            stroke-width: 2px;
        }
        &.median-modulo-3 {
            fill: #f4f727;
        }
        &.median-step-3 {
            fill: none;
            stroke: #f4f727;
            stroke-width: 2px;
        }
        &.median-modulo-4 {
            fill: #01fab6;
        }
        &.median-step-4 {
            fill: none;
            stroke: #01fab6;
            stroke-width: 2px;
        }
        &.median-modulo-5 {
            fill: #9a9b77;
        }
        &.median-step-5 {
            fill: none;
            stroke: #9a9b77;
            stroke-width: 2px;
>>>>>>> 1f441297
        }
    }
    .mask {
        opacity: 0.2;
    }
    .ice-affected-mask {
        fill: #33daff;
    }
    .flood-mask {
        fill: #0c7d40;
    }
    .zeroflow-mask {
        fill: #f4f727;
    }
    .dry-mask {
        fill: #9a9b77;
    }
    .seasonal-mask {
        fill: #17fc04;
    }
    .partial-record-mask {
        fill: #ec14fe;
    }
    .rating-development-mask {
        fill: #fe141b;
    }
    .equipment-malfunction-mask {
        fill: #0557fc;
    }
    .maintenance-mask {
        fill: #01fab6;
    }
    .unavailable-mask {
        fill: #abb2b9;
    }
    .test-mask {
        fill: #4729a5;
    }
    .pump-mask {
        fill: #3498db;
    }
}<|MERGE_RESOLUTION|>--- conflicted
+++ resolved
@@ -21,7 +21,6 @@
             stroke-width: 1px;
             stroke-dasharray: 5, 5
         }
-
     }
     .line-segment {
         fill: none;
@@ -32,10 +31,9 @@
         }
         &.estimated {
             stroke: $estimated-time-series;
-            stroke-dasharray: 1, 3;
         }
     }
-    .ts-compare{
+    .ts-compare {
         stroke-width: 1px;
     }
     .axis {
@@ -85,30 +83,6 @@
         }
     }
     .median-data-series {
-<<<<<<< HEAD
-        &.median-step {
-            fill: none;
-            stroke-width: 1px;
-            stroke-dasharray: 4, 4;
-            &.median-step-0 {
-                stroke: #f96713;
-            }
-            &.median-step-1 {
-                stroke: #0c7d40;
-            }
-            &.median-step-2 {
-                stroke: #0557fc;
-            }
-            &.median-step-3 {
-                stroke: #f4f727;
-            }
-            &.median-step-4 {
-                stroke: #01fab6;
-            }
-            &.median-step-5 {
-                stroke: #9a9b77;
-            }
-=======
         stroke-dasharray: 1, 3;
         &.median-modulo-0 {
             fill: #f96713;
@@ -157,7 +131,6 @@
             fill: none;
             stroke: #9a9b77;
             stroke-width: 2px;
->>>>>>> 1f441297
         }
     }
     .mask {
