--- conflicted
+++ resolved
@@ -1,14 +1,6 @@
 // Initialize the 18F Web design standards
 require('uswds');
-<<<<<<< HEAD
-const { timeFormat, utcFormat } = require('d3-time-format');
 
-const { getTimeseries } = require('./models');
-const Hydrograph = require('./hydrograph');
-const { get } = require('./ajax');
-=======
-
->>>>>>> ae221b12
 
 const COMPONENTS = {
     hydrograph: require('./components/hydrograph').attachToNode,
@@ -16,61 +8,11 @@
 };
 
 
-function getLastYearTimeseries({site, startTime, endTime}) {
-    let lastYearStartTime = new Date(startTime.getTime());
-    let lastYearEndTime = new Date(endTime.getTime());
-
-    lastYearStartTime.setFullYear(startTime.getFullYear() - 1);
-    lastYearEndTime.setFullYear(endTime.getFullYear() - 1);
-
-    return getTimeseries({sites: [site], startDate: lastYearStartTime, endDate: lastYearEndTime});
-}
-
 function main() {
-<<<<<<< HEAD
-    let nodes = document.getElementsByClassName('hydrograph');
-    let hydrograph;
-    let getLastYearTS;
-    for (let node of nodes) {
-        getTimeseries({sites: [node.dataset.siteno]}).then((series) => {
-            let dataIsValid = series && series[0] && !series[0].values.some(d => d.value === -999999);
-            hydrograph = new Hydrograph({
-                element: node,
-                data: dataIsValid ? series[0].values : [],
-                yLabel: dataIsValid ? series[0].variableDescription : 'No data',
-                title: dataIsValid ? series[0].variableName : '',
-                desc: dataIsValid ? series[0].variableDescription + ' from ' + formatTime(series[0].seriesStartDate) + ' to ' + formatTime(series[0].seriesEndDate) : ''
-            });
-            if (dataIsValid) {
-                getLastYearTS = getLastYearTimeseries({
-                    site: node.dataset.siteno,
-                    startTime: series[0].seriesStartDate,
-                    endTime: series[0].seriesEndDate
-                });//.then((series) => {
-                  //  hydrograph.addTimeSeries({data: series[0].values, legendLabel: 'Last Year'});
-                //});
-            }
-        }, () =>
-            hydrograph = new Hydrograph({
-                element: node,
-                data: []
-            })
-        );
-=======
     let nodes = document.getElementsByClassName('wdfn-component');
     for (let node of nodes) {
         COMPONENTS[node.dataset.component](node, node.dataset);
->>>>>>> ae221b12
     }
-
-    document.getElementById('show-last-year-input').addEventListener('change', (evt) =>
-        getLastYearTS.then((series) => {
-            hydrograph.addTimeSeries({
-                data: series[0].values,
-                legendLabel: 'lastyear'
-            });
-        })
-     );
 }
 
 
