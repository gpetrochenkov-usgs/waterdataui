--- conflicted
+++ resolved
@@ -1,11 +1,6 @@
-<<<<<<< HEAD
 const { getVariables, getCurrentVariableID, getCurrentDateRange, getCurrentVariable, getQueryInfo,getCurrentParmCd,
-    hasTimeSeries, getTsRequestKey, getRequestTimeRange, getIanaTimeZone,
+    hasTimeSeries, getTsRequestKey, getTsQueryInfo, getRequestTimeRange, getIanaTimeZone,
     getNwisTimeZone } = require('./timeSeriesSelector');
-=======
-const { getVariables, getCurrentVariableID, getCurrentDateRange, getCurrentVariable, getQueryInfo, getCurrentParmCd,
-    hasTimeSeries, getTsRequestKey, getTsQueryInfo, getRequestTimeRange } = require('./timeSeriesSelector');
->>>>>>> 15caf02c
 
 describe('timeSeriesSelector', () => {
     const TEST_VARS = {
