
/**
 * Determine the unicode variant of an HTML decimal entity
 *
 * @param someString
 * @returns {string}
 */
export function unicodeHtmlEntity(someString) {
    let numericValue = parseInt(someString.slice(2, -1), 10);
    if (numericValue) {
        return String.fromCharCode(numericValue);
    }
    else {
        return '';
    }
}

/**
 * Determine if a string contains an HTML decimal entity
 *
 * @param someString
 * @returns {array} or {null}
 */
export function getHtmlFromString(someString) {
    let re = /&(?:[a-z]+|#\d+);/g;
    return someString.match(re);
}

/**
 * Replace html entities with unicode entities
 *
 * @param someString
 * @returns {*}
 */
export function replaceHtmlEntities(someString) {
    let entities = getHtmlFromString(someString);
    if (entities) {
        for (let entity of entities) {
            let unicodeEntity = unicodeHtmlEntity(entity);
            someString = someString.replace(entity, unicodeEntity);
        }
    }
    return someString;
}

/**
 * Calculate the difference in days between two Date objects
 *
 * @param date1
 * @param date2
 * @returns {number}
 */
export function deltaDays(date1, date2) {
    let one_day_ms = 24*60*60*1000;
    let date1_ms = date1.getTime();
    let date2_ms = date2.getTime();

    let delta_ms = date2_ms - date1_ms;

    return Math.round(delta_ms/one_day_ms);
}
<<<<<<< HEAD

/**
 * Determine if two sets are equal
 *
 * @param set1
 * @param set2
 * @returns {boolean}
 */
export function setEquality(set1, set2) {
    let sizeEqual = set1.size === set2.size;
    let itemsEqual = [...set1].every(x => {return set2.has(x)});
    return sizeEqual && itemsEqual;
}
=======
>>>>>>> a041dee7
<|MERGE_RESOLUTION|>--- conflicted
+++ resolved
@@ -59,7 +59,6 @@
 
     return Math.round(delta_ms/one_day_ms);
 }
-<<<<<<< HEAD
 
 /**
  * Determine if two sets are equal
@@ -72,6 +71,4 @@
     let sizeEqual = set1.size === set2.size;
     let itemsEqual = [...set1].every(x => {return set2.has(x)});
     return sizeEqual && itemsEqual;
-}
-=======
->>>>>>> a041dee7
+}