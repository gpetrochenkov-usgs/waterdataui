let proxyquire = require('proxyquireify')(require);

const { Actions } = require('./index');

describe('Redux store', () => {

    describe('asynchronous actions', () => {
        const SITE_NO = '12345678';

        const TEST_STATE = {
            series: {
                requests: {
                    'current:P7D': {}
                },
                variables: {
                    '45807042': {
                        variableCode: {
                            'value': '00060'
                        }
                    },
                    '450807142': {
                        variableCode: {
                            'value': '00010'
                        }
                    }
                },
                queryInfo: {
                    'current:P7D': {
                        notes: {
                            requestDT: new Date('2017-03-31'),
                            'filter:timeRange': {
                                mode: 'PERIOD',
                                periodDays: 7,
                                modifiedSince: null
                            }
                        }
                    },
                    'current:P30D:00060': {
                        notes: {
                            requestDT: new Date('2017-03-31'),
                            'filter:timeRange': {
                                mode: 'RANGE',
                                interval: {
                                    start: new Date('2017-03-01'),
                                    end: new Date('2017-03-31')
                                }
                            }
                        }
                    }
                }
            },
            timeSeriesState: {
                currentVariableID: '45807042',
                currentDateRange: 'P7D'
            }
        };

        describe('retrieveTimeSeries with good data', () => {
            let store;
            let modelsMock;
            let mockDispatch;
            let mockGetState;

            beforeEach(() => {
                /* eslint no-use-before-define: 0 */
                let getTimeSeriesPromise = Promise.resolve(JSON.parse(MOCK_DATA));
                let getMedianStatsPromise = Promise.resolve(MOCK_RDB);
                modelsMock = {
                    getTimeSeries: function () {
                        return getTimeSeriesPromise;
                    },
                    getMedianStatistics: function () {
                        return getMedianStatsPromise;
                    },
                    parseMedianData: function () {
                        return MOCK_MEDIAN_DATA;
                    }
                };

                spyOn(modelsMock, 'getTimeSeries').and.callThrough();
                spyOn(modelsMock, 'getMedianStatistics').and.callThrough();
                mockDispatch = jasmine.createSpy('mockDispatch');
                mockGetState = jasmine.createSpy('mockGetState').and.returnValue(TEST_STATE);
                store = proxyquire('./index', {'../models': modelsMock});
                store.configureStore();
            });

            it('Fetches the time series and median statistics data', () => {
                store.Actions.retrieveTimeSeries(SITE_NO)(mockDispatch, mockGetState);

                expect(modelsMock.getTimeSeries).toHaveBeenCalledWith({
                    sites: [SITE_NO],
                    params: null
                });
                expect(modelsMock.getMedianStatistics).toHaveBeenCalledWith({
                    sites: [SITE_NO]
                });
            });

            it('should fetch the times series, retrieve the compare time series once the time series and fetch the statistics', (done) => {
                spyOn(store.Actions, 'addSeriesCollection');
                spyOn(store.Actions, 'retrieveCompareTimeSeries');
                spyOn(store.Actions, 'toggleTimeSeries');
                spyOn(store.Actions, 'setCurrentVariable');
                let p = store.Actions.retrieveTimeSeries(SITE_NO)(mockDispatch, mockGetState);

                p.then(() => {
                    expect(mockDispatch.calls.count()).toBe(7);
                    expect(store.Actions.addSeriesCollection.calls.count()).toBe(2);
                    expect(store.Actions.addSeriesCollection.calls.argsFor(0)[0]).toBe('current');
                    expect(store.Actions.addSeriesCollection.calls.argsFor(1)[0]).toBe('median');
                    expect(store.Actions.retrieveCompareTimeSeries.calls.count()).toBe(1);
                    expect(store.Actions.retrieveCompareTimeSeries.calls.argsFor(0)[0]).toBe(SITE_NO);
                    expect(store.Actions.toggleTimeSeries.calls.count()).toBe(2);
                    expect(store.Actions.toggleTimeSeries.calls.argsFor(0)).toEqual(['current', true]);
                    expect(store.Actions.toggleTimeSeries.calls.argsFor(1)).toEqual(['median', true]);
                    expect(store.Actions.setCurrentVariable.calls.count()).toBe(1);
                    expect(store.Actions.setCurrentVariable.calls.argsFor(0)).toEqual(['45807197']);

                    done();
                });
            });

            it('The gage height is not set since there is no gage height data', (done) => {
                spyOn(store.Actions, 'setGageHeight');
                let p = store.Actions.retrieveTimeSeries(SITE_NO)(mockDispatch, mockGetState);
                p.then(() => {
                    expect(store.Actions.setGageHeight).toHaveBeenCalledWith(null);

                    done();
                });
            });
        });

        describe('retrieveTimeSeries with gage height data', () => {
            let store;
            let modelsMock;
            let mockDispatch;
            let mockGetState;
            beforeEach(() => {
                /* eslint no-use-before-define: 0 */
                let getTimeSeriesPromise = Promise.resolve(JSON.parse(MOCK_GAGE_DATA));
                let getMedianStatsPromise = Promise.resolve(MOCK_RDB);
                modelsMock = {
                    getTimeSeries: function () {
                        return getTimeSeriesPromise;
                    },
                    getMedianStatistics: function () {
                        return getMedianStatsPromise;
                    },
                    parseMedianData: function () {
                        return MOCK_MEDIAN_DATA;
                    }
                };

                spyOn(modelsMock, 'getTimeSeries').and.callThrough();
                spyOn(modelsMock, 'getMedianStatistics').and.callThrough();
                mockDispatch = jasmine.createSpy('mockDispatch');
                mockGetState = jasmine.createSpy('mockGetState').and.returnValue(TEST_STATE);
                store = proxyquire('./index', {'../models': modelsMock});
                store.configureStore();
            });

            it('The gage height is set', (done) => {
                spyOn(store.Actions, 'setGageHeight');
                let p = store.Actions.retrieveTimeSeries(SITE_NO)(mockDispatch, mockGetState);
                p.then(() => {
                    expect(store.Actions.setGageHeight).toHaveBeenCalledWith(20);

                    done();
                });
            });
        });

        describe('retrieveTimeSeries with bad data', () => {
            let store;
            let modelsMock;
            let mockDispatch;
            let mockGetState;

            beforeEach(() => {
                /* eslint no-use-before-define: 0 */
                let getTimeSeriesPromise = Promise.reject(Error('Bad data'));
                let getMedianStatsPromise = Promise.resolve(MOCK_RDB);
                modelsMock = {
                    getTimeSeries: function () {
                        return getTimeSeriesPromise;
                    },
                    getMedianStatistics: function () {
                        return getMedianStatsPromise;
                    },
                    parseMedianData: function () {
                        return MOCK_MEDIAN_DATA;
                    }
                };

                spyOn(modelsMock, 'getTimeSeries').and.callThrough();
                mockDispatch = jasmine.createSpy('mockDispatch');
                mockGetState = jasmine.createSpy('mockGetState').and.returnValue(TEST_STATE);
                store = proxyquire('./index', {'../models': modelsMock});
            });


            it('should reset the current time series', (done) => {
                spyOn(store.Actions, 'resetTimeSeries');
                spyOn(store.Actions, 'toggleTimeSeries');
                let p = store.Actions.retrieveTimeSeries(SITE_NO)(mockDispatch, mockGetState);

                p.then(() => {
                    expect(mockDispatch.calls.count()).toBe(2);
                    expect(store.Actions.resetTimeSeries.calls.count()).toBe(1);
                    expect(store.Actions.resetTimeSeries.calls.argsFor(0)[0]).toBe('current:P7D');
                    expect(store.Actions.toggleTimeSeries.calls.count()).toBe(1);
                    expect(store.Actions.toggleTimeSeries.calls.argsFor(0)).toEqual(['current', false]);

                    done();
                });
            });
        });

        describe('retrieveCompareTimeSeries with good data', () => {
            let store;
            let modelsMock;
            let mockDispatch;
            let mockGetState;

            const START_DATE = new Date('2017-01-01');
            const END_DATE = new Date('2017-01-08');

            beforeEach(() => {
                /* eslint no-use-before-define: 0 */
                let getPreviousTSPromise = Promise.resolve(JSON.parse(MOCK_LAST_YEAR_DATA));
                modelsMock = {
                    getPreviousYearTimeSeries: function () {
                        return getPreviousTSPromise;
                    }
                };
                spyOn(modelsMock, 'getPreviousYearTimeSeries').and.callThrough();
                mockDispatch = jasmine.createSpy('mockDispatch');
                mockGetState = jasmine.createSpy('mockGetState').and.returnValue(TEST_STATE);
                store = proxyquire('./index', {'../models': modelsMock});
            });

            it('Fetches the previous year\'s time series', () => {
<<<<<<< HEAD
                store.Actions.retrieveCompareTimeseries(SITE_NO, 'P7D', START_DATE, END_DATE)(mockDispatch, mockGetState);
=======
                store.Actions.retrieveCompareTimeSeries(SITE_NO, 'P7D', START_DATE, END_DATE)(mockDispatch, mockGetState);
>>>>>>> 67646f51

                expect(modelsMock.getPreviousYearTimeSeries.calls.count()).toBe(1);
                expect(modelsMock.getPreviousYearTimeSeries.calls.argsFor(0)[0]).toEqual({
                    site: SITE_NO,
                    startTime: START_DATE,
                    endTime: END_DATE
                });
            });

            it('Dispatches the action to add the compare time series and to set its visibility to false', (done) => {
                spyOn(store.Actions, 'addSeriesCollection');
<<<<<<< HEAD
                spyOn(store.Actions, 'toggleTimeseries');
                let p = store.Actions.retrieveCompareTimeseries(SITE_NO, 'P7D', START_DATE, END_DATE)(mockDispatch, mockGetState);
=======
                spyOn(store.Actions, 'toggleTimeSeries');
                let p = store.Actions.retrieveCompareTimeSeries(SITE_NO, 'P7D', START_DATE, END_DATE)(mockDispatch, mockGetState);
>>>>>>> 67646f51
                p.then(() => {
                    expect(mockDispatch.calls.count()).toBe(1);
                    expect(store.Actions.addSeriesCollection.calls.count()).toBe(1);
                    expect(store.Actions.addSeriesCollection.calls.argsFor(0)[0]).toBe('compare:P7D');

                    done();
                });
            });
        });

        describe('retrieveCompareTimeSeries with bad data', () => {
            let store;
            let modelsMock;
            let mockDispatch;
            let mockGetState;

            const START_DATE = new Date('2017-01-01');
            const END_DATE = new Date('2017-01-08');

            beforeEach(() => {
                let getPreviousTSPromise = Promise.reject(Error('Bad data'));
                modelsMock = {
                    getPreviousYearTimeSeries: function () {
                        return getPreviousTSPromise;
                    }
                };
                spyOn(modelsMock, 'getPreviousYearTimeSeries').and.callThrough();
                mockDispatch = jasmine.createSpy('mockDispatch');
                mockGetState = jasmine.createSpy('mockGetState').and.returnValue(TEST_STATE);
                store = proxyquire('./index', {'../models': modelsMock});
            });

            it('Dispatches the action to reset the compare time series', (done) => {
<<<<<<< HEAD
                spyOn(store.Actions, 'resetTimeseries');
                let p = store.Actions.retrieveCompareTimeseries(SITE_NO, 'P7D', START_DATE, END_DATE)(mockDispatch, mockGetState);
=======
                spyOn(store.Actions, 'resetTimeSeries');
                let p = store.Actions.retrieveCompareTimeSeries(SITE_NO, 'P7D', START_DATE, END_DATE)(mockDispatch, mockGetState);
>>>>>>> 67646f51
                p.then(() => {
                    expect(mockDispatch).toHaveBeenCalled();
                    expect(store.Actions.resetTimeSeries.calls.count()).toBe(1);
                    expect(store.Actions.resetTimeSeries.calls.argsFor(0)[0]).toBe('compare:P7D');

                    done();
                });
            });
        });

        describe('retrieveExtendedTimeSeries with data', () => {
            let store;
            let modelsMock;
            let mockDispatch;
            let mockGetState;

            beforeEach(() => {
                let getTimeSeriesPromise = Promise.resolve(JSON.parse(MOCK_DATA));
                modelsMock = {
                    getTimeSeries: function() {
                        return getTimeSeriesPromise;
                    }
                };
                spyOn(modelsMock, 'getTimeSeries').and.callThrough();
                mockDispatch = jasmine.createSpy('mockDispatch');
                mockGetState = jasmine.createSpy('mockGetState');

                store = proxyquire('./index', {'../models': modelsMock});
            });

            it('Should dispatch the action to set the current date range', () => {
                mockGetState.and.returnValue(TEST_STATE);
                store.Actions.retrieveExtendedTimeSeries('12345678', 'P30D')(mockDispatch, mockGetState);
                expect(mockDispatch).toHaveBeenCalledWith({
                    type: 'SET_CURRENT_DATE_RANGE',
                    period: 'P30D'
                });
            });

            it('Should call getTimeSeries with the appropriate parameters', () => {
                mockGetState.and.returnValue(TEST_STATE);
                store.Actions.retrieveExtendedTimeSeries('12345678', 'P30D')(mockDispatch, mockGetState);

                expect(modelsMock.getTimeSeries).toHaveBeenCalled();
                const args = modelsMock.getTimeSeries.calls.argsFor(0)[0];
                expect(args.sites).toEqual(['12345678']);
                expect(args.params).toEqual(['00060']);
                expect(args.endDate).toEqual(new Date('2017-03-31'));
            });

<<<<<<< HEAD
            it('Should dispatch add series collection and retrieveCompareTimeseries', (done) => {
                mockGetState.and.returnValue(TEST_STATE);
                spyOn(store.Actions, 'retrieveCompareTimeseries');
                let p = store.Actions.retrieveExtendedTimeseries('12345678', 'P30D')(mockDispatch, mockGetState);
=======
            it('Should dispatch add series collection and retrieveCompareTimeSeries', (done) => {
                mockGetState.and.returnValue(TEST_STATE);
                spyOn(store.Actions, 'retrieveCompareTimeSeries');
                let p = store.Actions.retrieveExtendedTimeSeries('12345678', 'P30D')(mockDispatch, mockGetState);
>>>>>>> 67646f51
                p.then(() => {
                    expect(mockDispatch.calls.count()).toBe(3);
                    let arg = mockDispatch.calls.argsFor(1)[0];
                    expect(arg.type).toBe('ADD_TIMESERIES_COLLECTION');
                    expect(arg.key).toBe('current:P30D:00060');

<<<<<<< HEAD
                    expect(store.Actions.retrieveCompareTimeseries).toHaveBeenCalled();
                    expect(store.Actions.retrieveCompareTimeseries.calls.argsFor(0)[1]).toEqual('P30D');
=======
                    expect(store.Actions.retrieveCompareTimeSeries).toHaveBeenCalled();
                    expect(store.Actions.retrieveCompareTimeSeries.calls.argsFor(0)[1]).toEqual('P30D');
>>>>>>> 67646f51
                    done();
                });
            });

            it('Should not retrieve the time series if it has already been retrieved', () => {
                mockGetState.and.returnValue(Object.assign({}, TEST_STATE, {
                    series: Object.assign({}, TEST_STATE.series, {
                        requests: Object.assign({}, TEST_STATE.series.requests, {
                            'current:P30D:00060': {}
                        })
                    })
                }));
                store.Actions.retrieveExtendedTimeSeries('12345678', 'P30D')(mockDispatch, mockGetState);
                expect(modelsMock.getTimeSeries).not.toHaveBeenCalled();
            });
        });

        describe('retrieveExtendedTimeSeries with bad data', () => {
            let store;
            let modelsMock;
            let mockDispatch;
            let mockGetState;
            const TEST_STATE = {
                series: {
                    requests: {
                        'current:P7D': {}
                    },
                    variables: {
                        '45807042': {
                            variableCode: {
                                'value': '00060'
                            }
                        },
                        '450807142': {
                            variableCode: {
                                'value': '00010'
                            }
                        }
                    },
                    queryInfo: {
                        'current:P7D': {
                            notes: {
                                requestDT: new Date('2017-03-31'),
                                'filter:timeRange': {
                                    mode: 'PERIOD',
                                    periodDays: 7,
                                    modifiedSince: null
                                }
                            }
                        },
                        'current:P30D:00060': {
                            notes: {
                                requestDT: new Date('2017-03-31'),
                                'filter:timeRange': {
                                    mode: 'RANGE',
                                    interval: {
                                        start: new Date('2017-03-01'),
                                        end: new Date('2017-03-31')
                                    }
                                }
                            }
                        }
                    }
                },
                timeSeriesState: {
                    currentVariableID: '45807042',
                    currentDateRange: 'P7D'
                }
            };


            beforeEach(() => {
               let getTimeSeriesPromise = Promise.reject(Error('Bad data'));
               modelsMock = {
                   getTimeSeries: function() {
                       return getTimeSeriesPromise;
                   }
               };

               spyOn(modelsMock, 'getTimeSeries').and.callThrough();
                mockDispatch = jasmine.createSpy('mockDispatch');
                mockGetState = jasmine.createSpy('mockGetState');

                mockGetState.and.returnValue(Object.assign({}, TEST_STATE, {
<<<<<<< HEAD
                    timeseriesState : Object.assign({}, TEST_STATE.timeseriesState, {
=======
                    timeSeriesState : Object.assign({}, TEST_STATE.timeSeriesState, {
>>>>>>> 67646f51
                        currentDateRange: 'P30D'
                    })
                }));

                store = proxyquire('./index', {'../models': modelsMock});
            });

            it('Should add the series with an empty collection', (done) => {
                let p = store.Actions.retrieveExtendedTimeSeries('12345678', 'P30D')(mockDispatch, mockGetState);

                p.then(() => {
                    expect(mockDispatch.calls.count()).toBe(2);
                    let arg = mockDispatch.calls.argsFor(1)[0];
                    expect(arg.type).toBe('ADD_TIMESERIES_COLLECTION');
                    expect(arg.key).toBe('current:P30D:00060');
                    expect(arg.data).toEqual({});

                    done();
                });
            });

        });

        describe('retrieveFloodData with data', () => {
            let store;
            let floodDataMock;
            let mockDispatch;

            beforeEach(() => {
                let getFeaturePromise = Promise.resolve([{
                    attributes: {
                        USGSI: '03341500',
                        STAGE: 30
                    }
                }, {
                    attributes: {
                        USGSID: '03341500',
                        STAGE: 29
                    }
                }, {
                    attributes: {
                        USGSID: '03341500',
                        STAGE: 28
                    }
                }]);
                let getExtentPromise = Promise.resolve({
                    extent: {
                        xmin: -84.35321,
                        ymin: 34.01666,
                        xmax: 84.22346,
                        ymax: 34.1010
                    },
                    spatialReference: {
                        wkid: 4326,
                        latestWkid: 4326
                    }
                });

                floodDataMock = {
                    fetchFloodFeatures: function () {
                        return getFeaturePromise;
                    },
                    fetchFloodExtent: function () {
                        return getExtentPromise;
                    }
                };

                spyOn(floodDataMock, 'fetchFloodFeatures').and.callThrough();
                spyOn(floodDataMock, 'fetchFloodExtent').and.callThrough();
                mockDispatch = jasmine.createSpy('mockDispatch');
                store = proxyquire('./index', {'../floodData': floodDataMock});

            });

            it('Make fetch call for both features and extent', () => {
                store.Actions.retrieveFloodData(SITE_NO)(mockDispatch);

                expect(floodDataMock.fetchFloodFeatures).toHaveBeenCalledWith(SITE_NO);
                expect(floodDataMock.fetchFloodExtent).toHaveBeenCalledWith(SITE_NO);
            });

            it('dispatches a setFloodFeatures action after promises are resolved', (done) => {
                spyOn(store.Actions, 'setFloodFeatures').and.callThrough();
                let p = store.Actions.retrieveFloodData(SITE_NO)(mockDispatch);

                p.then(() => {
                    expect(mockDispatch).toHaveBeenCalled();
                    expect(store.Actions.setFloodFeatures).toHaveBeenCalledWith([28, 29, 30], {
                        xmin: -84.35321,
                        ymin: 34.01666,
                        xmax: 84.22346,
                        ymax: 34.1010
                    });

                    done();
                });
            });
        });

        describe('retrieveFloodData with no data', () => {
            let store;
            let floodDataMock;
            let mockDispatch;

            const SITE_NO = '12345678';
            beforeEach(() => {
                let getFeaturePromise = Promise.resolve([]);
                let getExtentPromise = Promise.resolve({
                    xmin: 'NaN',
                    ymin: 'NaN',
                    xmax: 'NaN',
                    ymax: 'NaN'
                });

                floodDataMock = {
                    fetchFloodFeatures: function () {
                        return getFeaturePromise;
                    },
                    fetchFloodExtent: function () {
                        return getExtentPromise;
                    }
                };

                spyOn(floodDataMock, 'fetchFloodFeatures').and.callThrough();
                spyOn(floodDataMock, 'fetchFloodExtent').and.callThrough();
                mockDispatch = jasmine.createSpy('mockDispatch');
                store = proxyquire('./index', {'../floodData': floodDataMock});

            });

            it('dispatches a setFloodFeatures action after promises are resolved', (done) => {
                spyOn(store.Actions, 'setFloodFeatures').and.callThrough();
                let p = store.Actions.retrieveFloodData(SITE_NO)(mockDispatch);

                p.then(() => {
                    expect(mockDispatch).toHaveBeenCalled();
                    expect(store.Actions.setFloodFeatures).toHaveBeenCalledWith([], {});


                    done();
                });
            });
        });

        describe('startTimeSeriesPlay', () => {

            let mockDispatch, mockGetState;

            beforeEach(() => {
                mockDispatch = jasmine.createSpy('mockDispatch');
                mockGetState = jasmine.createSpy('mockGetState');

                jasmine.clock().install();
                spyOn(Actions, 'setCursorOffset');
                spyOn(Actions, 'timeSeriesPlayOn');
                spyOn(Actions, 'stopTimeSeriesPlay');
            });

            afterEach(() => {
                jasmine.clock().uninstall();
            });

            it('Does not reset the cursor offset when current offset is not null or greater than the max offset ', () => {
                mockGetState.and.returnValues({
                    timeSeriesState: {
                        cursorOffset: 0
                    }
                });
                Actions.startTimeSeriesPlay(2700000)(mockDispatch, mockGetState);

                expect(Actions.setCursorOffset).not.toHaveBeenCalled();
            });

            it('Call the action to start time series play', () => {
                mockGetState.and.returnValues({
                    timeSeriesState: {
                        cursorOffset: 0
                    }
                });
                Actions.startTimeSeriesPlay(2700000)(mockDispatch, mockGetState);

                expect(Actions.timeSeriesPlayOn).toHaveBeenCalled();
            });

            it('Expects the cursor to be updated after 10 milliseconds', () => {
                mockGetState.and.returnValues({
                    timeSeriesState: {
                        cursorOffset: 0
                    }
                }, {
                    timeSeriesState: {
                        cursorOffset: 0
                    }
                });
                Actions.startTimeSeriesPlay(2700000)(mockDispatch, mockGetState);
                jasmine.clock().tick(11);

                expect(Actions.setCursorOffset.calls.count()).toBe(1);
                expect(Actions.setCursorOffset.calls.argsFor(0)[0]).toBe(900000);
            });

            it('Expects the cursor to be reset if the cursor offset is greater than the maxCursorOffset', () => {
                mockGetState.and.returnValues({
                    timeSeriesState: {
                        cursorOffset: 2700000
                    }
                });

                Actions.startTimeSeriesPlay(2700000)(mockDispatch, mockGetState);

                expect(Actions.setCursorOffset).toHaveBeenCalledWith(0);
            });

            it('Expects the play to be stopped if the cursorOffset exceeds the maxCursorOffset', () => {
                mockGetState.and.returnValues({
                    timeSeriesState: {
                        cursorOffset: 2100000
                    }
                }, {
                    timeSeriesState: {
                        cursorOffset: 2100000
                    }
                });
                Actions.startTimeSeriesPlay(2700000)(mockDispatch, mockGetState);
                jasmine.clock().tick(11);

                expect(Actions.stopTimeSeriesPlay).toHaveBeenCalled();
            });
        });

        describe('stopTimeSeriesPlay', () => {
            let mockDispatch, mockGetState;

            beforeEach(() => {
                mockDispatch = jasmine.createSpy('mockDispatch');
                mockGetState = jasmine.createSpy('mockGetState');

                jasmine.clock().install();
                spyOn(Actions, 'timeSeriesPlayStop');
            });

            it('Expects that timeSeriesPlayStop is called', () => {
                mockGetState.and.returnValues({
                    timeSeriesState: {
                        audiblePlayId: 1
                    }
                });

                Actions.stopTimeSeriesPlay()(mockDispatch, mockGetState);
                expect(Actions.timeSeriesPlayStop).toHaveBeenCalled();
            });
        });
    });

    describe('synchronous actions', () => {
        it('should create an action to set flood features state', () => {
            expect(Actions.setFloodFeatures([9, 10, 11], {xmin: -87, ymin: 42, xmax: -86, ymax: 43})).toEqual({
                type: 'SET_FLOOD_FEATURES',
                stages: [9, 10, 11],
                extent: {xmin: -87, ymin: 42, xmax: -86, ymax: 43}
            });
        });

        it('should create an action to update the gage height state', () => {
            expect(Actions.setGageHeight(10)).toEqual({
                type: 'SET_GAGE_HEIGHT',
                gageHeight: 10
            });
        });

        it('if gageHeight index is in the stages array, dispatch the setGageHeight action', () => {
            let mockDispatch = jasmine.createSpy('mockDispatch');
            let mockGetState = jasmine.createSpy('mockGetState');
            mockGetState.and.returnValues({
                floodData: {
                    stages: [9, 10, 11]
                }
            });
            Actions.setGageHeightFromStageIndex(1)(mockDispatch, mockGetState);
            expect(mockDispatch.calls.count()).toBe(1);
            expect(mockDispatch.calls.argsFor({
                type: 'SET_GAGE_HEIGHT',
                gageHeight: 10
            }));
        });

        it('if gageHeight index is outside the boundes of stages array, do not dispatch the action', () => {
            let mockDispatch = jasmine.createSpy('mockDispatch');
            let mockGetState = jasmine.createSpy('mockGetState');
            mockGetState.and.returnValues({
                floodData: {
                    stages: [9, 10, 11]
                }
            });
            Actions.setGageHeightFromStageIndex(3)(mockDispatch, mockGetState);
            expect(mockDispatch).not.toHaveBeenCalled();
        });

        it('should create an action to toggle time series view state', () => {
            expect(Actions.toggleTimeSeries('current', true)).toEqual({
                type: 'TOGGLE_TIMESERIES',
                key: 'current',
                show: true
            });
        });

        it('should create an action to add a time series collection', () => {
            expect(Actions.addSeriesCollection('current', 'collection')).toEqual({
                type: 'ADD_TIMESERIES_COLLECTION',
                key: 'current',
                data: 'collection'
            });
        });

        it('should create an action to reset a time series', () => {
            expect(Actions.resetTimeSeries('current')).toEqual({
                type: 'RESET_TIMESERIES',
                key: 'current'
            });
        });

        it('should create an action to show the median stats label', () => {
            expect(Actions.showMedianStatsLabel(true)).toEqual({
                type: 'SHOW_MEDIAN_STATS_LABEL',
                show: true
            });

        });

        it('should create an action to resize plot', () => {
            expect(Actions.resizeUI(800, 100)).toEqual({
                type: 'RESIZE_UI',
                windowWidth: 800,
                width: 100
            });
        });

        it('should create an action to set the cursor offset', () => {
            expect(Actions.setCursorOffset(10)).toEqual({
                type: 'SET_CURSOR_OFFSET',
                cursorOffset: 10
            });
        });

        it('should create an action to set the playId', () => {
            expect(Actions.timeSeriesPlayOn(1)).toEqual({
                type: 'TIMESERIES_PLAY_ON',
                playId: 1
            });
        });

        it('should create an action to unset the playId', () => {
            expect(Actions.timeSeriesPlayStop()).toEqual({
                type: 'TIMESERIES_PLAY_STOP'
            });
        });
    });
});

const MOCK_LAST_YEAR_DATA = `
{"name" : "ns1:timeSeriesResponseType",
"declaredType" : "org.cuahsi.waterml.TimeSeriesResponseType",
"scope" : "javax.xml.bind.JAXBElement$GlobalScope",
"value" : {
  "queryInfo" : {
    "queryURL" : "http://waterservices.usgs.gov/nwis/iv/sites=05413500&parameterCd=00060&period=P7D&indent=on&siteStatus=all&format=json",
    "criteria" : {
      "locationParam" : "[ALL:05413500]",
      "variableParam" : "[00060]",
      "parameter" : [ ]
    },
    "note" : [ {
      "value" : "[ALL:05413500]",
      "title" : "filter:sites"
    }, {
      "value" : "[mode=PERIOD, period=P7D, modifiedSince=null]",
      "title" : "filter:timeRange"
    }, {
      "value" : "methodIds=[ALL]",
      "title" : "filter:methodId"
    }, {
      "value" : "2017-01-09T20:46:07.542Z",
      "title" : "requestDT"
    }, {
      "value" : "1df59e50-f57e-11e7-8ba8-6cae8b663fb6",
      "title" : "requestId"
    }, {
      "value" : "Provisional data are subject to revision. Go to http://waterdata.usgs.gov/nwis/help/?provisional for more information.",
      "title" : "disclaimer"
    }, {
      "value" : "vaas01",
      "title" : "server"
    } ]
  },
  "timeSeries" : [ {
    "sourceInfo" : {
      "siteName" : "GRANT RIVER AT BURTON, WI",
      "siteCode" : [ {
        "value" : "05413500",
        "network" : "NWIS",
        "agencyCode" : "USGS"
      } ],
      "timeZoneInfo" : {
        "defaultTimeZone" : {
          "zoneOffset" : "-06:00",
          "zoneAbbreviation" : "CST"
        },
        "daylightSavingsTimeZone" : {
          "zoneOffset" : "-05:00",
          "zoneAbbreviation" : "CDT"
        },
        "siteUsesDaylightSavingsTime" : true
      },
      "geoLocation" : {
        "geogLocation" : {
          "srs" : "EPSG:4326",
          "latitude" : 42.72027778,
          "longitude" : -90.8191667
        },
        "localSiteXY" : [ ]
      },
      "note" : [ ],
      "siteType" : [ ],
      "siteProperty" : [ {
        "value" : "ST",
        "name" : "siteTypeCd"
      }, {
        "value" : "07060003",
        "name" : "hucCd"
      }, {
        "value" : "55",
        "name" : "stateCd"
      }, {
        "value" : "55043",
        "name" : "countyCd"
      } ]
    },
    "variable" : {
      "variableCode" : [ {
        "value" : "00060",
        "network" : "NWIS",
        "vocabulary" : "NWIS:UnitValues",
        "variableID" : 45807197,
        "default" : true
      } ],
      "variableName" : "Streamflow, ft&#179;/s",
      "variableDescription" : "Discharge, cubic feet per second",
      "valueType" : "Derived Value",
      "unit" : {
        "unitCode" : "ft3/s"
      },
      "options" : {
        "option" : [ {
          "name" : "Statistic",
          "optionCode" : "00000"
        } ]
      },
      "note" : [ ],
      "noDataValue" : -999999.0,
      "variableProperty" : [ ],
      "oid" : "45807197"
    },
    "values" : [ {
      "value" : [ {
        "value" : "302",
        "qualifiers" : [ "P" ],
        "dateTime" : "2017-01-02T15:00:00.000-06:00"
      }, {
        "value" : "301",
        "qualifiers" : [ "P" ],
        "dateTime" : "2017-01-02T15:15:00.000-06:00"
      }, {
        "value" : "302",
        "qualifiers" : [ "P" ],
        "dateTime" : "2017-01-02T15:30:00.000-06:00"
      }, {
        "value" : "301",
        "qualifiers" : [ "P" ],
        "dateTime" : "2017-01-02T15:45:00.000-06:00"
      }, {
        "value" : "300",
        "qualifiers" : [ "P" ],
        "dateTime" : "2017-01-02T16:00:00.000-06:00"
      }, {
        "value" : "302",
        "qualifiers" : [ "P" ],
        "dateTime" : "2017-01-02T16:15:00.000-06:00"
      }, {
        "value" : "300",
        "qualifiers" : [ "P" ],
        "dateTime" : "2017-01-02T16:30:00.000-06:00"
      }, {
        "value" : "300",
        "qualifiers" : [ "P" ],
        "dateTime" : "2017-01-02T16:45:00.000-06:00"
      }],
      "qualifier" : [ {
        "qualifierCode" : "P",
        "qualifierDescription" : "Provisional data subject to revision.",
        "qualifierID" : 0,
        "network" : "NWIS",
        "vocabulary" : "uv_rmk_cd"
      } ],
      "qualityControlLevel" : [ ],
      "method" : [ {
        "methodDescription" : "",
        "methodID" : 158049
      } ],
      "source" : [ ],
      "offset" : [ ],
      "sample" : [ ],
      "censorCode" : [ ]
    } ],
    "name" : "USGS:05413500:00060:00000"
  } ]
},
"nil" : false,
"globalScope" : true,
"typeSubstituted" : false
}`
;

const MOCK_GAGE_DATA = `
{"name" : "ns1:timeSeriesResponseType",
"declaredType" : "org.cuahsi.waterml.TimeSeriesResponseType",
"scope" : "javax.xml.bind.JAXBElement$GlobalScope",
"value" : {
  "queryInfo" : {
    "queryURL" : "http://waterservices.usgs.gov/nwis/iv/sites=05413500&parameterCd=00065&period=P7D&indent=on&siteStatus=all&format=json",
    "criteria" : {
      "locationParam" : "[ALL:05413500]",
      "variableParam" : "[00065]",
      "parameter" : [ ]
    },
    "note" : [ {
      "value" : "[ALL:05413500]",
      "title" : "filter:sites"
    }, {
      "value" : "[mode=PERIOD, period=P7D, modifiedSince=null]",
      "title" : "filter:timeRange"
    }, {
      "value" : "methodIds=[ALL]",
      "title" : "filter:methodId"
    }, {
      "value" : "2017-01-09T20:46:07.542Z",
      "title" : "requestDT"
    }, {
      "value" : "1df59e50-f57e-11e7-8ba8-6cae8b663fb6",
      "title" : "requestId"
    }, {
      "value" : "Provisional data are subject to revision. Go to http://waterdata.usgs.gov/nwis/help/?provisional for more information.",
      "title" : "disclaimer"
    }, {
      "value" : "vaas01",
      "title" : "server"
    } ]
  },
  "timeSeries" : [ {
    "sourceInfo" : {
      "siteName" : "GRANT RIVER AT BURTON, WI",
      "siteCode" : [ {
        "value" : "05413500",
        "network" : "NWIS",
        "agencyCode" : "USGS"
      } ],
      "timeZoneInfo" : {
        "defaultTimeZone" : {
          "zoneOffset" : "-06:00",
          "zoneAbbreviation" : "CST"
        },
        "daylightSavingsTimeZone" : {
          "zoneOffset" : "-05:00",
          "zoneAbbreviation" : "CDT"
        },
        "siteUsesDaylightSavingsTime" : true
      },
      "geoLocation" : {
        "geogLocation" : {
          "srs" : "EPSG:4326",
          "latitude" : 42.72027778,
          "longitude" : -90.8191667
        },
        "localSiteXY" : [ ]
      },
      "note" : [ ],
      "siteType" : [ ],
      "siteProperty" : [ {
        "value" : "ST",
        "name" : "siteTypeCd"
      }, {
        "value" : "07060003",
        "name" : "hucCd"
      }, {
        "value" : "55",
        "name" : "stateCd"
      }, {
        "value" : "55043",
        "name" : "countyCd"
      } ]
    },
    "variable" : {
      "variableCode" : [ {
        "value" : "00065",
        "network" : "NWIS",
        "vocabulary" : "NWIS:UnitValues",
        "variableID" : 45807197,
        "default" : true
      } ],
      "variableName" : "Gage Height",
      "variableDescription" : "Gage Height feet",
      "valueType" : "Derived Value",
      "unit" : {
        "unitCode" : "ft"
      },
      "options" : {
        "option" : [ {
          "name" : "Statistic",
          "optionCode" : "00000"
        } ]
      },
      "note" : [ ],
      "noDataValue" : -999999.0,
      "variableProperty" : [ ],
      "oid" : "45807197"
    },
    "values" : [ {
      "value" : [ {
        "value" : "10",
        "qualifiers" : [ "P" ],
        "dateTime" : "2017-01-02T15:00:00.000-06:00"
      }, {
        "value" : "12",
        "qualifiers" : [ "P" ],
        "dateTime" : "2017-01-02T15:15:00.000-06:00"
      }, {
        "value" : "32",
        "qualifiers" : [ "P" ],
        "dateTime" : "2017-01-02T15:30:00.000-06:00"
      }, {
        "value" : "30",
        "qualifiers" : [ "P" ],
        "dateTime" : "2017-01-02T15:45:00.000-06:00"
      }, {
        "value" : "26",
        "qualifiers" : [ "P" ],
        "dateTime" : "2017-01-02T16:00:00.000-06:00"
      }, {
        "value" : "27",
        "qualifiers" : [ "P" ],
        "dateTime" : "2017-01-02T16:15:00.000-06:00"
      }, {
        "value" : "19",
        "qualifiers" : [ "P" ],
        "dateTime" : "2017-01-02T16:30:00.000-06:00"
      }, {
        "value" : "20",
        "qualifiers" : [ "P" ],
        "dateTime" : "2017-01-02T16:45:00.000-06:00"
      }],
      "qualifier" : [ {
        "qualifierCode" : "P",
        "qualifierDescription" : "Provisional data subject to revision.",
        "qualifierID" : 0,
        "network" : "NWIS",
        "vocabulary" : "uv_rmk_cd"
      } ],
      "qualityControlLevel" : [ ],
      "method" : [ {
        "methodDescription" : "",
        "methodID" : 158049
      } ],
      "source" : [ ],
      "offset" : [ ],
      "sample" : [ ],
      "censorCode" : [ ]
    } ],
    "name" : "USGS:05413500:00060:00000"
  } ]
},
"nil" : false,
"globalScope" : true,
"typeSubstituted" : false
}`
;

const MOCK_DATA = `
{"name" : "ns1:timeSeriesResponseType",
"declaredType" : "org.cuahsi.waterml.TimeSeriesResponseType",
"scope" : "javax.xml.bind.JAXBElement$GlobalScope",
"value" : {
  "queryInfo" : {
    "queryURL" : "http://waterservices.usgs.gov/nwis/iv/sites=05413500&parameterCd=00060&period=P7D&indent=on&siteStatus=all&format=json",
    "criteria" : {
      "locationParam" : "[ALL:05413500]",
      "variableParam" : "[00060]",
      "parameter" : [ ]
    },
    "note" : [ {
      "value" : "[ALL:05413500]",
      "title" : "filter:sites"
    }, {
      "value" : "[mode=PERIOD, period=P7D, modifiedSince=null]",
      "title" : "filter:timeRange"
    }, {
      "value" : "methodIds=[ALL]",
      "title" : "filter:methodId"
    }, {
      "value" : "2018-01-09T20:46:07.542Z",
      "title" : "requestDT"
    }, {
      "value" : "1df59e50-f57e-11e7-8ba8-6cae8b663fb6",
      "title" : "requestId"
    }, {
      "value" : "Provisional data are subject to revision. Go to http://waterdata.usgs.gov/nwis/help/?provisional for more information.",
      "title" : "disclaimer"
    }, {
      "value" : "vaas01",
      "title" : "server"
    } ]
  },
  "timeSeries" : [ {
    "sourceInfo" : {
      "siteName" : "GRANT RIVER AT BURTON, WI",
      "siteCode" : [ {
        "value" : "05413500",
        "network" : "NWIS",
        "agencyCode" : "USGS"
      } ],
      "timeZoneInfo" : {
        "defaultTimeZone" : {
          "zoneOffset" : "-06:00",
          "zoneAbbreviation" : "CST"
        },
        "daylightSavingsTimeZone" : {
          "zoneOffset" : "-05:00",
          "zoneAbbreviation" : "CDT"
        },
        "siteUsesDaylightSavingsTime" : true
      },
      "geoLocation" : {
        "geogLocation" : {
          "srs" : "EPSG:4326",
          "latitude" : 42.72027778,
          "longitude" : -90.8191667
        },
        "localSiteXY" : [ ]
      },
      "note" : [ ],
      "siteType" : [ ],
      "siteProperty" : [ {
        "value" : "ST",
        "name" : "siteTypeCd"
      }, {
        "value" : "07060003",
        "name" : "hucCd"
      }, {
        "value" : "55",
        "name" : "stateCd"
      }, {
        "value" : "55043",
        "name" : "countyCd"
      } ]
    },
    "variable" : {
      "variableCode" : [ {
        "value" : "00060",
        "network" : "NWIS",
        "vocabulary" : "NWIS:UnitValues",
        "variableID" : 45807197,
        "default" : true
      } ],
      "variableName" : "Streamflow, ft&#179;/s",
      "variableDescription" : "Discharge, cubic feet per second",
      "valueType" : "Derived Value",
      "unit" : {
        "unitCode" : "ft3/s"
      },
      "options" : {
        "option" : [ {
          "name" : "Statistic",
          "optionCode" : "00000"
        } ]
      },
      "note" : [ ],
      "noDataValue" : -999999.0,
      "variableProperty" : [ ],
      "oid" : "45807197"
    },
    "values" : [ {
      "value" : [ {
        "value" : "302",
        "qualifiers" : [ "P" ],
        "dateTime" : "2018-01-02T15:00:00.000-06:00"
      }, {
        "value" : "301",
        "qualifiers" : [ "P" ],
        "dateTime" : "2018-01-02T15:15:00.000-06:00"
      }, {
        "value" : "302",
        "qualifiers" : [ "P" ],
        "dateTime" : "2018-01-02T15:30:00.000-06:00"
      }, {
        "value" : "301",
        "qualifiers" : [ "P" ],
        "dateTime" : "2018-01-02T15:45:00.000-06:00"
      }, {
        "value" : "300",
        "qualifiers" : [ "P" ],
        "dateTime" : "2018-01-02T16:00:00.000-06:00"
      }, {
        "value" : "302",
        "qualifiers" : [ "P" ],
        "dateTime" : "2018-01-02T16:15:00.000-06:00"
      }, {
        "value" : "300",
        "qualifiers" : [ "P" ],
        "dateTime" : "2018-01-02T16:30:00.000-06:00"
      }, {
        "value" : "300",
        "qualifiers" : [ "P" ],
        "dateTime" : "2018-01-02T16:45:00.000-06:00"
      }, {
        "value" : "299",
        "qualifiers" : [ "P" ],
        "dateTime" : "2018-01-02T17:00:00.000-06:00"
      }, {
        "value" : "300",
        "qualifiers" : [ "P" ],
        "dateTime" : "2018-01-02T17:15:00.000-06:00"
      }, {
        "value" : "299",
        "qualifiers" : [ "P" ],
        "dateTime" : "2018-01-02T17:30:00.000-06:00"
      }, {
        "value" : "297",
        "qualifiers" : [ "P" ],
        "dateTime" : "2018-01-02T17:45:00.000-06:00"
      }, {
        "value" : "297",
        "qualifiers" : [ "P" ],
        "dateTime" : "2018-01-02T18:00:00.000-06:00"
      }, {
        "value" : "296",
        "qualifiers" : [ "P" ],
        "dateTime" : "2018-01-02T18:15:00.000-06:00"
      }, {
        "value" : "295",
        "qualifiers" : [ "P" ],
        "dateTime" : "2018-01-02T18:30:00.000-06:00"
      }, {
        "value" : "293",
        "qualifiers" : [ "P" ],
        "dateTime" : "2018-01-02T18:45:00.000-06:00"
      }, {
        "value" : "294",
        "qualifiers" : [ "P" ],
        "dateTime" : "2018-01-02T19:00:00.000-06:00"
      }, {
        "value" : "292",
        "qualifiers" : [ "P" ],
        "dateTime" : "2018-01-02T19:15:00.000-06:00"
      }, {
        "value" : "293",
        "qualifiers" : [ "P" ],
        "dateTime" : "2018-01-02T19:30:00.000-06:00"
      }, {
        "value" : "292",
        "qualifiers" : [ "P" ],
        "dateTime" : "2018-01-02T19:45:00.000-06:00"
      }, {
        "value" : "291",
        "qualifiers" : [ "P" ],
        "dateTime" : "2018-01-02T20:00:00.000-06:00"
      }, {
        "value" : "290",
        "qualifiers" : [ "P" ],
        "dateTime" : "2018-01-02T20:15:00.000-06:00"
      }, {
        "value" : "291",
        "qualifiers" : [ "P" ],
        "dateTime" : "2018-01-02T20:30:00.000-06:00"
      }, {
        "value" : "290",
        "qualifiers" : [ "P" ],
        "dateTime" : "2018-01-02T20:45:00.000-06:00"
      }, {
        "value" : "289",
        "qualifiers" : [ "P" ],
        "dateTime" : "2018-01-02T21:00:00.000-06:00"
      }, {
        "value" : "289",
        "qualifiers" : [ "P" ],
        "dateTime" : "2018-01-02T21:15:00.000-06:00"
      }, {
        "value" : "289",
        "qualifiers" : [ "P" ],
        "dateTime" : "2018-01-02T21:30:00.000-06:00"
      }, {
        "value" : "289",
        "qualifiers" : [ "P" ],
        "dateTime" : "2018-01-02T21:45:00.000-06:00"
      }, {
        "value" : "289",
        "qualifiers" : [ "P" ],
        "dateTime" : "2018-01-02T22:00:00.000-06:00"
      }, {
        "value" : "288",
        "qualifiers" : [ "P" ],
        "dateTime" : "2018-01-02T22:15:00.000-06:00"
      }, {
        "value" : "288",
        "qualifiers" : [ "P" ],
        "dateTime" : "2018-01-02T22:30:00.000-06:00"
      }, {
        "value" : "287",
        "qualifiers" : [ "P" ],
        "dateTime" : "2018-01-02T22:45:00.000-06:00"
      }, {
        "value" : "286",
        "qualifiers" : [ "P" ],
        "dateTime" : "2018-01-02T23:00:00.000-06:00"
      }, {
        "value" : "287",
        "qualifiers" : [ "P" ],
        "dateTime" : "2018-01-02T23:15:00.000-06:00"
      }, {
        "value" : "287",
        "qualifiers" : [ "P" ],
        "dateTime" : "2018-01-02T23:30:00.000-06:00"
      }, {
        "value" : "286",
        "qualifiers" : [ "P" ],
        "dateTime" : "2018-01-02T23:45:00.000-06:00"
      }, {
        "value" : "286",
        "qualifiers" : [ "P" ],
        "dateTime" : "2018-01-03T00:00:00.000-06:00"
      }, {
        "value" : "285",
        "qualifiers" : [ "P" ],
        "dateTime" : "2018-01-03T00:15:00.000-06:00"
      }, {
        "value" : "285",
        "qualifiers" : [ "P" ],
        "dateTime" : "2018-01-03T00:30:00.000-06:00"
      }, {
        "value" : "286",
        "qualifiers" : [ "P" ],
        "dateTime" : "2018-01-03T00:45:00.000-06:00"
      }, {
        "value" : "286",
        "qualifiers" : [ "P" ],
        "dateTime" : "2018-01-03T01:00:00.000-06:00"
      }, {
        "value" : "285",
        "qualifiers" : [ "P" ],
        "dateTime" : "2018-01-03T01:15:00.000-06:00"
      }, {
        "value" : "285",
        "qualifiers" : [ "P" ],
        "dateTime" : "2018-01-03T01:30:00.000-06:00"
      }, {
        "value" : "285",
        "qualifiers" : [ "P" ],
        "dateTime" : "2018-01-03T01:45:00.000-06:00"
      }, {
        "value" : "285",
        "qualifiers" : [ "P" ],
        "dateTime" : "2018-01-03T02:00:00.000-06:00"
      }, {
        "value" : "285",
        "qualifiers" : [ "P" ],
        "dateTime" : "2018-01-03T02:15:00.000-06:00"
      }, {
        "value" : "285",
        "qualifiers" : [ "P" ],
        "dateTime" : "2018-01-03T02:30:00.000-06:00"
      }, {
        "value" : "286",
        "qualifiers" : [ "P" ],
        "dateTime" : "2018-01-03T02:45:00.000-06:00"
      }, {
        "value" : "285",
        "qualifiers" : [ "P" ],
        "dateTime" : "2018-01-03T03:00:00.000-06:00"
      }, {
        "value" : "285",
        "qualifiers" : [ "P" ],
        "dateTime" : "2018-01-03T03:15:00.000-06:00"
      }, {
        "value" : "285",
        "qualifiers" : [ "P" ],
        "dateTime" : "2018-01-03T03:30:00.000-06:00"
      }, {
        "value" : "284",
        "qualifiers" : [ "P" ],
        "dateTime" : "2018-01-03T03:45:00.000-06:00"
      }, {
        "value" : "285",
        "qualifiers" : [ "P" ],
        "dateTime" : "2018-01-03T04:00:00.000-06:00"
      }, {
        "value" : "286",
        "qualifiers" : [ "P" ],
        "dateTime" : "2018-01-03T04:15:00.000-06:00"
      }, {
        "value" : "286",
        "qualifiers" : [ "P" ],
        "dateTime" : "2018-01-03T04:30:00.000-06:00"
      }, {
        "value" : "286",
        "qualifiers" : [ "P" ],
        "dateTime" : "2018-01-03T04:45:00.000-06:00"
      }, {
        "value" : "287",
        "qualifiers" : [ "P" ],
        "dateTime" : "2018-01-03T05:00:00.000-06:00"
      }, {
        "value" : "286",
        "qualifiers" : [ "P" ],
        "dateTime" : "2018-01-03T05:15:00.000-06:00"
      }, {
        "value" : "287",
        "qualifiers" : [ "P" ],
        "dateTime" : "2018-01-03T05:30:00.000-06:00"
      }, {
        "value" : "288",
        "qualifiers" : [ "P" ],
        "dateTime" : "2018-01-03T05:45:00.000-06:00"
      }, {
        "value" : "288",
        "qualifiers" : [ "P" ],
        "dateTime" : "2018-01-03T06:00:00.000-06:00"
      }, {
        "value" : "289",
        "qualifiers" : [ "P" ],
        "dateTime" : "2018-01-03T06:15:00.000-06:00"
      }, {
        "value" : "287",
        "qualifiers" : [ "P" ],
        "dateTime" : "2018-01-03T06:30:00.000-06:00"
      }, {
        "value" : "288",
        "qualifiers" : [ "P" ],
        "dateTime" : "2018-01-03T06:45:00.000-06:00"
      }, {
        "value" : "289",
        "qualifiers" : [ "P" ],
        "dateTime" : "2018-01-03T07:00:00.000-06:00"
      }, {
        "value" : "289",
        "qualifiers" : [ "P" ],
        "dateTime" : "2018-01-03T07:15:00.000-06:00"
      }, {
        "value" : "289",
        "qualifiers" : [ "P" ],
        "dateTime" : "2018-01-03T07:30:00.000-06:00"
      }, {
        "value" : "290",
        "qualifiers" : [ "P" ],
        "dateTime" : "2018-01-03T07:45:00.000-06:00"
      }, {
        "value" : "290",
        "qualifiers" : [ "P" ],
        "dateTime" : "2018-01-03T08:00:00.000-06:00"
      }, {
        "value" : "290",
        "qualifiers" : [ "P" ],
        "dateTime" : "2018-01-03T08:15:00.000-06:00"
      }, {
        "value" : "290",
        "qualifiers" : [ "P" ],
        "dateTime" : "2018-01-03T08:30:00.000-06:00"
      }, {
        "value" : "291",
        "qualifiers" : [ "P" ],
        "dateTime" : "2018-01-03T08:45:00.000-06:00"
      }, {
        "value" : "293",
        "qualifiers" : [ "P" ],
        "dateTime" : "2018-01-03T09:00:00.000-06:00"
      }, {
        "value" : "292",
        "qualifiers" : [ "P" ],
        "dateTime" : "2018-01-03T09:15:00.000-06:00"
      }, {
        "value" : "294",
        "qualifiers" : [ "P" ],
        "dateTime" : "2018-01-03T09:30:00.000-06:00"
      }, {
        "value" : "292",
        "qualifiers" : [ "P" ],
        "dateTime" : "2018-01-03T09:45:00.000-06:00"
      }, {
        "value" : "293",
        "qualifiers" : [ "P" ],
        "dateTime" : "2018-01-03T10:00:00.000-06:00"
      }, {
        "value" : "294",
        "qualifiers" : [ "P" ],
        "dateTime" : "2018-01-03T10:15:00.000-06:00"
      }, {
        "value" : "293",
        "qualifiers" : [ "P" ],
        "dateTime" : "2018-01-03T10:30:00.000-06:00"
      }, {
        "value" : "294",
        "qualifiers" : [ "P" ],
        "dateTime" : "2018-01-03T10:45:00.000-06:00"
      }, {
        "value" : "293",
        "qualifiers" : [ "P" ],
        "dateTime" : "2018-01-03T11:00:00.000-06:00"
      }, {
        "value" : "295",
        "qualifiers" : [ "P" ],
        "dateTime" : "2018-01-03T11:15:00.000-06:00"
      }, {
        "value" : "294",
        "qualifiers" : [ "P" ],
        "dateTime" : "2018-01-03T11:30:00.000-06:00"
      }, {
        "value" : "293",
        "qualifiers" : [ "P" ],
        "dateTime" : "2018-01-03T11:45:00.000-06:00"
      }, {
        "value" : "293",
        "qualifiers" : [ "P" ],
        "dateTime" : "2018-01-03T12:00:00.000-06:00"
      }, {
        "value" : "293",
        "qualifiers" : [ "P" ],
        "dateTime" : "2018-01-03T12:15:00.000-06:00"
      }, {
        "value" : "294",
        "qualifiers" : [ "P" ],
        "dateTime" : "2018-01-03T12:30:00.000-06:00"
      }, {
        "value" : "294",
        "qualifiers" : [ "P" ],
        "dateTime" : "2018-01-03T12:45:00.000-06:00"
      }, {
        "value" : "293",
        "qualifiers" : [ "P" ],
        "dateTime" : "2018-01-03T13:00:00.000-06:00"
      }, {
        "value" : "293",
        "qualifiers" : [ "P" ],
        "dateTime" : "2018-01-03T13:15:00.000-06:00"
      }, {
        "value" : "295",
        "qualifiers" : [ "P" ],
        "dateTime" : "2018-01-03T13:30:00.000-06:00"
      }, {
        "value" : "294",
        "qualifiers" : [ "P" ],
        "dateTime" : "2018-01-03T13:45:00.000-06:00"
      }, {
        "value" : "293",
        "qualifiers" : [ "P" ],
        "dateTime" : "2018-01-03T14:00:00.000-06:00"
      }, {
        "value" : "294",
        "qualifiers" : [ "P" ],
        "dateTime" : "2018-01-03T14:15:00.000-06:00"
      }, {
        "value" : "296",
        "qualifiers" : [ "P" ],
        "dateTime" : "2018-01-03T14:30:00.000-06:00"
      }, {
        "value" : "294",
        "qualifiers" : [ "P" ],
        "dateTime" : "2018-01-03T14:45:00.000-06:00"
      }, {
        "value" : "294",
        "qualifiers" : [ "P" ],
        "dateTime" : "2018-01-03T15:00:00.000-06:00"
      }, {
        "value" : "293",
        "qualifiers" : [ "P" ],
        "dateTime" : "2018-01-03T15:15:00.000-06:00"
      }, {
        "value" : "293",
        "qualifiers" : [ "P" ],
        "dateTime" : "2018-01-03T15:30:00.000-06:00"
      }, {
        "value" : "293",
        "qualifiers" : [ "P" ],
        "dateTime" : "2018-01-03T15:45:00.000-06:00"
      }, {
        "value" : "292",
        "qualifiers" : [ "P" ],
        "dateTime" : "2018-01-03T16:00:00.000-06:00"
      }, {
        "value" : "292",
        "qualifiers" : [ "P" ],
        "dateTime" : "2018-01-03T16:15:00.000-06:00"
      }, {
        "value" : "292",
        "qualifiers" : [ "P" ],
        "dateTime" : "2018-01-03T16:30:00.000-06:00"
      }, {
        "value" : "291",
        "qualifiers" : [ "P" ],
        "dateTime" : "2018-01-03T16:45:00.000-06:00"
      }, {
        "value" : "291",
        "qualifiers" : [ "P" ],
        "dateTime" : "2018-01-03T17:00:00.000-06:00"
      }, {
        "value" : "289",
        "qualifiers" : [ "P" ],
        "dateTime" : "2018-01-03T17:15:00.000-06:00"
      }, {
        "value" : "290",
        "qualifiers" : [ "P" ],
        "dateTime" : "2018-01-03T17:30:00.000-06:00"
      }, {
        "value" : "290",
        "qualifiers" : [ "P" ],
        "dateTime" : "2018-01-03T17:45:00.000-06:00"
      }, {
        "value" : "289",
        "qualifiers" : [ "P" ],
        "dateTime" : "2018-01-03T18:00:00.000-06:00"
      }, {
        "value" : "287",
        "qualifiers" : [ "P" ],
        "dateTime" : "2018-01-03T18:15:00.000-06:00"
      }, {
        "value" : "288",
        "qualifiers" : [ "P" ],
        "dateTime" : "2018-01-03T18:30:00.000-06:00"
      }, {
        "value" : "288",
        "qualifiers" : [ "P" ],
        "dateTime" : "2018-01-03T18:45:00.000-06:00"
      }, {
        "value" : "288",
        "qualifiers" : [ "P" ],
        "dateTime" : "2018-01-03T19:00:00.000-06:00"
      }, {
        "value" : "287",
        "qualifiers" : [ "P" ],
        "dateTime" : "2018-01-03T19:15:00.000-06:00"
      }, {
        "value" : "287",
        "qualifiers" : [ "P" ],
        "dateTime" : "2018-01-03T19:30:00.000-06:00"
      }, {
        "value" : "287",
        "qualifiers" : [ "P" ],
        "dateTime" : "2018-01-03T19:45:00.000-06:00"
      }, {
        "value" : "288",
        "qualifiers" : [ "P" ],
        "dateTime" : "2018-01-03T20:00:00.000-06:00"
      }, {
        "value" : "286",
        "qualifiers" : [ "P" ],
        "dateTime" : "2018-01-03T20:15:00.000-06:00"
      }, {
        "value" : "287",
        "qualifiers" : [ "P" ],
        "dateTime" : "2018-01-03T20:30:00.000-06:00"
      }, {
        "value" : "287",
        "qualifiers" : [ "P" ],
        "dateTime" : "2018-01-03T20:45:00.000-06:00"
      }, {
        "value" : "287",
        "qualifiers" : [ "P" ],
        "dateTime" : "2018-01-03T21:00:00.000-06:00"
      }, {
        "value" : "287",
        "qualifiers" : [ "P" ],
        "dateTime" : "2018-01-03T21:15:00.000-06:00"
      }, {
        "value" : "286",
        "qualifiers" : [ "P" ],
        "dateTime" : "2018-01-03T21:30:00.000-06:00"
      }, {
        "value" : "285",
        "qualifiers" : [ "P" ],
        "dateTime" : "2018-01-03T21:45:00.000-06:00"
      }, {
        "value" : "286",
        "qualifiers" : [ "P" ],
        "dateTime" : "2018-01-03T22:00:00.000-06:00"
      }, {
        "value" : "284",
        "qualifiers" : [ "P" ],
        "dateTime" : "2018-01-03T22:15:00.000-06:00"
      }, {
        "value" : "284",
        "qualifiers" : [ "P" ],
        "dateTime" : "2018-01-03T22:30:00.000-06:00"
      }, {
        "value" : "283",
        "qualifiers" : [ "P" ],
        "dateTime" : "2018-01-03T22:45:00.000-06:00"
      }, {
        "value" : "283",
        "qualifiers" : [ "P" ],
        "dateTime" : "2018-01-03T23:00:00.000-06:00"
      }, {
        "value" : "284",
        "qualifiers" : [ "P" ],
        "dateTime" : "2018-01-03T23:15:00.000-06:00"
      }, {
        "value" : "283",
        "qualifiers" : [ "P" ],
        "dateTime" : "2018-01-03T23:30:00.000-06:00"
      }, {
        "value" : "283",
        "qualifiers" : [ "P" ],
        "dateTime" : "2018-01-03T23:45:00.000-06:00"
      }, {
        "value" : "283",
        "qualifiers" : [ "P" ],
        "dateTime" : "2018-01-04T00:00:00.000-06:00"
      }, {
        "value" : "284",
        "qualifiers" : [ "P" ],
        "dateTime" : "2018-01-04T00:15:00.000-06:00"
      }, {
        "value" : "283",
        "qualifiers" : [ "P" ],
        "dateTime" : "2018-01-04T00:30:00.000-06:00"
      }, {
        "value" : "282",
        "qualifiers" : [ "P" ],
        "dateTime" : "2018-01-04T00:45:00.000-06:00"
      }, {
        "value" : "282",
        "qualifiers" : [ "P" ],
        "dateTime" : "2018-01-04T01:00:00.000-06:00"
      }, {
        "value" : "283",
        "qualifiers" : [ "P" ],
        "dateTime" : "2018-01-04T01:15:00.000-06:00"
      }, {
        "value" : "283",
        "qualifiers" : [ "P" ],
        "dateTime" : "2018-01-04T01:30:00.000-06:00"
      }, {
        "value" : "283",
        "qualifiers" : [ "P" ],
        "dateTime" : "2018-01-04T01:45:00.000-06:00"
      }, {
        "value" : "281",
        "qualifiers" : [ "P" ],
        "dateTime" : "2018-01-04T02:00:00.000-06:00"
      }, {
        "value" : "281",
        "qualifiers" : [ "P" ],
        "dateTime" : "2018-01-04T02:15:00.000-06:00"
      }, {
        "value" : "282",
        "qualifiers" : [ "P" ],
        "dateTime" : "2018-01-04T02:30:00.000-06:00"
      }, {
        "value" : "282",
        "qualifiers" : [ "P" ],
        "dateTime" : "2018-01-04T02:45:00.000-06:00"
      }, {
        "value" : "281",
        "qualifiers" : [ "P" ],
        "dateTime" : "2018-01-04T03:00:00.000-06:00"
      }, {
        "value" : "282",
        "qualifiers" : [ "P" ],
        "dateTime" : "2018-01-04T03:15:00.000-06:00"
      }, {
        "value" : "282",
        "qualifiers" : [ "P" ],
        "dateTime" : "2018-01-04T03:30:00.000-06:00"
      }, {
        "value" : "282",
        "qualifiers" : [ "P" ],
        "dateTime" : "2018-01-04T03:45:00.000-06:00"
      }, {
        "value" : "282",
        "qualifiers" : [ "P" ],
        "dateTime" : "2018-01-04T04:00:00.000-06:00"
      }, {
        "value" : "282",
        "qualifiers" : [ "P" ],
        "dateTime" : "2018-01-04T04:15:00.000-06:00"
      }, {
        "value" : "281",
        "qualifiers" : [ "P" ],
        "dateTime" : "2018-01-04T04:30:00.000-06:00"
      }, {
        "value" : "282",
        "qualifiers" : [ "P" ],
        "dateTime" : "2018-01-04T04:45:00.000-06:00"
      }, {
        "value" : "280",
        "qualifiers" : [ "P" ],
        "dateTime" : "2018-01-04T05:00:00.000-06:00"
      }, {
        "value" : "280",
        "qualifiers" : [ "P" ],
        "dateTime" : "2018-01-04T05:15:00.000-06:00"
      }, {
        "value" : "281",
        "qualifiers" : [ "P" ],
        "dateTime" : "2018-01-04T05:30:00.000-06:00"
      }, {
        "value" : "279",
        "qualifiers" : [ "P" ],
        "dateTime" : "2018-01-04T05:45:00.000-06:00"
      }, {
        "value" : "279",
        "qualifiers" : [ "P" ],
        "dateTime" : "2018-01-04T06:00:00.000-06:00"
      }, {
        "value" : "278",
        "qualifiers" : [ "P" ],
        "dateTime" : "2018-01-04T06:15:00.000-06:00"
      }, {
        "value" : "277",
        "qualifiers" : [ "P" ],
        "dateTime" : "2018-01-04T06:30:00.000-06:00"
      }, {
        "value" : "279",
        "qualifiers" : [ "P" ],
        "dateTime" : "2018-01-04T06:45:00.000-06:00"
      }, {
        "value" : "278",
        "qualifiers" : [ "P" ],
        "dateTime" : "2018-01-04T07:00:00.000-06:00"
      }, {
        "value" : "277",
        "qualifiers" : [ "P" ],
        "dateTime" : "2018-01-04T07:15:00.000-06:00"
      }, {
        "value" : "277",
        "qualifiers" : [ "P" ],
        "dateTime" : "2018-01-04T07:30:00.000-06:00"
      }, {
        "value" : "277",
        "qualifiers" : [ "P" ],
        "dateTime" : "2018-01-04T07:45:00.000-06:00"
      }, {
        "value" : "276",
        "qualifiers" : [ "P" ],
        "dateTime" : "2018-01-04T08:00:00.000-06:00"
      }, {
        "value" : "276",
        "qualifiers" : [ "P" ],
        "dateTime" : "2018-01-04T08:15:00.000-06:00"
      }, {
        "value" : "275",
        "qualifiers" : [ "P" ],
        "dateTime" : "2018-01-04T08:30:00.000-06:00"
      }, {
        "value" : "275",
        "qualifiers" : [ "P" ],
        "dateTime" : "2018-01-04T08:45:00.000-06:00"
      }, {
        "value" : "275",
        "qualifiers" : [ "P" ],
        "dateTime" : "2018-01-04T09:00:00.000-06:00"
      }, {
        "value" : "274",
        "qualifiers" : [ "P" ],
        "dateTime" : "2018-01-04T09:15:00.000-06:00"
      }, {
        "value" : "274",
        "qualifiers" : [ "P" ],
        "dateTime" : "2018-01-04T09:30:00.000-06:00"
      }, {
        "value" : "274",
        "qualifiers" : [ "P" ],
        "dateTime" : "2018-01-04T09:45:00.000-06:00"
      }, {
        "value" : "274",
        "qualifiers" : [ "P" ],
        "dateTime" : "2018-01-04T10:00:00.000-06:00"
      }, {
        "value" : "273",
        "qualifiers" : [ "P" ],
        "dateTime" : "2018-01-04T10:15:00.000-06:00"
      }, {
        "value" : "273",
        "qualifiers" : [ "P" ],
        "dateTime" : "2018-01-04T10:30:00.000-06:00"
      }, {
        "value" : "274",
        "qualifiers" : [ "P" ],
        "dateTime" : "2018-01-04T10:45:00.000-06:00"
      }, {
        "value" : "273",
        "qualifiers" : [ "P" ],
        "dateTime" : "2018-01-04T11:00:00.000-06:00"
      }, {
        "value" : "273",
        "qualifiers" : [ "P" ],
        "dateTime" : "2018-01-04T11:15:00.000-06:00"
      }, {
        "value" : "273",
        "qualifiers" : [ "P" ],
        "dateTime" : "2018-01-04T11:30:00.000-06:00"
      }, {
        "value" : "272",
        "qualifiers" : [ "P" ],
        "dateTime" : "2018-01-04T11:45:00.000-06:00"
      }, {
        "value" : "272",
        "qualifiers" : [ "P" ],
        "dateTime" : "2018-01-04T12:00:00.000-06:00"
      }, {
        "value" : "272",
        "qualifiers" : [ "P" ],
        "dateTime" : "2018-01-04T12:15:00.000-06:00"
      }, {
        "value" : "272",
        "qualifiers" : [ "P" ],
        "dateTime" : "2018-01-04T12:30:00.000-06:00"
      }, {
        "value" : "273",
        "qualifiers" : [ "P" ],
        "dateTime" : "2018-01-04T12:45:00.000-06:00"
      }, {
        "value" : "272",
        "qualifiers" : [ "P" ],
        "dateTime" : "2018-01-04T13:00:00.000-06:00"
      }, {
        "value" : "272",
        "qualifiers" : [ "P" ],
        "dateTime" : "2018-01-04T13:15:00.000-06:00"
      }, {
        "value" : "272",
        "qualifiers" : [ "P" ],
        "dateTime" : "2018-01-04T13:30:00.000-06:00"
      }, {
        "value" : "273",
        "qualifiers" : [ "P" ],
        "dateTime" : "2018-01-04T13:45:00.000-06:00"
      }, {
        "value" : "272",
        "qualifiers" : [ "P" ],
        "dateTime" : "2018-01-04T14:00:00.000-06:00"
      }, {
        "value" : "271",
        "qualifiers" : [ "P" ],
        "dateTime" : "2018-01-04T14:15:00.000-06:00"
      }, {
        "value" : "271",
        "qualifiers" : [ "P" ],
        "dateTime" : "2018-01-04T14:30:00.000-06:00"
      }, {
        "value" : "272",
        "qualifiers" : [ "P" ],
        "dateTime" : "2018-01-04T14:45:00.000-06:00"
      }, {
        "value" : "272",
        "qualifiers" : [ "P" ],
        "dateTime" : "2018-01-04T15:00:00.000-06:00"
      }, {
        "value" : "271",
        "qualifiers" : [ "P" ],
        "dateTime" : "2018-01-04T15:15:00.000-06:00"
      }, {
        "value" : "271",
        "qualifiers" : [ "P" ],
        "dateTime" : "2018-01-04T15:30:00.000-06:00"
      }, {
        "value" : "272",
        "qualifiers" : [ "P" ],
        "dateTime" : "2018-01-04T15:45:00.000-06:00"
      }, {
        "value" : "270",
        "qualifiers" : [ "P" ],
        "dateTime" : "2018-01-04T16:00:00.000-06:00"
      }, {
        "value" : "270",
        "qualifiers" : [ "P" ],
        "dateTime" : "2018-01-04T16:15:00.000-06:00"
      }, {
        "value" : "271",
        "qualifiers" : [ "P" ],
        "dateTime" : "2018-01-04T16:30:00.000-06:00"
      }, {
        "value" : "269",
        "qualifiers" : [ "P" ],
        "dateTime" : "2018-01-04T16:45:00.000-06:00"
      }, {
        "value" : "269",
        "qualifiers" : [ "P" ],
        "dateTime" : "2018-01-04T17:00:00.000-06:00"
      }, {
        "value" : "267",
        "qualifiers" : [ "P" ],
        "dateTime" : "2018-01-04T17:15:00.000-06:00"
      }, {
        "value" : "268",
        "qualifiers" : [ "P" ],
        "dateTime" : "2018-01-04T17:30:00.000-06:00"
      }, {
        "value" : "266",
        "qualifiers" : [ "P" ],
        "dateTime" : "2018-01-04T17:45:00.000-06:00"
      }, {
        "value" : "267",
        "qualifiers" : [ "P" ],
        "dateTime" : "2018-01-04T18:00:00.000-06:00"
      }, {
        "value" : "265",
        "qualifiers" : [ "P" ],
        "dateTime" : "2018-01-04T18:15:00.000-06:00"
      }, {
        "value" : "266",
        "qualifiers" : [ "P" ],
        "dateTime" : "2018-01-04T18:30:00.000-06:00"
      }, {
        "value" : "266",
        "qualifiers" : [ "P" ],
        "dateTime" : "2018-01-04T18:45:00.000-06:00"
      }, {
        "value" : "265",
        "qualifiers" : [ "P" ],
        "dateTime" : "2018-01-04T19:00:00.000-06:00"
      }, {
        "value" : "265",
        "qualifiers" : [ "P" ],
        "dateTime" : "2018-01-04T19:15:00.000-06:00"
      }, {
        "value" : "265",
        "qualifiers" : [ "P" ],
        "dateTime" : "2018-01-04T19:30:00.000-06:00"
      }, {
        "value" : "264",
        "qualifiers" : [ "P" ],
        "dateTime" : "2018-01-04T19:45:00.000-06:00"
      }, {
        "value" : "264",
        "qualifiers" : [ "P" ],
        "dateTime" : "2018-01-04T20:00:00.000-06:00"
      }, {
        "value" : "264",
        "qualifiers" : [ "P" ],
        "dateTime" : "2018-01-04T20:15:00.000-06:00"
      }, {
        "value" : "262",
        "qualifiers" : [ "P" ],
        "dateTime" : "2018-01-04T20:30:00.000-06:00"
      }, {
        "value" : "263",
        "qualifiers" : [ "P" ],
        "dateTime" : "2018-01-04T20:45:00.000-06:00"
      }, {
        "value" : "263",
        "qualifiers" : [ "P" ],
        "dateTime" : "2018-01-04T21:00:00.000-06:00"
      }, {
        "value" : "262",
        "qualifiers" : [ "P" ],
        "dateTime" : "2018-01-04T21:15:00.000-06:00"
      }, {
        "value" : "261",
        "qualifiers" : [ "P" ],
        "dateTime" : "2018-01-04T21:30:00.000-06:00"
      }, {
        "value" : "261",
        "qualifiers" : [ "P" ],
        "dateTime" : "2018-01-04T21:45:00.000-06:00"
      }, {
        "value" : "261",
        "qualifiers" : [ "P" ],
        "dateTime" : "2018-01-04T22:00:00.000-06:00"
      }, {
        "value" : "259",
        "qualifiers" : [ "P" ],
        "dateTime" : "2018-01-04T22:15:00.000-06:00"
      }, {
        "value" : "260",
        "qualifiers" : [ "P" ],
        "dateTime" : "2018-01-04T22:30:00.000-06:00"
      }, {
        "value" : "259",
        "qualifiers" : [ "P" ],
        "dateTime" : "2018-01-04T22:45:00.000-06:00"
      }, {
        "value" : "258",
        "qualifiers" : [ "P" ],
        "dateTime" : "2018-01-04T23:00:00.000-06:00"
      }, {
        "value" : "257",
        "qualifiers" : [ "P" ],
        "dateTime" : "2018-01-04T23:15:00.000-06:00"
      }, {
        "value" : "257",
        "qualifiers" : [ "P" ],
        "dateTime" : "2018-01-04T23:30:00.000-06:00"
      }, {
        "value" : "256",
        "qualifiers" : [ "P" ],
        "dateTime" : "2018-01-04T23:45:00.000-06:00"
      }, {
        "value" : "256",
        "qualifiers" : [ "P" ],
        "dateTime" : "2018-01-05T00:00:00.000-06:00"
      }, {
        "value" : "255",
        "qualifiers" : [ "P" ],
        "dateTime" : "2018-01-05T00:15:00.000-06:00"
      }, {
        "value" : "256",
        "qualifiers" : [ "P" ],
        "dateTime" : "2018-01-05T00:30:00.000-06:00"
      }, {
        "value" : "255",
        "qualifiers" : [ "P" ],
        "dateTime" : "2018-01-05T00:45:00.000-06:00"
      }, {
        "value" : "255",
        "qualifiers" : [ "P" ],
        "dateTime" : "2018-01-05T01:00:00.000-06:00"
      }, {
        "value" : "255",
        "qualifiers" : [ "P" ],
        "dateTime" : "2018-01-05T01:15:00.000-06:00"
      }, {
        "value" : "254",
        "qualifiers" : [ "P" ],
        "dateTime" : "2018-01-05T01:30:00.000-06:00"
      }, {
        "value" : "254",
        "qualifiers" : [ "P" ],
        "dateTime" : "2018-01-05T01:45:00.000-06:00"
      }, {
        "value" : "255",
        "qualifiers" : [ "P" ],
        "dateTime" : "2018-01-05T02:00:00.000-06:00"
      }, {
        "value" : "254",
        "qualifiers" : [ "P" ],
        "dateTime" : "2018-01-05T02:15:00.000-06:00"
      }, {
        "value" : "254",
        "qualifiers" : [ "P" ],
        "dateTime" : "2018-01-05T02:30:00.000-06:00"
      }, {
        "value" : "255",
        "qualifiers" : [ "P" ],
        "dateTime" : "2018-01-05T02:45:00.000-06:00"
      }, {
        "value" : "254",
        "qualifiers" : [ "P" ],
        "dateTime" : "2018-01-05T03:00:00.000-06:00"
      }, {
        "value" : "255",
        "qualifiers" : [ "P" ],
        "dateTime" : "2018-01-05T03:15:00.000-06:00"
      }, {
        "value" : "255",
        "qualifiers" : [ "P" ],
        "dateTime" : "2018-01-05T03:30:00.000-06:00"
      }, {
        "value" : "256",
        "qualifiers" : [ "P" ],
        "dateTime" : "2018-01-05T03:45:00.000-06:00"
      }, {
        "value" : "256",
        "qualifiers" : [ "P" ],
        "dateTime" : "2018-01-05T04:00:00.000-06:00"
      }, {
        "value" : "255",
        "qualifiers" : [ "P" ],
        "dateTime" : "2018-01-05T04:15:00.000-06:00"
      }, {
        "value" : "256",
        "qualifiers" : [ "P" ],
        "dateTime" : "2018-01-05T04:30:00.000-06:00"
      }, {
        "value" : "257",
        "qualifiers" : [ "P" ],
        "dateTime" : "2018-01-05T04:45:00.000-06:00"
      }, {
        "value" : "256",
        "qualifiers" : [ "P" ],
        "dateTime" : "2018-01-05T05:00:00.000-06:00"
      }, {
        "value" : "257",
        "qualifiers" : [ "P" ],
        "dateTime" : "2018-01-05T05:15:00.000-06:00"
      }, {
        "value" : "258",
        "qualifiers" : [ "P" ],
        "dateTime" : "2018-01-05T05:30:00.000-06:00"
      }, {
        "value" : "258",
        "qualifiers" : [ "P" ],
        "dateTime" : "2018-01-05T05:45:00.000-06:00"
      }, {
        "value" : "258",
        "qualifiers" : [ "P" ],
        "dateTime" : "2018-01-05T06:00:00.000-06:00"
      }, {
        "value" : "259",
        "qualifiers" : [ "P" ],
        "dateTime" : "2018-01-05T06:15:00.000-06:00"
      }, {
        "value" : "260",
        "qualifiers" : [ "P" ],
        "dateTime" : "2018-01-05T06:30:00.000-06:00"
      }, {
        "value" : "262",
        "qualifiers" : [ "P" ],
        "dateTime" : "2018-01-05T06:45:00.000-06:00"
      }, {
        "value" : "262",
        "qualifiers" : [ "P" ],
        "dateTime" : "2018-01-05T07:00:00.000-06:00"
      }, {
        "value" : "262",
        "qualifiers" : [ "P" ],
        "dateTime" : "2018-01-05T07:15:00.000-06:00"
      }, {
        "value" : "263",
        "qualifiers" : [ "P" ],
        "dateTime" : "2018-01-05T07:30:00.000-06:00"
      }, {
        "value" : "264",
        "qualifiers" : [ "P" ],
        "dateTime" : "2018-01-05T07:45:00.000-06:00"
      }, {
        "value" : "263",
        "qualifiers" : [ "P" ],
        "dateTime" : "2018-01-05T08:00:00.000-06:00"
      }, {
        "value" : "264",
        "qualifiers" : [ "P" ],
        "dateTime" : "2018-01-05T08:15:00.000-06:00"
      }, {
        "value" : "265",
        "qualifiers" : [ "P" ],
        "dateTime" : "2018-01-05T08:30:00.000-06:00"
      }, {
        "value" : "265",
        "qualifiers" : [ "P" ],
        "dateTime" : "2018-01-05T08:45:00.000-06:00"
      }, {
        "value" : "265",
        "qualifiers" : [ "P" ],
        "dateTime" : "2018-01-05T09:00:00.000-06:00"
      }, {
        "value" : "265",
        "qualifiers" : [ "P" ],
        "dateTime" : "2018-01-05T09:15:00.000-06:00"
      }, {
        "value" : "265",
        "qualifiers" : [ "P" ],
        "dateTime" : "2018-01-05T09:30:00.000-06:00"
      }, {
        "value" : "267",
        "qualifiers" : [ "P" ],
        "dateTime" : "2018-01-05T09:45:00.000-06:00"
      }, {
        "value" : "266",
        "qualifiers" : [ "P" ],
        "dateTime" : "2018-01-05T10:00:00.000-06:00"
      }, {
        "value" : "265",
        "qualifiers" : [ "P" ],
        "dateTime" : "2018-01-05T10:15:00.000-06:00"
      }, {
        "value" : "266",
        "qualifiers" : [ "P" ],
        "dateTime" : "2018-01-05T10:30:00.000-06:00"
      }, {
        "value" : "264",
        "qualifiers" : [ "P" ],
        "dateTime" : "2018-01-05T10:45:00.000-06:00"
      }, {
        "value" : "265",
        "qualifiers" : [ "P" ],
        "dateTime" : "2018-01-05T11:00:00.000-06:00"
      }, {
        "value" : "265",
        "qualifiers" : [ "P" ],
        "dateTime" : "2018-01-05T11:15:00.000-06:00"
      }, {
        "value" : "265",
        "qualifiers" : [ "P" ],
        "dateTime" : "2018-01-05T11:30:00.000-06:00"
      }, {
        "value" : "264",
        "qualifiers" : [ "P" ],
        "dateTime" : "2018-01-05T11:45:00.000-06:00"
      }, {
        "value" : "265",
        "qualifiers" : [ "P" ],
        "dateTime" : "2018-01-05T12:00:00.000-06:00"
      }, {
        "value" : "265",
        "qualifiers" : [ "P" ],
        "dateTime" : "2018-01-05T12:15:00.000-06:00"
      }, {
        "value" : "264",
        "qualifiers" : [ "P" ],
        "dateTime" : "2018-01-05T12:30:00.000-06:00"
      }, {
        "value" : "264",
        "qualifiers" : [ "P" ],
        "dateTime" : "2018-01-05T12:45:00.000-06:00"
      }, {
        "value" : "265",
        "qualifiers" : [ "P" ],
        "dateTime" : "2018-01-05T13:00:00.000-06:00"
      }, {
        "value" : "264",
        "qualifiers" : [ "P" ],
        "dateTime" : "2018-01-05T13:15:00.000-06:00"
      }, {
        "value" : "265",
        "qualifiers" : [ "P" ],
        "dateTime" : "2018-01-05T13:30:00.000-06:00"
      }, {
        "value" : "265",
        "qualifiers" : [ "P" ],
        "dateTime" : "2018-01-05T13:45:00.000-06:00"
      }, {
        "value" : "264",
        "qualifiers" : [ "P" ],
        "dateTime" : "2018-01-05T14:00:00.000-06:00"
      }, {
        "value" : "263",
        "qualifiers" : [ "P" ],
        "dateTime" : "2018-01-05T14:15:00.000-06:00"
      }, {
        "value" : "263",
        "qualifiers" : [ "P" ],
        "dateTime" : "2018-01-05T14:30:00.000-06:00"
      }, {
        "value" : "263",
        "qualifiers" : [ "P" ],
        "dateTime" : "2018-01-05T14:45:00.000-06:00"
      }, {
        "value" : "262",
        "qualifiers" : [ "P" ],
        "dateTime" : "2018-01-05T15:00:00.000-06:00"
      }, {
        "value" : "261",
        "qualifiers" : [ "P" ],
        "dateTime" : "2018-01-05T15:15:00.000-06:00"
      }, {
        "value" : "260",
        "qualifiers" : [ "P" ],
        "dateTime" : "2018-01-05T15:30:00.000-06:00"
      }, {
        "value" : "260",
        "qualifiers" : [ "P" ],
        "dateTime" : "2018-01-05T15:45:00.000-06:00"
      }, {
        "value" : "258",
        "qualifiers" : [ "P" ],
        "dateTime" : "2018-01-05T16:00:00.000-06:00"
      }, {
        "value" : "258",
        "qualifiers" : [ "P" ],
        "dateTime" : "2018-01-05T16:15:00.000-06:00"
      }, {
        "value" : "257",
        "qualifiers" : [ "P" ],
        "dateTime" : "2018-01-05T16:30:00.000-06:00"
      }, {
        "value" : "257",
        "qualifiers" : [ "P" ],
        "dateTime" : "2018-01-05T16:45:00.000-06:00"
      }, {
        "value" : "256",
        "qualifiers" : [ "P" ],
        "dateTime" : "2018-01-05T17:00:00.000-06:00"
      }, {
        "value" : "257",
        "qualifiers" : [ "P" ],
        "dateTime" : "2018-01-05T17:15:00.000-06:00"
      }, {
        "value" : "257",
        "qualifiers" : [ "P" ],
        "dateTime" : "2018-01-05T17:30:00.000-06:00"
      }, {
        "value" : "258",
        "qualifiers" : [ "P" ],
        "dateTime" : "2018-01-05T17:45:00.000-06:00"
      }, {
        "value" : "257",
        "qualifiers" : [ "P" ],
        "dateTime" : "2018-01-05T18:00:00.000-06:00"
      }, {
        "value" : "257",
        "qualifiers" : [ "P" ],
        "dateTime" : "2018-01-05T18:15:00.000-06:00"
      }, {
        "value" : "257",
        "qualifiers" : [ "P" ],
        "dateTime" : "2018-01-05T18:30:00.000-06:00"
      }, {
        "value" : "258",
        "qualifiers" : [ "P" ],
        "dateTime" : "2018-01-05T18:45:00.000-06:00"
      }, {
        "value" : "257",
        "qualifiers" : [ "P" ],
        "dateTime" : "2018-01-05T19:00:00.000-06:00"
      }, {
        "value" : "256",
        "qualifiers" : [ "P" ],
        "dateTime" : "2018-01-05T19:15:00.000-06:00"
      }, {
        "value" : "256",
        "qualifiers" : [ "P" ],
        "dateTime" : "2018-01-05T19:30:00.000-06:00"
      }, {
        "value" : "256",
        "qualifiers" : [ "P" ],
        "dateTime" : "2018-01-05T19:45:00.000-06:00"
      }, {
        "value" : "256",
        "qualifiers" : [ "P" ],
        "dateTime" : "2018-01-05T20:00:00.000-06:00"
      }, {
        "value" : "255",
        "qualifiers" : [ "P" ],
        "dateTime" : "2018-01-05T20:15:00.000-06:00"
      }, {
        "value" : "253",
        "qualifiers" : [ "P" ],
        "dateTime" : "2018-01-05T20:30:00.000-06:00"
      }, {
        "value" : "254",
        "qualifiers" : [ "P" ],
        "dateTime" : "2018-01-05T20:45:00.000-06:00"
      }, {
        "value" : "252",
        "qualifiers" : [ "P" ],
        "dateTime" : "2018-01-05T21:00:00.000-06:00"
      }, {
        "value" : "252",
        "qualifiers" : [ "P" ],
        "dateTime" : "2018-01-05T21:15:00.000-06:00"
      }, {
        "value" : "252",
        "qualifiers" : [ "P" ],
        "dateTime" : "2018-01-05T21:30:00.000-06:00"
      }, {
        "value" : "250",
        "qualifiers" : [ "P" ],
        "dateTime" : "2018-01-05T21:45:00.000-06:00"
      }, {
        "value" : "249",
        "qualifiers" : [ "P" ],
        "dateTime" : "2018-01-05T22:00:00.000-06:00"
      }, {
        "value" : "249",
        "qualifiers" : [ "P" ],
        "dateTime" : "2018-01-05T22:15:00.000-06:00"
      }, {
        "value" : "249",
        "qualifiers" : [ "P" ],
        "dateTime" : "2018-01-05T22:30:00.000-06:00"
      }, {
        "value" : "249",
        "qualifiers" : [ "P" ],
        "dateTime" : "2018-01-05T22:45:00.000-06:00"
      }, {
        "value" : "248",
        "qualifiers" : [ "P" ],
        "dateTime" : "2018-01-05T23:00:00.000-06:00"
      }, {
        "value" : "247",
        "qualifiers" : [ "P" ],
        "dateTime" : "2018-01-05T23:15:00.000-06:00"
      }, {
        "value" : "247",
        "qualifiers" : [ "P" ],
        "dateTime" : "2018-01-05T23:30:00.000-06:00"
      }, {
        "value" : "247",
        "qualifiers" : [ "P" ],
        "dateTime" : "2018-01-05T23:45:00.000-06:00"
      }, {
        "value" : "247",
        "qualifiers" : [ "P" ],
        "dateTime" : "2018-01-06T00:00:00.000-06:00"
      }, {
        "value" : "247",
        "qualifiers" : [ "P" ],
        "dateTime" : "2018-01-06T00:15:00.000-06:00"
      }, {
        "value" : "247",
        "qualifiers" : [ "P" ],
        "dateTime" : "2018-01-06T00:30:00.000-06:00"
      }, {
        "value" : "247",
        "qualifiers" : [ "P" ],
        "dateTime" : "2018-01-06T00:45:00.000-06:00"
      }, {
        "value" : "247",
        "qualifiers" : [ "P" ],
        "dateTime" : "2018-01-06T01:00:00.000-06:00"
      }, {
        "value" : "246",
        "qualifiers" : [ "P" ],
        "dateTime" : "2018-01-06T01:15:00.000-06:00"
      }, {
        "value" : "248",
        "qualifiers" : [ "P" ],
        "dateTime" : "2018-01-06T01:30:00.000-06:00"
      }, {
        "value" : "248",
        "qualifiers" : [ "P" ],
        "dateTime" : "2018-01-06T01:45:00.000-06:00"
      }, {
        "value" : "248",
        "qualifiers" : [ "P" ],
        "dateTime" : "2018-01-06T02:00:00.000-06:00"
      }, {
        "value" : "248",
        "qualifiers" : [ "P" ],
        "dateTime" : "2018-01-06T02:15:00.000-06:00"
      }, {
        "value" : "247",
        "qualifiers" : [ "P" ],
        "dateTime" : "2018-01-06T02:30:00.000-06:00"
      }, {
        "value" : "248",
        "qualifiers" : [ "P" ],
        "dateTime" : "2018-01-06T02:45:00.000-06:00"
      }, {
        "value" : "248",
        "qualifiers" : [ "P" ],
        "dateTime" : "2018-01-06T03:00:00.000-06:00"
      }, {
        "value" : "247",
        "qualifiers" : [ "P" ],
        "dateTime" : "2018-01-06T03:15:00.000-06:00"
      }, {
        "value" : "248",
        "qualifiers" : [ "P" ],
        "dateTime" : "2018-01-06T03:30:00.000-06:00"
      }, {
        "value" : "248",
        "qualifiers" : [ "P" ],
        "dateTime" : "2018-01-06T03:45:00.000-06:00"
      }, {
        "value" : "248",
        "qualifiers" : [ "P" ],
        "dateTime" : "2018-01-06T04:00:00.000-06:00"
      }, {
        "value" : "248",
        "qualifiers" : [ "P" ],
        "dateTime" : "2018-01-06T04:15:00.000-06:00"
      }, {
        "value" : "249",
        "qualifiers" : [ "P" ],
        "dateTime" : "2018-01-06T04:30:00.000-06:00"
      }, {
        "value" : "250",
        "qualifiers" : [ "P" ],
        "dateTime" : "2018-01-06T04:45:00.000-06:00"
      }, {
        "value" : "249",
        "qualifiers" : [ "P" ],
        "dateTime" : "2018-01-06T05:00:00.000-06:00"
      }, {
        "value" : "251",
        "qualifiers" : [ "P" ],
        "dateTime" : "2018-01-06T05:15:00.000-06:00"
      }, {
        "value" : "251",
        "qualifiers" : [ "P" ],
        "dateTime" : "2018-01-06T05:30:00.000-06:00"
      }, {
        "value" : "252",
        "qualifiers" : [ "P" ],
        "dateTime" : "2018-01-06T05:45:00.000-06:00"
      }, {
        "value" : "253",
        "qualifiers" : [ "P" ],
        "dateTime" : "2018-01-06T06:00:00.000-06:00"
      }, {
        "value" : "253",
        "qualifiers" : [ "P" ],
        "dateTime" : "2018-01-06T06:15:00.000-06:00"
      }, {
        "value" : "254",
        "qualifiers" : [ "P" ],
        "dateTime" : "2018-01-06T06:30:00.000-06:00"
      }, {
        "value" : "254",
        "qualifiers" : [ "P" ],
        "dateTime" : "2018-01-06T06:45:00.000-06:00"
      }, {
        "value" : "255",
        "qualifiers" : [ "P" ],
        "dateTime" : "2018-01-06T07:00:00.000-06:00"
      }, {
        "value" : "256",
        "qualifiers" : [ "P" ],
        "dateTime" : "2018-01-06T07:15:00.000-06:00"
      }, {
        "value" : "257",
        "qualifiers" : [ "P" ],
        "dateTime" : "2018-01-06T07:30:00.000-06:00"
      }, {
        "value" : "257",
        "qualifiers" : [ "P" ],
        "dateTime" : "2018-01-06T07:45:00.000-06:00"
      }, {
        "value" : "258",
        "qualifiers" : [ "P" ],
        "dateTime" : "2018-01-06T08:00:00.000-06:00"
      }, {
        "value" : "259",
        "qualifiers" : [ "P" ],
        "dateTime" : "2018-01-06T08:15:00.000-06:00"
      }, {
        "value" : "260",
        "qualifiers" : [ "P" ],
        "dateTime" : "2018-01-06T08:30:00.000-06:00"
      }, {
        "value" : "260",
        "qualifiers" : [ "P" ],
        "dateTime" : "2018-01-06T08:45:00.000-06:00"
      }, {
        "value" : "261",
        "qualifiers" : [ "P" ],
        "dateTime" : "2018-01-06T09:00:00.000-06:00"
      }, {
        "value" : "261",
        "qualifiers" : [ "P" ],
        "dateTime" : "2018-01-06T09:15:00.000-06:00"
      }, {
        "value" : "261",
        "qualifiers" : [ "P" ],
        "dateTime" : "2018-01-06T09:30:00.000-06:00"
      }, {
        "value" : "261",
        "qualifiers" : [ "P" ],
        "dateTime" : "2018-01-06T09:45:00.000-06:00"
      }, {
        "value" : "261",
        "qualifiers" : [ "P" ],
        "dateTime" : "2018-01-06T10:00:00.000-06:00"
      }, {
        "value" : "261",
        "qualifiers" : [ "P" ],
        "dateTime" : "2018-01-06T10:15:00.000-06:00"
      }, {
        "value" : "261",
        "qualifiers" : [ "P" ],
        "dateTime" : "2018-01-06T10:30:00.000-06:00"
      }, {
        "value" : "262",
        "qualifiers" : [ "P" ],
        "dateTime" : "2018-01-06T10:45:00.000-06:00"
      }, {
        "value" : "261",
        "qualifiers" : [ "P" ],
        "dateTime" : "2018-01-06T11:00:00.000-06:00"
      }, {
        "value" : "261",
        "qualifiers" : [ "P" ],
        "dateTime" : "2018-01-06T11:15:00.000-06:00"
      }, {
        "value" : "261",
        "qualifiers" : [ "P" ],
        "dateTime" : "2018-01-06T11:30:00.000-06:00"
      }, {
        "value" : "261",
        "qualifiers" : [ "P" ],
        "dateTime" : "2018-01-06T11:45:00.000-06:00"
      }, {
        "value" : "260",
        "qualifiers" : [ "P" ],
        "dateTime" : "2018-01-06T12:00:00.000-06:00"
      }, {
        "value" : "261",
        "qualifiers" : [ "P" ],
        "dateTime" : "2018-01-06T12:15:00.000-06:00"
      }, {
        "value" : "261",
        "qualifiers" : [ "P" ],
        "dateTime" : "2018-01-06T12:30:00.000-06:00"
      }, {
        "value" : "261",
        "qualifiers" : [ "P" ],
        "dateTime" : "2018-01-06T12:45:00.000-06:00"
      }, {
        "value" : "261",
        "qualifiers" : [ "P" ],
        "dateTime" : "2018-01-06T13:00:00.000-06:00"
      }, {
        "value" : "261",
        "qualifiers" : [ "P" ],
        "dateTime" : "2018-01-06T13:15:00.000-06:00"
      }, {
        "value" : "262",
        "qualifiers" : [ "P" ],
        "dateTime" : "2018-01-06T13:30:00.000-06:00"
      }, {
        "value" : "261",
        "qualifiers" : [ "P" ],
        "dateTime" : "2018-01-06T13:45:00.000-06:00"
      }, {
        "value" : "261",
        "qualifiers" : [ "P" ],
        "dateTime" : "2018-01-06T14:00:00.000-06:00"
      }, {
        "value" : "261",
        "qualifiers" : [ "P" ],
        "dateTime" : "2018-01-06T14:15:00.000-06:00"
      }, {
        "value" : "260",
        "qualifiers" : [ "P" ],
        "dateTime" : "2018-01-06T14:30:00.000-06:00"
      }, {
        "value" : "261",
        "qualifiers" : [ "P" ],
        "dateTime" : "2018-01-06T14:45:00.000-06:00"
      }, {
        "value" : "259",
        "qualifiers" : [ "P" ],
        "dateTime" : "2018-01-06T15:00:00.000-06:00"
      }, {
        "value" : "260",
        "qualifiers" : [ "P" ],
        "dateTime" : "2018-01-06T15:15:00.000-06:00"
      }, {
        "value" : "258",
        "qualifiers" : [ "P" ],
        "dateTime" : "2018-01-06T15:30:00.000-06:00"
      }, {
        "value" : "259",
        "qualifiers" : [ "P" ],
        "dateTime" : "2018-01-06T15:45:00.000-06:00"
      }, {
        "value" : "257",
        "qualifiers" : [ "P" ],
        "dateTime" : "2018-01-06T16:00:00.000-06:00"
      }, {
        "value" : "257",
        "qualifiers" : [ "P" ],
        "dateTime" : "2018-01-06T16:15:00.000-06:00"
      }, {
        "value" : "257",
        "qualifiers" : [ "P" ],
        "dateTime" : "2018-01-06T16:30:00.000-06:00"
      }, {
        "value" : "257",
        "qualifiers" : [ "P" ],
        "dateTime" : "2018-01-06T16:45:00.000-06:00"
      }, {
        "value" : "256",
        "qualifiers" : [ "P" ],
        "dateTime" : "2018-01-06T17:00:00.000-06:00"
      }, {
        "value" : "256",
        "qualifiers" : [ "P" ],
        "dateTime" : "2018-01-06T17:15:00.000-06:00"
      }, {
        "value" : "255",
        "qualifiers" : [ "P" ],
        "dateTime" : "2018-01-06T17:30:00.000-06:00"
      }, {
        "value" : "255",
        "qualifiers" : [ "P" ],
        "dateTime" : "2018-01-06T17:45:00.000-06:00"
      }, {
        "value" : "256",
        "qualifiers" : [ "P" ],
        "dateTime" : "2018-01-06T18:00:00.000-06:00"
      }, {
        "value" : "254",
        "qualifiers" : [ "P" ],
        "dateTime" : "2018-01-06T18:15:00.000-06:00"
      }, {
        "value" : "254",
        "qualifiers" : [ "P" ],
        "dateTime" : "2018-01-06T18:30:00.000-06:00"
      }, {
        "value" : "255",
        "qualifiers" : [ "P" ],
        "dateTime" : "2018-01-06T18:45:00.000-06:00"
      }, {
        "value" : "254",
        "qualifiers" : [ "P" ],
        "dateTime" : "2018-01-06T19:00:00.000-06:00"
      }, {
        "value" : "254",
        "qualifiers" : [ "P" ],
        "dateTime" : "2018-01-06T19:15:00.000-06:00"
      }, {
        "value" : "253",
        "qualifiers" : [ "P" ],
        "dateTime" : "2018-01-06T19:30:00.000-06:00"
      }, {
        "value" : "254",
        "qualifiers" : [ "P" ],
        "dateTime" : "2018-01-06T19:45:00.000-06:00"
      }, {
        "value" : "253",
        "qualifiers" : [ "P" ],
        "dateTime" : "2018-01-06T20:00:00.000-06:00"
      }, {
        "value" : "252",
        "qualifiers" : [ "P" ],
        "dateTime" : "2018-01-06T20:15:00.000-06:00"
      }, {
        "value" : "251",
        "qualifiers" : [ "P" ],
        "dateTime" : "2018-01-06T20:30:00.000-06:00"
      }, {
        "value" : "252",
        "qualifiers" : [ "P" ],
        "dateTime" : "2018-01-06T20:45:00.000-06:00"
      }, {
        "value" : "253",
        "qualifiers" : [ "P" ],
        "dateTime" : "2018-01-06T21:00:00.000-06:00"
      }, {
        "value" : "251",
        "qualifiers" : [ "P" ],
        "dateTime" : "2018-01-06T21:15:00.000-06:00"
      }, {
        "value" : "251",
        "qualifiers" : [ "P" ],
        "dateTime" : "2018-01-06T21:30:00.000-06:00"
      }, {
        "value" : "251",
        "qualifiers" : [ "P" ],
        "dateTime" : "2018-01-06T21:45:00.000-06:00"
      }, {
        "value" : "251",
        "qualifiers" : [ "P" ],
        "dateTime" : "2018-01-06T22:00:00.000-06:00"
      }, {
        "value" : "250",
        "qualifiers" : [ "P" ],
        "dateTime" : "2018-01-06T22:15:00.000-06:00"
      }, {
        "value" : "249",
        "qualifiers" : [ "P" ],
        "dateTime" : "2018-01-06T22:30:00.000-06:00"
      }, {
        "value" : "250",
        "qualifiers" : [ "P" ],
        "dateTime" : "2018-01-06T22:45:00.000-06:00"
      }, {
        "value" : "249",
        "qualifiers" : [ "P" ],
        "dateTime" : "2018-01-06T23:00:00.000-06:00"
      }, {
        "value" : "250",
        "qualifiers" : [ "P" ],
        "dateTime" : "2018-01-06T23:15:00.000-06:00"
      }, {
        "value" : "250",
        "qualifiers" : [ "P" ],
        "dateTime" : "2018-01-06T23:30:00.000-06:00"
      }, {
        "value" : "249",
        "qualifiers" : [ "P" ],
        "dateTime" : "2018-01-06T23:45:00.000-06:00"
      }, {
        "value" : "248",
        "qualifiers" : [ "P" ],
        "dateTime" : "2018-01-07T00:00:00.000-06:00"
      }, {
        "value" : "249",
        "qualifiers" : [ "P" ],
        "dateTime" : "2018-01-07T00:15:00.000-06:00"
      }, {
        "value" : "247",
        "qualifiers" : [ "P" ],
        "dateTime" : "2018-01-07T00:30:00.000-06:00"
      }, {
        "value" : "248",
        "qualifiers" : [ "P" ],
        "dateTime" : "2018-01-07T00:45:00.000-06:00"
      }, {
        "value" : "247",
        "qualifiers" : [ "P" ],
        "dateTime" : "2018-01-07T01:00:00.000-06:00"
      }, {
        "value" : "247",
        "qualifiers" : [ "P" ],
        "dateTime" : "2018-01-07T01:15:00.000-06:00"
      }, {
        "value" : "247",
        "qualifiers" : [ "P" ],
        "dateTime" : "2018-01-07T01:30:00.000-06:00"
      }, {
        "value" : "247",
        "qualifiers" : [ "P" ],
        "dateTime" : "2018-01-07T01:45:00.000-06:00"
      }, {
        "value" : "247",
        "qualifiers" : [ "P" ],
        "dateTime" : "2018-01-07T02:00:00.000-06:00"
      }, {
        "value" : "246",
        "qualifiers" : [ "P" ],
        "dateTime" : "2018-01-07T02:15:00.000-06:00"
      }, {
        "value" : "247",
        "qualifiers" : [ "P" ],
        "dateTime" : "2018-01-07T02:30:00.000-06:00"
      }, {
        "value" : "248",
        "qualifiers" : [ "P" ],
        "dateTime" : "2018-01-07T02:45:00.000-06:00"
      }, {
        "value" : "248",
        "qualifiers" : [ "P" ],
        "dateTime" : "2018-01-07T03:00:00.000-06:00"
      }, {
        "value" : "248",
        "qualifiers" : [ "P" ],
        "dateTime" : "2018-01-07T03:15:00.000-06:00"
      }, {
        "value" : "249",
        "qualifiers" : [ "P" ],
        "dateTime" : "2018-01-07T03:30:00.000-06:00"
      }, {
        "value" : "249",
        "qualifiers" : [ "P" ],
        "dateTime" : "2018-01-07T03:45:00.000-06:00"
      }, {
        "value" : "250",
        "qualifiers" : [ "P" ],
        "dateTime" : "2018-01-07T04:00:00.000-06:00"
      }, {
        "value" : "250",
        "qualifiers" : [ "P" ],
        "dateTime" : "2018-01-07T04:15:00.000-06:00"
      }, {
        "value" : "250",
        "qualifiers" : [ "P" ],
        "dateTime" : "2018-01-07T04:30:00.000-06:00"
      }, {
        "value" : "252",
        "qualifiers" : [ "P" ],
        "dateTime" : "2018-01-07T04:45:00.000-06:00"
      }, {
        "value" : "252",
        "qualifiers" : [ "P" ],
        "dateTime" : "2018-01-07T05:00:00.000-06:00"
      }, {
        "value" : "253",
        "qualifiers" : [ "P" ],
        "dateTime" : "2018-01-07T05:15:00.000-06:00"
      }, {
        "value" : "255",
        "qualifiers" : [ "P" ],
        "dateTime" : "2018-01-07T05:30:00.000-06:00"
      }, {
        "value" : "255",
        "qualifiers" : [ "P" ],
        "dateTime" : "2018-01-07T05:45:00.000-06:00"
      }, {
        "value" : "256",
        "qualifiers" : [ "P" ],
        "dateTime" : "2018-01-07T06:00:00.000-06:00"
      }, {
        "value" : "256",
        "qualifiers" : [ "P" ],
        "dateTime" : "2018-01-07T06:15:00.000-06:00"
      }, {
        "value" : "258",
        "qualifiers" : [ "P" ],
        "dateTime" : "2018-01-07T06:30:00.000-06:00"
      }, {
        "value" : "258",
        "qualifiers" : [ "P" ],
        "dateTime" : "2018-01-07T06:45:00.000-06:00"
      }, {
        "value" : "260",
        "qualifiers" : [ "P" ],
        "dateTime" : "2018-01-07T07:00:00.000-06:00"
      }, {
        "value" : "261",
        "qualifiers" : [ "P" ],
        "dateTime" : "2018-01-07T07:15:00.000-06:00"
      }, {
        "value" : "261",
        "qualifiers" : [ "P" ],
        "dateTime" : "2018-01-07T07:30:00.000-06:00"
      }, {
        "value" : "262",
        "qualifiers" : [ "P" ],
        "dateTime" : "2018-01-07T07:45:00.000-06:00"
      }, {
        "value" : "263",
        "qualifiers" : [ "P" ],
        "dateTime" : "2018-01-07T08:00:00.000-06:00"
      }, {
        "value" : "263",
        "qualifiers" : [ "P" ],
        "dateTime" : "2018-01-07T08:15:00.000-06:00"
      }, {
        "value" : "263",
        "qualifiers" : [ "P" ],
        "dateTime" : "2018-01-07T08:30:00.000-06:00"
      }, {
        "value" : "265",
        "qualifiers" : [ "P" ],
        "dateTime" : "2018-01-07T08:45:00.000-06:00"
      }, {
        "value" : "265",
        "qualifiers" : [ "P" ],
        "dateTime" : "2018-01-07T09:00:00.000-06:00"
      }, {
        "value" : "266",
        "qualifiers" : [ "P" ],
        "dateTime" : "2018-01-07T09:15:00.000-06:00"
      }, {
        "value" : "267",
        "qualifiers" : [ "P" ],
        "dateTime" : "2018-01-07T09:30:00.000-06:00"
      }, {
        "value" : "267",
        "qualifiers" : [ "P" ],
        "dateTime" : "2018-01-07T09:45:00.000-06:00"
      }, {
        "value" : "267",
        "qualifiers" : [ "P" ],
        "dateTime" : "2018-01-07T10:00:00.000-06:00"
      }, {
        "value" : "268",
        "qualifiers" : [ "P" ],
        "dateTime" : "2018-01-07T10:15:00.000-06:00"
      }, {
        "value" : "267",
        "qualifiers" : [ "P" ],
        "dateTime" : "2018-01-07T10:30:00.000-06:00"
      }, {
        "value" : "268",
        "qualifiers" : [ "P" ],
        "dateTime" : "2018-01-07T10:45:00.000-06:00"
      }, {
        "value" : "268",
        "qualifiers" : [ "P" ],
        "dateTime" : "2018-01-07T11:00:00.000-06:00"
      }, {
        "value" : "269",
        "qualifiers" : [ "P" ],
        "dateTime" : "2018-01-07T11:15:00.000-06:00"
      }, {
        "value" : "268",
        "qualifiers" : [ "P" ],
        "dateTime" : "2018-01-07T11:30:00.000-06:00"
      }, {
        "value" : "269",
        "qualifiers" : [ "P" ],
        "dateTime" : "2018-01-07T11:45:00.000-06:00"
      }, {
        "value" : "269",
        "qualifiers" : [ "P" ],
        "dateTime" : "2018-01-07T12:00:00.000-06:00"
      }, {
        "value" : "269",
        "qualifiers" : [ "P" ],
        "dateTime" : "2018-01-07T12:15:00.000-06:00"
      }, {
        "value" : "270",
        "qualifiers" : [ "P" ],
        "dateTime" : "2018-01-07T12:30:00.000-06:00"
      }, {
        "value" : "270",
        "qualifiers" : [ "P" ],
        "dateTime" : "2018-01-07T12:45:00.000-06:00"
      }, {
        "value" : "269",
        "qualifiers" : [ "P" ],
        "dateTime" : "2018-01-07T13:00:00.000-06:00"
      }, {
        "value" : "270",
        "qualifiers" : [ "P" ],
        "dateTime" : "2018-01-07T13:15:00.000-06:00"
      }, {
        "value" : "271",
        "qualifiers" : [ "P" ],
        "dateTime" : "2018-01-07T13:30:00.000-06:00"
      }, {
        "value" : "269",
        "qualifiers" : [ "P" ],
        "dateTime" : "2018-01-07T13:45:00.000-06:00"
      }, {
        "value" : "271",
        "qualifiers" : [ "P" ],
        "dateTime" : "2018-01-07T14:00:00.000-06:00"
      }, {
        "value" : "269",
        "qualifiers" : [ "P" ],
        "dateTime" : "2018-01-07T14:15:00.000-06:00"
      }, {
        "value" : "269",
        "qualifiers" : [ "P" ],
        "dateTime" : "2018-01-07T14:30:00.000-06:00"
      }, {
        "value" : "270",
        "qualifiers" : [ "P" ],
        "dateTime" : "2018-01-07T14:45:00.000-06:00"
      }, {
        "value" : "270",
        "qualifiers" : [ "P" ],
        "dateTime" : "2018-01-07T15:00:00.000-06:00"
      }, {
        "value" : "271",
        "qualifiers" : [ "P" ],
        "dateTime" : "2018-01-07T15:15:00.000-06:00"
      }, {
        "value" : "270",
        "qualifiers" : [ "P" ],
        "dateTime" : "2018-01-07T15:30:00.000-06:00"
      }, {
        "value" : "270",
        "qualifiers" : [ "P" ],
        "dateTime" : "2018-01-07T15:45:00.000-06:00"
      }, {
        "value" : "271",
        "qualifiers" : [ "P" ],
        "dateTime" : "2018-01-07T16:00:00.000-06:00"
      }, {
        "value" : "270",
        "qualifiers" : [ "P" ],
        "dateTime" : "2018-01-07T16:15:00.000-06:00"
      }, {
        "value" : "270",
        "qualifiers" : [ "P" ],
        "dateTime" : "2018-01-07T16:30:00.000-06:00"
      }, {
        "value" : "270",
        "qualifiers" : [ "P" ],
        "dateTime" : "2018-01-07T16:45:00.000-06:00"
      }, {
        "value" : "271",
        "qualifiers" : [ "P" ],
        "dateTime" : "2018-01-07T17:00:00.000-06:00"
      }, {
        "value" : "272",
        "qualifiers" : [ "P" ],
        "dateTime" : "2018-01-07T17:15:00.000-06:00"
      }, {
        "value" : "271",
        "qualifiers" : [ "P" ],
        "dateTime" : "2018-01-07T17:30:00.000-06:00"
      }, {
        "value" : "272",
        "qualifiers" : [ "P" ],
        "dateTime" : "2018-01-07T17:45:00.000-06:00"
      }, {
        "value" : "271",
        "qualifiers" : [ "P" ],
        "dateTime" : "2018-01-07T18:00:00.000-06:00"
      }, {
        "value" : "272",
        "qualifiers" : [ "P" ],
        "dateTime" : "2018-01-07T18:15:00.000-06:00"
      }, {
        "value" : "272",
        "qualifiers" : [ "P" ],
        "dateTime" : "2018-01-07T18:30:00.000-06:00"
      }, {
        "value" : "271",
        "qualifiers" : [ "P" ],
        "dateTime" : "2018-01-07T18:45:00.000-06:00"
      }, {
        "value" : "272",
        "qualifiers" : [ "P" ],
        "dateTime" : "2018-01-07T19:00:00.000-06:00"
      }, {
        "value" : "272",
        "qualifiers" : [ "P" ],
        "dateTime" : "2018-01-07T19:15:00.000-06:00"
      }, {
        "value" : "273",
        "qualifiers" : [ "P" ],
        "dateTime" : "2018-01-07T19:30:00.000-06:00"
      }, {
        "value" : "273",
        "qualifiers" : [ "P" ],
        "dateTime" : "2018-01-07T19:45:00.000-06:00"
      }, {
        "value" : "273",
        "qualifiers" : [ "P" ],
        "dateTime" : "2018-01-07T20:00:00.000-06:00"
      }, {
        "value" : "273",
        "qualifiers" : [ "P" ],
        "dateTime" : "2018-01-07T20:15:00.000-06:00"
      }, {
        "value" : "273",
        "qualifiers" : [ "P" ],
        "dateTime" : "2018-01-07T20:30:00.000-06:00"
      }, {
        "value" : "273",
        "qualifiers" : [ "P" ],
        "dateTime" : "2018-01-07T20:45:00.000-06:00"
      }, {
        "value" : "273",
        "qualifiers" : [ "P" ],
        "dateTime" : "2018-01-07T21:00:00.000-06:00"
      }, {
        "value" : "273",
        "qualifiers" : [ "P" ],
        "dateTime" : "2018-01-07T21:15:00.000-06:00"
      }, {
        "value" : "274",
        "qualifiers" : [ "P" ],
        "dateTime" : "2018-01-07T21:30:00.000-06:00"
      }, {
        "value" : "274",
        "qualifiers" : [ "P" ],
        "dateTime" : "2018-01-07T21:45:00.000-06:00"
      }, {
        "value" : "273",
        "qualifiers" : [ "P" ],
        "dateTime" : "2018-01-07T22:00:00.000-06:00"
      }, {
        "value" : "275",
        "qualifiers" : [ "P" ],
        "dateTime" : "2018-01-07T22:15:00.000-06:00"
      }, {
        "value" : "275",
        "qualifiers" : [ "P" ],
        "dateTime" : "2018-01-07T22:30:00.000-06:00"
      }, {
        "value" : "275",
        "qualifiers" : [ "P" ],
        "dateTime" : "2018-01-07T22:45:00.000-06:00"
      }, {
        "value" : "276",
        "qualifiers" : [ "P" ],
        "dateTime" : "2018-01-07T23:00:00.000-06:00"
      }, {
        "value" : "275",
        "qualifiers" : [ "P" ],
        "dateTime" : "2018-01-07T23:15:00.000-06:00"
      }, {
        "value" : "276",
        "qualifiers" : [ "P" ],
        "dateTime" : "2018-01-07T23:30:00.000-06:00"
      }, {
        "value" : "276",
        "qualifiers" : [ "P" ],
        "dateTime" : "2018-01-07T23:45:00.000-06:00"
      }, {
        "value" : "276",
        "qualifiers" : [ "P" ],
        "dateTime" : "2018-01-08T00:00:00.000-06:00"
      }, {
        "value" : "276",
        "qualifiers" : [ "P" ],
        "dateTime" : "2018-01-08T00:15:00.000-06:00"
      }, {
        "value" : "276",
        "qualifiers" : [ "P" ],
        "dateTime" : "2018-01-08T00:30:00.000-06:00"
      }, {
        "value" : "277",
        "qualifiers" : [ "P" ],
        "dateTime" : "2018-01-08T00:45:00.000-06:00"
      }, {
        "value" : "277",
        "qualifiers" : [ "P" ],
        "dateTime" : "2018-01-08T01:00:00.000-06:00"
      }, {
        "value" : "276",
        "qualifiers" : [ "P" ],
        "dateTime" : "2018-01-08T01:15:00.000-06:00"
      }, {
        "value" : "277",
        "qualifiers" : [ "P" ],
        "dateTime" : "2018-01-08T01:30:00.000-06:00"
      }, {
        "value" : "277",
        "qualifiers" : [ "P" ],
        "dateTime" : "2018-01-08T01:45:00.000-06:00"
      }, {
        "value" : "276",
        "qualifiers" : [ "P" ],
        "dateTime" : "2018-01-08T02:00:00.000-06:00"
      }, {
        "value" : "277",
        "qualifiers" : [ "P" ],
        "dateTime" : "2018-01-08T02:15:00.000-06:00"
      }, {
        "value" : "277",
        "qualifiers" : [ "P" ],
        "dateTime" : "2018-01-08T02:30:00.000-06:00"
      }, {
        "value" : "277",
        "qualifiers" : [ "P" ],
        "dateTime" : "2018-01-08T02:45:00.000-06:00"
      }, {
        "value" : "277",
        "qualifiers" : [ "P" ],
        "dateTime" : "2018-01-08T03:00:00.000-06:00"
      }, {
        "value" : "277",
        "qualifiers" : [ "P" ],
        "dateTime" : "2018-01-08T03:15:00.000-06:00"
      }, {
        "value" : "277",
        "qualifiers" : [ "P" ],
        "dateTime" : "2018-01-08T03:30:00.000-06:00"
      }, {
        "value" : "278",
        "qualifiers" : [ "P" ],
        "dateTime" : "2018-01-08T03:45:00.000-06:00"
      }, {
        "value" : "278",
        "qualifiers" : [ "P" ],
        "dateTime" : "2018-01-08T04:00:00.000-06:00"
      }, {
        "value" : "277",
        "qualifiers" : [ "P" ],
        "dateTime" : "2018-01-08T04:15:00.000-06:00"
      }, {
        "value" : "279",
        "qualifiers" : [ "P" ],
        "dateTime" : "2018-01-08T04:30:00.000-06:00"
      }, {
        "value" : "279",
        "qualifiers" : [ "P" ],
        "dateTime" : "2018-01-08T04:45:00.000-06:00"
      }, {
        "value" : "278",
        "qualifiers" : [ "P" ],
        "dateTime" : "2018-01-08T05:00:00.000-06:00"
      }, {
        "value" : "278",
        "qualifiers" : [ "P" ],
        "dateTime" : "2018-01-08T05:15:00.000-06:00"
      }, {
        "value" : "278",
        "qualifiers" : [ "P" ],
        "dateTime" : "2018-01-08T05:30:00.000-06:00"
      }, {
        "value" : "279",
        "qualifiers" : [ "P" ],
        "dateTime" : "2018-01-08T05:45:00.000-06:00"
      }, {
        "value" : "279",
        "qualifiers" : [ "P" ],
        "dateTime" : "2018-01-08T06:00:00.000-06:00"
      }, {
        "value" : "279",
        "qualifiers" : [ "P" ],
        "dateTime" : "2018-01-08T06:15:00.000-06:00"
      }, {
        "value" : "278",
        "qualifiers" : [ "P" ],
        "dateTime" : "2018-01-08T06:30:00.000-06:00"
      }, {
        "value" : "279",
        "qualifiers" : [ "P" ],
        "dateTime" : "2018-01-08T06:45:00.000-06:00"
      }, {
        "value" : "279",
        "qualifiers" : [ "P" ],
        "dateTime" : "2018-01-08T07:00:00.000-06:00"
      }, {
        "value" : "279",
        "qualifiers" : [ "P" ],
        "dateTime" : "2018-01-08T07:15:00.000-06:00"
      }, {
        "value" : "279",
        "qualifiers" : [ "P" ],
        "dateTime" : "2018-01-08T07:30:00.000-06:00"
      }, {
        "value" : "278",
        "qualifiers" : [ "P" ],
        "dateTime" : "2018-01-08T07:45:00.000-06:00"
      }, {
        "value" : "278",
        "qualifiers" : [ "P" ],
        "dateTime" : "2018-01-08T08:00:00.000-06:00"
      }, {
        "value" : "279",
        "qualifiers" : [ "P" ],
        "dateTime" : "2018-01-08T08:15:00.000-06:00"
      }, {
        "value" : "279",
        "qualifiers" : [ "P" ],
        "dateTime" : "2018-01-08T08:30:00.000-06:00"
      }, {
        "value" : "277",
        "qualifiers" : [ "P" ],
        "dateTime" : "2018-01-08T08:45:00.000-06:00"
      }, {
        "value" : "279",
        "qualifiers" : [ "P" ],
        "dateTime" : "2018-01-08T09:00:00.000-06:00"
      }, {
        "value" : "280",
        "qualifiers" : [ "P" ],
        "dateTime" : "2018-01-08T09:15:00.000-06:00"
      }, {
        "value" : "280",
        "qualifiers" : [ "P" ],
        "dateTime" : "2018-01-08T09:30:00.000-06:00"
      }, {
        "value" : "279",
        "qualifiers" : [ "P" ],
        "dateTime" : "2018-01-08T09:45:00.000-06:00"
      }, {
        "value" : "280",
        "qualifiers" : [ "P" ],
        "dateTime" : "2018-01-08T10:00:00.000-06:00"
      }, {
        "value" : "280",
        "qualifiers" : [ "P" ],
        "dateTime" : "2018-01-08T10:15:00.000-06:00"
      }, {
        "value" : "280",
        "qualifiers" : [ "P" ],
        "dateTime" : "2018-01-08T10:30:00.000-06:00"
      }, {
        "value" : "281",
        "qualifiers" : [ "P" ],
        "dateTime" : "2018-01-08T10:45:00.000-06:00"
      }, {
        "value" : "281",
        "qualifiers" : [ "P" ],
        "dateTime" : "2018-01-08T11:00:00.000-06:00"
      }, {
        "value" : "282",
        "qualifiers" : [ "P" ],
        "dateTime" : "2018-01-08T11:15:00.000-06:00"
      }, {
        "value" : "282",
        "qualifiers" : [ "P" ],
        "dateTime" : "2018-01-08T11:30:00.000-06:00"
      }, {
        "value" : "281",
        "qualifiers" : [ "P" ],
        "dateTime" : "2018-01-08T11:45:00.000-06:00"
      }, {
        "value" : "282",
        "qualifiers" : [ "P" ],
        "dateTime" : "2018-01-08T12:00:00.000-06:00"
      }, {
        "value" : "282",
        "qualifiers" : [ "P" ],
        "dateTime" : "2018-01-08T12:15:00.000-06:00"
      }, {
        "value" : "282",
        "qualifiers" : [ "P" ],
        "dateTime" : "2018-01-08T12:30:00.000-06:00"
      }, {
        "value" : "284",
        "qualifiers" : [ "P" ],
        "dateTime" : "2018-01-08T12:45:00.000-06:00"
      }, {
        "value" : "286",
        "qualifiers" : [ "P" ],
        "dateTime" : "2018-01-08T13:00:00.000-06:00"
      }, {
        "value" : "286",
        "qualifiers" : [ "P" ],
        "dateTime" : "2018-01-08T13:15:00.000-06:00"
      }, {
        "value" : "289",
        "qualifiers" : [ "P" ],
        "dateTime" : "2018-01-08T13:30:00.000-06:00"
      }, {
        "value" : "290",
        "qualifiers" : [ "P" ],
        "dateTime" : "2018-01-08T13:45:00.000-06:00"
      }, {
        "value" : "291",
        "qualifiers" : [ "P" ],
        "dateTime" : "2018-01-08T14:00:00.000-06:00"
      }, {
        "value" : "292",
        "qualifiers" : [ "P" ],
        "dateTime" : "2018-01-08T14:15:00.000-06:00"
      }, {
        "value" : "292",
        "qualifiers" : [ "P" ],
        "dateTime" : "2018-01-08T14:30:00.000-06:00"
      }, {
        "value" : "292",
        "qualifiers" : [ "P" ],
        "dateTime" : "2018-01-08T14:45:00.000-06:00"
      }, {
        "value" : "292",
        "qualifiers" : [ "P" ],
        "dateTime" : "2018-01-08T15:00:00.000-06:00"
      }, {
        "value" : "291",
        "qualifiers" : [ "P" ],
        "dateTime" : "2018-01-08T15:15:00.000-06:00"
      }, {
        "value" : "291",
        "qualifiers" : [ "P" ],
        "dateTime" : "2018-01-08T15:30:00.000-06:00"
      }, {
        "value" : "292",
        "qualifiers" : [ "P" ],
        "dateTime" : "2018-01-08T15:45:00.000-06:00"
      }, {
        "value" : "293",
        "qualifiers" : [ "P" ],
        "dateTime" : "2018-01-08T16:00:00.000-06:00"
      }, {
        "value" : "292",
        "qualifiers" : [ "P" ],
        "dateTime" : "2018-01-08T16:15:00.000-06:00"
      }, {
        "value" : "291",
        "qualifiers" : [ "P" ],
        "dateTime" : "2018-01-08T16:30:00.000-06:00"
      }, {
        "value" : "291",
        "qualifiers" : [ "P" ],
        "dateTime" : "2018-01-08T16:45:00.000-06:00"
      }, {
        "value" : "290",
        "qualifiers" : [ "P" ],
        "dateTime" : "2018-01-08T17:00:00.000-06:00"
      }, {
        "value" : "291",
        "qualifiers" : [ "P" ],
        "dateTime" : "2018-01-08T17:15:00.000-06:00"
      }, {
        "value" : "292",
        "qualifiers" : [ "P" ],
        "dateTime" : "2018-01-08T17:30:00.000-06:00"
      }, {
        "value" : "292",
        "qualifiers" : [ "P" ],
        "dateTime" : "2018-01-08T17:45:00.000-06:00"
      }, {
        "value" : "291",
        "qualifiers" : [ "P" ],
        "dateTime" : "2018-01-08T18:00:00.000-06:00"
      }, {
        "value" : "292",
        "qualifiers" : [ "P" ],
        "dateTime" : "2018-01-08T18:15:00.000-06:00"
      }, {
        "value" : "293",
        "qualifiers" : [ "P" ],
        "dateTime" : "2018-01-08T18:30:00.000-06:00"
      }, {
        "value" : "291",
        "qualifiers" : [ "P" ],
        "dateTime" : "2018-01-08T18:45:00.000-06:00"
      }, {
        "value" : "292",
        "qualifiers" : [ "P" ],
        "dateTime" : "2018-01-08T19:00:00.000-06:00"
      }, {
        "value" : "292",
        "qualifiers" : [ "P" ],
        "dateTime" : "2018-01-08T19:15:00.000-06:00"
      }, {
        "value" : "292",
        "qualifiers" : [ "P" ],
        "dateTime" : "2018-01-08T19:30:00.000-06:00"
      }, {
        "value" : "292",
        "qualifiers" : [ "P" ],
        "dateTime" : "2018-01-08T19:45:00.000-06:00"
      }, {
        "value" : "294",
        "qualifiers" : [ "P" ],
        "dateTime" : "2018-01-08T20:00:00.000-06:00"
      }, {
        "value" : "294",
        "qualifiers" : [ "P" ],
        "dateTime" : "2018-01-08T20:15:00.000-06:00"
      }, {
        "value" : "294",
        "qualifiers" : [ "P" ],
        "dateTime" : "2018-01-08T20:30:00.000-06:00"
      }, {
        "value" : "295",
        "qualifiers" : [ "P" ],
        "dateTime" : "2018-01-08T20:45:00.000-06:00"
      }, {
        "value" : "295",
        "qualifiers" : [ "P" ],
        "dateTime" : "2018-01-08T21:00:00.000-06:00"
      }, {
        "value" : "294",
        "qualifiers" : [ "P" ],
        "dateTime" : "2018-01-08T21:15:00.000-06:00"
      }, {
        "value" : "294",
        "qualifiers" : [ "P" ],
        "dateTime" : "2018-01-08T21:30:00.000-06:00"
      }, {
        "value" : "295",
        "qualifiers" : [ "P" ],
        "dateTime" : "2018-01-08T21:45:00.000-06:00"
      }, {
        "value" : "295",
        "qualifiers" : [ "P" ],
        "dateTime" : "2018-01-08T22:00:00.000-06:00"
      }, {
        "value" : "294",
        "qualifiers" : [ "P" ],
        "dateTime" : "2018-01-08T22:15:00.000-06:00"
      }, {
        "value" : "295",
        "qualifiers" : [ "P" ],
        "dateTime" : "2018-01-08T22:30:00.000-06:00"
      }, {
        "value" : "294",
        "qualifiers" : [ "P" ],
        "dateTime" : "2018-01-08T22:45:00.000-06:00"
      }, {
        "value" : "293",
        "qualifiers" : [ "P" ],
        "dateTime" : "2018-01-08T23:00:00.000-06:00"
      }, {
        "value" : "294",
        "qualifiers" : [ "P" ],
        "dateTime" : "2018-01-08T23:15:00.000-06:00"
      }, {
        "value" : "293",
        "qualifiers" : [ "P" ],
        "dateTime" : "2018-01-08T23:30:00.000-06:00"
      }, {
        "value" : "294",
        "qualifiers" : [ "P" ],
        "dateTime" : "2018-01-08T23:45:00.000-06:00"
      }, {
        "value" : "293",
        "qualifiers" : [ "P" ],
        "dateTime" : "2018-01-09T00:00:00.000-06:00"
      }, {
        "value" : "293",
        "qualifiers" : [ "P" ],
        "dateTime" : "2018-01-09T00:15:00.000-06:00"
      }, {
        "value" : "292",
        "qualifiers" : [ "P" ],
        "dateTime" : "2018-01-09T00:30:00.000-06:00"
      }, {
        "value" : "292",
        "qualifiers" : [ "P" ],
        "dateTime" : "2018-01-09T00:45:00.000-06:00"
      }, {
        "value" : "294",
        "qualifiers" : [ "P" ],
        "dateTime" : "2018-01-09T01:00:00.000-06:00"
      }, {
        "value" : "292",
        "qualifiers" : [ "P" ],
        "dateTime" : "2018-01-09T01:15:00.000-06:00"
      }, {
        "value" : "292",
        "qualifiers" : [ "P" ],
        "dateTime" : "2018-01-09T01:30:00.000-06:00"
      }, {
        "value" : "292",
        "qualifiers" : [ "P" ],
        "dateTime" : "2018-01-09T01:45:00.000-06:00"
      }, {
        "value" : "293",
        "qualifiers" : [ "P" ],
        "dateTime" : "2018-01-09T02:00:00.000-06:00"
      }, {
        "value" : "293",
        "qualifiers" : [ "P" ],
        "dateTime" : "2018-01-09T02:15:00.000-06:00"
      }, {
        "value" : "291",
        "qualifiers" : [ "P" ],
        "dateTime" : "2018-01-09T02:30:00.000-06:00"
      }, {
        "value" : "292",
        "qualifiers" : [ "P" ],
        "dateTime" : "2018-01-09T02:45:00.000-06:00"
      }, {
        "value" : "292",
        "qualifiers" : [ "P" ],
        "dateTime" : "2018-01-09T03:00:00.000-06:00"
      }, {
        "value" : "291",
        "qualifiers" : [ "P" ],
        "dateTime" : "2018-01-09T03:15:00.000-06:00"
      }, {
        "value" : "291",
        "qualifiers" : [ "P" ],
        "dateTime" : "2018-01-09T03:30:00.000-06:00"
      }, {
        "value" : "291",
        "qualifiers" : [ "P" ],
        "dateTime" : "2018-01-09T03:45:00.000-06:00"
      }, {
        "value" : "291",
        "qualifiers" : [ "P" ],
        "dateTime" : "2018-01-09T04:00:00.000-06:00"
      }, {
        "value" : "291",
        "qualifiers" : [ "P" ],
        "dateTime" : "2018-01-09T04:15:00.000-06:00"
      }, {
        "value" : "291",
        "qualifiers" : [ "P" ],
        "dateTime" : "2018-01-09T04:30:00.000-06:00"
      }, {
        "value" : "292",
        "qualifiers" : [ "P" ],
        "dateTime" : "2018-01-09T04:45:00.000-06:00"
      }, {
        "value" : "291",
        "qualifiers" : [ "P" ],
        "dateTime" : "2018-01-09T05:00:00.000-06:00"
      }, {
        "value" : "290",
        "qualifiers" : [ "P" ],
        "dateTime" : "2018-01-09T05:15:00.000-06:00"
      }, {
        "value" : "291",
        "qualifiers" : [ "P" ],
        "dateTime" : "2018-01-09T05:30:00.000-06:00"
      }, {
        "value" : "292",
        "qualifiers" : [ "P" ],
        "dateTime" : "2018-01-09T05:45:00.000-06:00"
      }, {
        "value" : "292",
        "qualifiers" : [ "P" ],
        "dateTime" : "2018-01-09T06:00:00.000-06:00"
      }, {
        "value" : "291",
        "qualifiers" : [ "P" ],
        "dateTime" : "2018-01-09T06:15:00.000-06:00"
      }, {
        "value" : "291",
        "qualifiers" : [ "P" ],
        "dateTime" : "2018-01-09T06:30:00.000-06:00"
      }, {
        "value" : "290",
        "qualifiers" : [ "P" ],
        "dateTime" : "2018-01-09T06:45:00.000-06:00"
      }, {
        "value" : "291",
        "qualifiers" : [ "P" ],
        "dateTime" : "2018-01-09T07:00:00.000-06:00"
      }, {
        "value" : "289",
        "qualifiers" : [ "P" ],
        "dateTime" : "2018-01-09T07:15:00.000-06:00"
      }, {
        "value" : "289",
        "qualifiers" : [ "P" ],
        "dateTime" : "2018-01-09T07:30:00.000-06:00"
      }, {
        "value" : "290",
        "qualifiers" : [ "P" ],
        "dateTime" : "2018-01-09T07:45:00.000-06:00"
      }, {
        "value" : "289",
        "qualifiers" : [ "P" ],
        "dateTime" : "2018-01-09T08:00:00.000-06:00"
      }, {
        "value" : "289",
        "qualifiers" : [ "P" ],
        "dateTime" : "2018-01-09T08:15:00.000-06:00"
      }, {
        "value" : "289",
        "qualifiers" : [ "P" ],
        "dateTime" : "2018-01-09T08:30:00.000-06:00"
      }, {
        "value" : "288",
        "qualifiers" : [ "P" ],
        "dateTime" : "2018-01-09T08:45:00.000-06:00"
      }, {
        "value" : "288",
        "qualifiers" : [ "P" ],
        "dateTime" : "2018-01-09T09:00:00.000-06:00"
      }, {
        "value" : "288",
        "qualifiers" : [ "P" ],
        "dateTime" : "2018-01-09T09:15:00.000-06:00"
      }, {
        "value" : "288",
        "qualifiers" : [ "P" ],
        "dateTime" : "2018-01-09T09:30:00.000-06:00"
      }, {
        "value" : "288",
        "qualifiers" : [ "P" ],
        "dateTime" : "2018-01-09T09:45:00.000-06:00"
      }, {
        "value" : "287",
        "qualifiers" : [ "P" ],
        "dateTime" : "2018-01-09T10:00:00.000-06:00"
      }, {
        "value" : "287",
        "qualifiers" : [ "P" ],
        "dateTime" : "2018-01-09T10:15:00.000-06:00"
      }, {
        "value" : "287",
        "qualifiers" : [ "P" ],
        "dateTime" : "2018-01-09T10:30:00.000-06:00"
      }, {
        "value" : "288",
        "qualifiers" : [ "P" ],
        "dateTime" : "2018-01-09T10:45:00.000-06:00"
      }, {
        "value" : "288",
        "qualifiers" : [ "P" ],
        "dateTime" : "2018-01-09T11:00:00.000-06:00"
      }, {
        "value" : "287",
        "qualifiers" : [ "P" ],
        "dateTime" : "2018-01-09T11:15:00.000-06:00"
      }, {
        "value" : "288",
        "qualifiers" : [ "P" ],
        "dateTime" : "2018-01-09T11:30:00.000-06:00"
      }, {
        "value" : "289",
        "qualifiers" : [ "P" ],
        "dateTime" : "2018-01-09T11:45:00.000-06:00"
      }, {
        "value" : "289",
        "qualifiers" : [ "P" ],
        "dateTime" : "2018-01-09T12:00:00.000-06:00"
      }, {
        "value" : "288",
        "qualifiers" : [ "P" ],
        "dateTime" : "2018-01-09T12:15:00.000-06:00"
      }, {
        "value" : "289",
        "qualifiers" : [ "P" ],
        "dateTime" : "2018-01-09T12:30:00.000-06:00"
      }, {
        "value" : "289",
        "qualifiers" : [ "P" ],
        "dateTime" : "2018-01-09T12:45:00.000-06:00"
      }, {
        "value" : "289",
        "qualifiers" : [ "P" ],
        "dateTime" : "2018-01-09T13:00:00.000-06:00"
      }, {
        "value" : "290",
        "qualifiers" : [ "P" ],
        "dateTime" : "2018-01-09T13:15:00.000-06:00"
      }, {
        "value" : "291",
        "qualifiers" : [ "P" ],
        "dateTime" : "2018-01-09T13:30:00.000-06:00"
      }, {
        "value" : "290",
        "qualifiers" : [ "P" ],
        "dateTime" : "2018-01-09T13:45:00.000-06:00"
      }, {
        "value" : "292",
        "qualifiers" : [ "P" ],
        "dateTime" : "2018-01-09T14:00:00.000-06:00"
      }, {
        "value" : "292",
        "qualifiers" : [ "P" ],
        "dateTime" : "2018-01-09T14:15:00.000-06:00"
      } ],
      "qualifier" : [ {
        "qualifierCode" : "P",
        "qualifierDescription" : "Provisional data subject to revision.",
        "qualifierID" : 0,
        "network" : "NWIS",
        "vocabulary" : "uv_rmk_cd"
      } ],
      "qualityControlLevel" : [ ],
      "method" : [ {
        "methodDescription" : "",
        "methodID" : 158049
      } ],
      "source" : [ ],
      "offset" : [ ],
      "sample" : [ ],
      "censorCode" : [ ]
    } ],
    "name" : "USGS:05413500:00060:00000"
  } ]
},
"nil" : false,
"globalScope" : true,
"typeSubstituted" : false
}
`;


const MOCK_RDB = `#
#
# US Geological Survey, Water Resources Data
# retrieved: 2018-01-25 16:05:49 -05:00	(natwebsdas01)
#
# This file contains USGS Daily Statistics
#
# Note:The statistics generated are based on approved daily-mean data and may not match those published by the USGS in official publications.
# The user is responsible for assessment and use of statistics from this site.
# For more details on why the statistics may not match, visit http://help.waterdata.usgs.gov/faq/about-statistics.
#
# Data heading explanations.
# agency_cd       -- agency code
# site_no         -- Site identification number
# parameter_cd    -- Parameter code
# station_nm      -- Site name
# loc_web_ds      -- Additional measurement description
#
# Data for the following 1 site(s) are contained in this file
# agency_cd   site_no      parameter_cd   station_nm (loc_web_ds)
# USGS        05370000     00060          EAU GALLE RIVER AT SPRING VALLEY, WI
#
# Explanation of Parameter Codes
# parameter_cd	Parameter Name
# 00060         Discharge, cubic feet per second
#
# Data heading explanations.
# month_nu    ... The month for which the statistics apply.
# day_nu      ... The day for which the statistics apply.
# begin_yr    ... First water year of data of daily mean values for this day.
# end_yr      ... Last water year of data of daily mean values for this day.
# count_nu    ... Number of values used in the calculation.
# p50_va      ... 50 percentile (median) of daily mean values for this day.
#
agency_cd	site_no	parameter_cd	ts_id	loc_web_ds	month_nu	day_nu	begin_yr	end_yr	count_nu	p50_va
5s	15s	5s	10n	15s	3n	3n	6n	6n	8n	12s
USGS	05370000	00060	153885		1	1	1969	2017	49	16
USGS	05370000	00060	153885		1	2	1969	2017	49	16
USGS	05370000	00060	153885		1	3	1969	2017	49	16
USGS	05370000	00060	153885		1	4	1969	2017	49	15
USGS	05370000	00060	153885		1	5	1969	2017	49	15
USGS	05370000	00060	153885		1	6	1969	2017	49	15
USGS	05370000	00060	153885		1	7	1969	2017	49	15
USGS	05370000	00060	153885		1	8	1969	2017	49	15
USGS	05370000	00060	153885		1	9	1969	2017	49	15
USGS	05370000	00060	153885		1	10	1969	2017	49	15
USGS	05370000	00060	153885		1	11	1969	2017	49	15
USGS	05370000	00060	153885		1	12	1969	2017	49	15
USGS	05370000	00060	153885		1	13	1969	2017	49	15
`;


const MOCK_MEDIAN_DATA = [
    {agency_cd: 'USGS', site_no: '05370000', parameter_cd: '00060', ts_id: '153885', loc_web_ds: '', month_nu: '1', day_nu: '1', begin_yr: '1969', end_yr: '2017', count_nu: '49', p50_va: '16'},
    {agency_cd: 'USGS', site_no: '05370000', parameter_cd: '00060', ts_id: '153885', loc_web_ds: '', month_nu: '1', day_nu: '13', begin_yr: '1969', end_yr: '2017', count_nu: '49', p50_va: '15'},
    {agency_cd: 'USGS', site_no: '05370000', parameter_cd: '00060', ts_id: '153885', loc_web_ds: '', month_nu: '8', day_nu: '5', begin_yr: '1969', end_yr: '2017', count_nu: '49', p50_va: '15'},
    {agency_cd: 'USGS', site_no: '05370000', parameter_cd: '00060', ts_id: '153885', loc_web_ds: '', month_nu: '2', day_nu: '29', begin_yr: '1969', end_yr: '2017', count_nu: '49', p50_va: '13'}
];<|MERGE_RESOLUTION|>--- conflicted
+++ resolved
@@ -242,11 +242,7 @@
             });
 
             it('Fetches the previous year\'s time series', () => {
-<<<<<<< HEAD
-                store.Actions.retrieveCompareTimeseries(SITE_NO, 'P7D', START_DATE, END_DATE)(mockDispatch, mockGetState);
-=======
                 store.Actions.retrieveCompareTimeSeries(SITE_NO, 'P7D', START_DATE, END_DATE)(mockDispatch, mockGetState);
->>>>>>> 67646f51
 
                 expect(modelsMock.getPreviousYearTimeSeries.calls.count()).toBe(1);
                 expect(modelsMock.getPreviousYearTimeSeries.calls.argsFor(0)[0]).toEqual({
@@ -258,13 +254,8 @@
 
             it('Dispatches the action to add the compare time series and to set its visibility to false', (done) => {
                 spyOn(store.Actions, 'addSeriesCollection');
-<<<<<<< HEAD
-                spyOn(store.Actions, 'toggleTimeseries');
-                let p = store.Actions.retrieveCompareTimeseries(SITE_NO, 'P7D', START_DATE, END_DATE)(mockDispatch, mockGetState);
-=======
                 spyOn(store.Actions, 'toggleTimeSeries');
                 let p = store.Actions.retrieveCompareTimeSeries(SITE_NO, 'P7D', START_DATE, END_DATE)(mockDispatch, mockGetState);
->>>>>>> 67646f51
                 p.then(() => {
                     expect(mockDispatch.calls.count()).toBe(1);
                     expect(store.Actions.addSeriesCollection.calls.count()).toBe(1);
@@ -298,13 +289,8 @@
             });
 
             it('Dispatches the action to reset the compare time series', (done) => {
-<<<<<<< HEAD
-                spyOn(store.Actions, 'resetTimeseries');
-                let p = store.Actions.retrieveCompareTimeseries(SITE_NO, 'P7D', START_DATE, END_DATE)(mockDispatch, mockGetState);
-=======
                 spyOn(store.Actions, 'resetTimeSeries');
                 let p = store.Actions.retrieveCompareTimeSeries(SITE_NO, 'P7D', START_DATE, END_DATE)(mockDispatch, mockGetState);
->>>>>>> 67646f51
                 p.then(() => {
                     expect(mockDispatch).toHaveBeenCalled();
                     expect(store.Actions.resetTimeSeries.calls.count()).toBe(1);
@@ -355,30 +341,18 @@
                 expect(args.endDate).toEqual(new Date('2017-03-31'));
             });
 
-<<<<<<< HEAD
-            it('Should dispatch add series collection and retrieveCompareTimeseries', (done) => {
-                mockGetState.and.returnValue(TEST_STATE);
-                spyOn(store.Actions, 'retrieveCompareTimeseries');
-                let p = store.Actions.retrieveExtendedTimeseries('12345678', 'P30D')(mockDispatch, mockGetState);
-=======
             it('Should dispatch add series collection and retrieveCompareTimeSeries', (done) => {
                 mockGetState.and.returnValue(TEST_STATE);
                 spyOn(store.Actions, 'retrieveCompareTimeSeries');
                 let p = store.Actions.retrieveExtendedTimeSeries('12345678', 'P30D')(mockDispatch, mockGetState);
->>>>>>> 67646f51
                 p.then(() => {
                     expect(mockDispatch.calls.count()).toBe(3);
                     let arg = mockDispatch.calls.argsFor(1)[0];
                     expect(arg.type).toBe('ADD_TIMESERIES_COLLECTION');
                     expect(arg.key).toBe('current:P30D:00060');
 
-<<<<<<< HEAD
-                    expect(store.Actions.retrieveCompareTimeseries).toHaveBeenCalled();
-                    expect(store.Actions.retrieveCompareTimeseries.calls.argsFor(0)[1]).toEqual('P30D');
-=======
                     expect(store.Actions.retrieveCompareTimeSeries).toHaveBeenCalled();
                     expect(store.Actions.retrieveCompareTimeSeries.calls.argsFor(0)[1]).toEqual('P30D');
->>>>>>> 67646f51
                     done();
                 });
             });
@@ -463,11 +437,7 @@
                 mockGetState = jasmine.createSpy('mockGetState');
 
                 mockGetState.and.returnValue(Object.assign({}, TEST_STATE, {
-<<<<<<< HEAD
-                    timeseriesState : Object.assign({}, TEST_STATE.timeseriesState, {
-=======
                     timeSeriesState : Object.assign({}, TEST_STATE.timeSeriesState, {
->>>>>>> 67646f51
                         currentDateRange: 'P30D'
                     })
                 }));
