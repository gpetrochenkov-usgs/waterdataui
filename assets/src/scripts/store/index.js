--- conflicted
+++ resolved
@@ -61,11 +61,7 @@
                     startTime.setDate(endTime.getDate() - notes['filter:timeRange'].periodDays);
 
                     // Trigger a call to get last year's data
-<<<<<<< HEAD
-                    dispatch(Actions.retrieveCompareTimeseries(siteno, 'P7D', startTime, endTime));
-=======
                     dispatch(Actions.retrieveCompareTimeSeries(siteno, 'P7D', startTime, endTime));
->>>>>>> 67646f51
 
                     // Update the series data for the 'current' series
                     dispatch(Actions.addSeriesCollection('current', collection));
@@ -99,11 +95,7 @@
             });
         };
     },
-<<<<<<< HEAD
-    retrieveCompareTimeseries(site, period, startTime, endTime) {
-=======
     retrieveCompareTimeSeries(site, period, startTime, endTime) {
->>>>>>> 67646f51
         return function (dispatch, getState) {
             return getPreviousYearTimeSeries({site, startTime, endTime}).then(
                 series => {
@@ -111,11 +103,7 @@
                     const collection = normalize(series, requestKey);
                     dispatch(Actions.addSeriesCollection(requestKey, collection));
                 },
-<<<<<<< HEAD
-                () => dispatch(Actions.resetTimeseries(getTsRequestKey('compare', period)(getState())))
-=======
                 () => dispatch(Actions.resetTimeSeries(getTsRequestKey('compare', period)(getState())))
->>>>>>> 67646f51
             );
         };
     },
@@ -152,11 +140,7 @@
                     series => {
                         const collection = normalize(series, requestKey);
                         dispatch(Actions.addSeriesCollection(requestKey, collection));
-<<<<<<< HEAD
-                        dispatch(Actions.retrieveCompareTimeseries(site, period, startTime, endTime));
-=======
                         dispatch(Actions.retrieveCompareTimeSeries(site, period, startTime, endTime));
->>>>>>> 67646f51
                     },
                     () => {
                         console.log(`Unable to fetch data for period ${period} and parameter code ${parmCd}`);
