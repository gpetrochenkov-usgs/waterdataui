
const findKey = require('lodash/findKey');
const last = require('lodash/last');
const { applyMiddleware, createStore, combineReducers, compose } = require('redux');
const { default: thunk } = require('redux-thunk');

<<<<<<< HEAD
const { getStatistics, getPreviousYearTimeSeries, getTimeSeries,
    parseMedianData, sortedParameters } = require('../models');
=======
const { getMedianStatistics, getPreviousYearTimeSeries, getTimeSeries,
    parseMedianData, sortedParameters, queryWeatherService } = require('../models');
>>>>>>> c90f0bc8
const { calcStartTime } = require('../utils');
const { normalize } = require('../schema');
const { fetchFloodFeatures, fetchFloodExtent } = require('../floodData');
const { fetchSiteMedianStatistics } = require('../statisticsData');
const { getCurrentParmCd, getCurrentDateRange, hasTimeSeries, getTsRequestKey, getRequestTimeRange,
    getVariables } = require('../selectors/timeSeriesSelector');

const { floodDataReducer: floodData } = require('./floodDataReducer');
const { floodStateReducer: floodState } = require('./floodStateReducer');
const { seriesReducer: series } = require('./seriesReducer');
const { statisticsDataReducer: statisticsData } = require('./statisticsDataReducer');
const { timeSeriesStateReducer: timeSeriesState } = require('./timeSeriesStateReducer');
const { uiReducer: ui } = require('./uiReducer');

const GAGE_HEIGHT_CD = '00065';
/*
 * Helper functions
 */
const getLatestValue = function(collection, parmCd) {
    let parmVar = findKey(collection.variables, (varValue) => {
        return varValue.variableCode.value === parmCd;
    });
    let parmTimeSeries = findKey(collection.timeSeries, (ts) => {
        return ts.variable === parmVar;
    });
    let points = parmTimeSeries ? collection.timeSeries[parmTimeSeries].points : [];
    return points.length ? last(points).value : null;
};


/*
 * @param {Object} timeSeries - keys are time series id
 * @param {Object} variables  - keys are the variable id
 */
const getCurrentVariableId = function(timeSeries, variables) {
    const tsVariables = Object.values(timeSeries)
        .filter((ts) => ts.points.length)
        .map((ts) => variables[ts.variable]);
    const sortedVars = sortedParameters(tsVariables);
    return sortedVars.length ? sortedVars[0].oid : '';
};


export const Actions = {
    retrieveLocationTimeZone(latitude, longitude) {
        return function(dispatch) {
            const result = queryWeatherService(latitude, longitude);
            return queryWeatherService(latitude, longitude).then(
                resp => {
                    const tzIANA = resp.properties.timeZone || null; // set to time zone to null if unavailable
                    dispatch(Actions.LOCATION_IANA_TIME_ZONE_SET(tzIANA));
                },
                () => {
                    dispatch(Actions.LOCATION_IANA_TIME_ZONE_SET(null));
                }
            );
        };
    },
    retrieveTimeSeries(siteno, params=null) {
        return function (dispatch, getState) {
            const currentState = getState();
            const requestKey = getTsRequestKey('current', 'P7D')(currentState);
            dispatch(Actions.addTimeSeriesLoading([requestKey]));
<<<<<<< HEAD
            dispatch(Actions.retrieveMedianStatistics(siteno));

=======
>>>>>>> c90f0bc8
            const timeSeries = getTimeSeries({sites: [siteno], params}).then(
                series => {
                    const collection = normalize(series, requestKey);

                    // Get the start/end times of this request's range.
                    const notes = collection.queryInfo[requestKey].notes;
                    const endTime = notes.requestDT;
                    const startTime = calcStartTime('P7D', endTime, 'local');

                    // Trigger a call to get last year's data
                    dispatch(Actions.retrieveCompareTimeSeries(siteno, 'P7D', startTime, endTime));

                    // Update the series data for the 'current' series
                    dispatch(Actions.addSeriesCollection('current', collection));
                    dispatch(Actions.removeTimeSeriesLoading([requestKey]));


                    // Update the application state
                    dispatch(Actions.toggleTimeSeries('current', true));
                    dispatch(Actions.setCurrentVariable(
                        getCurrentVariableId(collection.timeSeries || {}, collection.variables || {})
                    ));
                    dispatch(Actions.setGageHeight(getLatestValue(collection, GAGE_HEIGHT_CD)));

<<<<<<< HEAD
                    return {collection, startTime, endTime}; // TODO: Do we need to return collection
=======
                    return {collection, startTime: startTime, endTime: endTime};
>>>>>>> c90f0bc8
                },
                () => {
                    dispatch(Actions.resetTimeSeries(getTsRequestKey('current', 'P7D')(currentState)));
                    dispatch(Actions.removeTimeSeriesLoading([requestKey]));

                    dispatch(Actions.toggleTimeSeries('current', false));
                    return {
                        collection: null,
                        startTime: null,
                        endTime: null
                    };
                }
            );

            const medianRequestKey = getTsRequestKey('median')(currentState);
            dispatch(Actions.addTimeSeriesLoading([medianRequestKey]));
            const medianStatistics = getStatistics({sites: [siteno], statType: 'median'});
            medianStatistics.then(() => {
                dispatch(Actions.removeTimeSeriesLoading([medianRequestKey]));
            },
            () => {
                dispatch(Actions.removeTimeSeriesLoading([medianRequestKey]));
            });

            return Promise.all([timeSeries, medianStatistics]).then(([{endTime}, stats]) => {
                if (endTime) {
                    let medianCollection = parseMedianData(stats, endTime, getVariables(getState()));
                    dispatch(Actions.addSeriesCollection(getTsRequestKey('median')(currentState), medianCollection));
                    dispatch(Actions.toggleTimeSeries('median', true));
                }
            });
        };
    },
    retrieveCompareTimeSeries(site, period, startTime, endTime) {
        return function (dispatch, getState) {
            const requestKey = getTsRequestKey('compare', period)(getState());
            dispatch(Actions.addTimeSeriesLoading([requestKey]));
            return getPreviousYearTimeSeries({site, startTime, endTime}).then(
                series => {
                    const collection = normalize(series, requestKey);
                    dispatch(Actions.addSeriesCollection(requestKey, collection));
                    dispatch(Actions.removeTimeSeriesLoading([requestKey]));
                },
                () => {
                    dispatch(Actions.resetTimeSeries(getTsRequestKey('compare', period)(getState())));
                    dispatch(Actions.removeTimeSeriesLoading([requestKey]));
                }
            );
        };
    },
    retrieveMedianStatistics(site) {
        //TODO: Consider whether we need a loading key. Should be specific to statistics I think.
        return function(dispatch) {
            return fetchSiteMedianStatistics({site}).then(
                stats => {
                    dispatch(Actions.addMedianStats(stats));
                }
            );
        };
    },
    retrieveExtendedTimeSeries(site, period) {
        return function(dispatch, getState) {
            const state = getState();
            const parmCd = getCurrentParmCd(state);
            const requestKey = getTsRequestKey ('current', period, parmCd)(state);
            dispatch(Actions.setCurrentDateRange(period));
            if (!hasTimeSeries('current', period, parmCd)(state)) {
                const endTime = getRequestTimeRange('current', 'P7D')(state).end;
                let startTime = calcStartTime(period, endTime);
                dispatch(Actions.addTimeSeriesLoading([requestKey]));
                return getTimeSeries({
                    sites: [site],
                    params: [parmCd],
                    startDate: startTime,
                    endDate: endTime
                }).then(
                    series => {
                        const collection = normalize(series, requestKey);
                        dispatch(Actions.retrieveCompareTimeSeries(site, period, startTime, endTime));
                        dispatch(Actions.addSeriesCollection(requestKey, collection));
                        dispatch(Actions.removeTimeSeriesLoading([requestKey]));
                    },
                    () => {
                        console.log(`Unable to fetch data for period ${period} and parameter code ${parmCd}`);
                        dispatch(Actions.addSeriesCollection(requestKey, {}));
                        dispatch(Actions.removeTimeSeriesLoading([requestKey]));
                    }
                );
            }
        };
    },
    retrieveFloodData(siteno) {
        return function (dispatch) {
            const floodFeatures = fetchFloodFeatures(siteno);
            const floodExtent = fetchFloodExtent(siteno);
            return Promise.all([floodFeatures, floodExtent]).then((data) => {
                const [features, extent] = data;
                const stages = features.map((feature) => feature.attributes.STAGE).sort(function (a, b) {
                    return a - b;
                });
                dispatch(Actions.setFloodFeatures(stages, stages.length ? extent.extent : {}));
            });
        };
    },
    updateCurrentVariable(siteno, variableID) {
        return function(dispatch, getState) {
            dispatch(Actions.setCurrentVariable(variableID));
            dispatch(Actions.retrieveExtendedTimeSeries(siteno, getCurrentDateRange(getState())));
        };
    },
    startTimeSeriesPlay(maxCursorOffset) {
        return function (dispatch, getState) {
            let state = getState().timeSeriesState;
            if (state.cursorOffset == null || state.cursorOffset >= maxCursorOffset) {
                dispatch(Actions.setCursorOffset(0));
            }
            if (!state.audiblePlayId) {
                let play = function () {
                    let newOffset = getState().timeSeriesState.cursorOffset + 15 * 60 * 1000;
                    if (newOffset > maxCursorOffset) {
                        dispatch(Actions.stopTimeSeriesPlay());
                    } else {
                        dispatch(Actions.setCursorOffset(newOffset));
                    }
                };
                let playId = window.setInterval(play, 10);
                dispatch(Actions.timeSeriesPlayOn(playId));
            }
        };
    },
    stopTimeSeriesPlay() {
        return function(dispatch, getState) {
            window.clearInterval(getState().timeSeriesState.audiblePlayId);
            dispatch(Actions.timeSeriesPlayStop());
        };
    },
    timeSeriesPlayOn(playId) {
        return {
            type: 'TIME_SERIES_PLAY_ON',
            playId
        };
    },
    timeSeriesPlayStop() {
        return {
            type: 'TIME_SERIES_PLAY_STOP'
        };
    },
    addTimeSeriesLoading(tsKeys) {
        return {
            type: 'TIME_SERIES_LOADING_ADD',
            tsKeys
        };
    },
    removeTimeSeriesLoading(tsKeys) {
        return {
            type: 'TIME_SERIES_LOADING_REMOVE',
            tsKeys
        };
    },
    setFloodFeatures(stages, extent) {
        return {
            type: 'SET_FLOOD_FEATURES',
            stages,
            extent
        };
    },
    toggleTimeSeries(key, show) {
        return {
            type: 'TOGGLE_TIME_SERIES',
            key,
            show
        };
    },
    addSeriesCollection(key, data) {
        return {
            type: 'ADD_TIME_SERIES_COLLECTION',
            key,
            data
        };
    },
    resetTimeSeries(key) {
        return {
            type: 'RESET_TIME_SERIES',
            key
        };
    },
    addMedianStats(data) {
        return {
            type: 'MEDIAN_STATS_ADD',
            data
        };
    },
    setCursorOffset(cursorOffset) {
        return {
            type: 'SET_CURSOR_OFFSET',
            cursorOffset
        };
    },
    resizeUI(windowWidth, width) {
        return {
            type: 'RESIZE_UI',
            windowWidth,
            width
        };
    },
    setCurrentVariable(variableID) {
        return {
            type: 'SET_CURRENT_VARIABLE',
            variableID
        };
    },
    setCurrentDateRange(period) {
        return {
            type: 'SET_CURRENT_DATE_RANGE',
            period
        };
    },
    setGageHeightFromStageIndex(index) {
        return function(dispatch, getState) {
            const stages = getState().floodData.stages;
            if (index > -1 && index < stages.length) {
                dispatch(Actions.setGageHeight(stages[index]));
            }
        };
    },
    setGageHeight(gageHeight) {
        return {
            type: 'SET_GAGE_HEIGHT',
            gageHeight
        };
    },
    LOCATION_IANA_TIME_ZONE_SET(ianaTimeZone) {
        return {
            type: 'LOCATION_IANA_TIME_ZONE_SET',
            ianaTimeZone
        };
    }
};

const appReducer = combineReducers({
    series,
    statisticsData,
    floodData,
    timeSeriesState,
    floodState,
    ui
});

const MIDDLEWARES = [thunk];


export const configureStore = function (initialState) {
    initialState = {
        series: {},
        floodData: {
            stages: [],
            extent: {}
        },

        statisticsData: {},

        timeSeriesState: {
            showSeries: {
                current: true,
                compare: false,
                median: false
            },
            currentDateRange: 'P7D',
            currentVariableID: null,
            cursorOffset: null,
            audiblePlayId: null,
            loadingTSKeys: []
        },
        floodState: {
            gageHeight: null
        },
        ui : {
            windowWidth: 1024,
            width: 800
        },
        ...initialState
    };

    let enhancers;
    if (window.__REDUX_DEVTOOLS_EXTENSION__) {
        enhancers = compose(
            applyMiddleware(...MIDDLEWARES),
            window.__REDUX_DEVTOOLS_EXTENSION__({serialize: true})
        );
    } else {
        enhancers = applyMiddleware(...MIDDLEWARES);
    }

    return createStore(
        appReducer,
        initialState,
        enhancers
    );
};<|MERGE_RESOLUTION|>--- conflicted
+++ resolved
@@ -4,13 +4,8 @@
 const { applyMiddleware, createStore, combineReducers, compose } = require('redux');
 const { default: thunk } = require('redux-thunk');
 
-<<<<<<< HEAD
 const { getStatistics, getPreviousYearTimeSeries, getTimeSeries,
-    parseMedianData, sortedParameters } = require('../models');
-=======
-const { getMedianStatistics, getPreviousYearTimeSeries, getTimeSeries,
     parseMedianData, sortedParameters, queryWeatherService } = require('../models');
->>>>>>> c90f0bc8
 const { calcStartTime } = require('../utils');
 const { normalize } = require('../schema');
 const { fetchFloodFeatures, fetchFloodExtent } = require('../floodData');
@@ -74,11 +69,8 @@
             const currentState = getState();
             const requestKey = getTsRequestKey('current', 'P7D')(currentState);
             dispatch(Actions.addTimeSeriesLoading([requestKey]));
-<<<<<<< HEAD
             dispatch(Actions.retrieveMedianStatistics(siteno));
 
-=======
->>>>>>> c90f0bc8
             const timeSeries = getTimeSeries({sites: [siteno], params}).then(
                 series => {
                     const collection = normalize(series, requestKey);
@@ -103,11 +95,7 @@
                     ));
                     dispatch(Actions.setGageHeight(getLatestValue(collection, GAGE_HEIGHT_CD)));
 
-<<<<<<< HEAD
                     return {collection, startTime, endTime}; // TODO: Do we need to return collection
-=======
-                    return {collection, startTime: startTime, endTime: endTime};
->>>>>>> c90f0bc8
                 },
                 () => {
                     dispatch(Actions.resetTimeSeries(getTsRequestKey('current', 'P7D')(currentState)));
