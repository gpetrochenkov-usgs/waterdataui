
const findKey = require('lodash/findKey');
const last = require('lodash/last');
const { applyMiddleware, createStore, combineReducers, compose } = require('redux');
const { default: thunk } = require('redux-thunk');

const { getMedianStatistics, getPreviousYearTimeseries, getTimeseries,
    parseMedianData, sortedParameters } = require('../models');
const { normalize } = require('../schema');
const { fetchFloodFeatures, fetchFloodExtent } = require('../floodData');
const { getCurrentParmCd, getCurrentDateRange, hasTimeSeries, getTsRequestKey} = require('../selectors/timeSeriesSelector');

const { floodDataReducer: floodData } = require('./floodDataReducer');
const { floodStateReducer: floodState } = require('./floodStateReducer');
const { seriesReducer: series } = require('./seriesReducer');
const { timeseriesStateReducer: timeseriesState } = require('./timeseriesStateReducer');
const { uiReducer: ui } = require('./uiReducer');

const GAGE_HEIGHT_CD = '00065';
/*
 * Helper functions
 */
const getLatestValue = function(collection, parmCd) {
    let parmVar = findKey(collection.variables, (varValue) => {
        return varValue.variableCode.value === parmCd;
    });
    let parmTimeSeries = findKey(collection.timeSeries, (ts) => {
        return ts.variable === parmVar;
    });
    let points = parmTimeSeries ? collection.timeSeries[parmTimeSeries].points : [];
    return points.length ? last(points).value : null;
};


/*
 * @param {Object} timeseries - keys are timeseries id
 * @param {Object} variables  - keys are the variable id
 */
const getCurrentVariableId = function(timeSeries, variables) {
    const tsVariables = Object.values(timeSeries)
        .filter((ts) => ts.points.length)
        .map((ts) => variables[ts.variable]);
    const sortedVars = sortedParameters(tsVariables);
    return sortedVars.length ? sortedVars[0].oid : '';
};


export const Actions = {
    retrieveTimeseries(siteno, params=null) {
        return function (dispatch, getState) {
            const currentState = getState();
            const timeSeries = getTimeseries({sites: [siteno], params}).then(
                series => {
                    const requestKey = getTsRequestKey('current', 'P7D')(currentState);
                    const collection = normalize(series, requestKey);

                    // Get the start/end times of this request's range.
                    const notes = collection.queryInfo[requestKey].notes;
                    const endTime = notes.requestDT;
                    const startTime = new Date(endTime);
                    startTime.setDate(endTime.getDate() - notes['filter:timeRange'].periodDays);

                    // Trigger a call to get last year's data
                    dispatch(Actions.retrieveCompareTimeseries(siteno, startTime, endTime));

                    // Update the series data for the 'current' series
                    dispatch(Actions.addSeriesCollection('current', collection));

                    // Update the application state
                    dispatch(Actions.toggleTimeseries('current', true));
                    dispatch(Actions.setCurrentVariable(
                        getCurrentVariableId(collection.timeSeries || {}, collection.variables || {})
                    ));
                    dispatch(Actions.setGageHeight(getLatestValue(collection, GAGE_HEIGHT_CD)));

                    return {collection, startTime, endTime};
                },
                () => {
                    dispatch(Actions.resetTimeseries(getTsRequestKey('current', 'P7D')(currentState)));
                    dispatch(Actions.toggleTimeseries('current', false));
                    return {
                        collection: null,
                        startTime: null,
                        endTime: null
                    };
                }
            );
            const medianStatistics = getMedianStatistics({sites: [siteno]});
            return Promise.all([timeSeries, medianStatistics]).then(([{collection, startTime, endTime}, stats]) => {
                if (startTime && endTime) {
                    let medianCollection = parseMedianData(stats, startTime, endTime, collection && collection.variables ? collection.variables : {});
                    dispatch(Actions.addSeriesCollection(getTsRequestKey('median')(currentState), medianCollection));
                    dispatch(Actions.toggleTimeseries('median', true));
                }
            });
        };
    },
    retrieveCompareTimeseries(site, startTime, endTime) {
        return function (dispatch, getState) {
            return getPreviousYearTimeseries({site, startTime, endTime}).then(
                series => {
                    const requestKey = getTsRequestKey('compare', 'P7D')(getState());
                    const collection = normalize(series, requestKey);
                    dispatch(Actions.addSeriesCollection(requestKey, collection));
                    dispatch(Actions.toggleTimeseries('compare', false));
                },
                () => dispatch(Actions.resetTimeseries(getTsRequestKey('compare', 'P7D')(getState())))
            );
        };
    },
    retrieveExtendedTimeseries(site, period) {
        return function(dispatch, getState) {
            const state = getState();
            const parmCd = getCurrentParmCd(state);
            const requestKey = getTsRequestKey ('current', period, parmCd)(state);
            dispatch(Actions.setCurrentDateRange(period));
            if (!hasTimeSeries('current', period, parmCd)(state)) {
                const endTime = new Date(); //TODO get this from the current data
                let startTime = new Date(endTime);

                switch (period) {
                    case 'P7D':
                        break;
                    case 'P30D':
                        startTime.setDate(startTime.getDate() - 30);
                        break;

                    case 'P1Y': {
                        startTime.setFullYear(startTime.getFullYear() - 1);
                        break;
                    }
                    default:
                        console.log('No known period specified');
                }
                return getTimeseries({
                    sites: [site],
                    params: [parmCd],
                    startDate: startTime,
                    endDate: endTime
                }).then(
                    series => {
<<<<<<< HEAD
                        const collection = normalize(series, tsKey);
                        dispatch(Actions.updateStartTime(startTime));
                        dispatch(Actions.addSeriesCollection(tsKey, collection));
=======
                        const collection = normalize(series, requestKey);
                        dispatch(Actions.addSeriesCollection(requestKey, collection));
>>>>>>> af4aedeb
                    },
                    () => {
                        console.log(`Unable to fetch data for period ${period} and parameter code ${parmCd}`);
                        dispatch(Actions.addSeriesCollection(requestKey, {}));
                    }
                );
            }
        };
    },
    retrieveFloodData(siteno) {
        return function (dispatch) {
            const floodFeatures = fetchFloodFeatures(siteno);
            const floodExtent = fetchFloodExtent(siteno);
            return Promise.all([floodFeatures, floodExtent]).then((data) => {
                const [features, extent] = data;
                const stages = features.map((feature) => feature.attributes.STAGE).sort(function (a, b) {
                    return a - b;
                });
                dispatch(Actions.setFloodFeatures(stages, stages.length ? extent.extent : {}));
            });
        };
    },
    updateCurrentVariable(siteno, variableID) {
        return function(dispatch, getState) {
            dispatch(Actions.setCurrentVariable(variableID));
            dispatch(Actions.retrieveExtendedTimeseries(siteno, getCurrentDateRange(getState())));
        };
    },
    startTimeseriesPlay(maxCursorOffset) {
        return function (dispatch, getState) {
            let state = getState().timeseriesState;
            if (state.cursorOffset == null || state.cursorOffset >= maxCursorOffset) {
                dispatch(Actions.setCursorOffset(0));
            }
            if (!state.audiblePlayId) {
                let play = function () {
                    let newOffset = getState().timeseriesState.cursorOffset + 15 * 60 * 1000;
                    if (newOffset > maxCursorOffset) {
                        dispatch(Actions.stopTimeseriesPlay());
                    } else {
                        dispatch(Actions.setCursorOffset(newOffset));
                    }
                };
                let playId = window.setInterval(play, 10);
                dispatch(Actions.timeseriesPlayOn(playId));
            }
        };
    },
    stopTimeseriesPlay() {
        return function(dispatch, getState) {
            window.clearInterval(getState().timeseriesState.audiblePlayId);
            dispatch(Actions.timeseriesPlayStop());
        };
    },
    timeseriesPlayOn(playId) {
        return {
            type: 'TIMESERIES_PLAY_ON',
            playId
        };
    },
    timeseriesPlayStop() {
        return {
            type: 'TIMESERIES_PLAY_STOP'
        };
    },
    setFloodFeatures(stages, extent) {
        return {
            type: 'SET_FLOOD_FEATURES',
            stages,
            extent
        };
    },
    toggleTimeseries(key, show) {
        return {
            type: 'TOGGLE_TIMESERIES',
            key,
            show
        };
    },
    addSeriesCollection(key, data) {
        return {
            type: 'ADD_TIMESERIES_COLLECTION',
            key,
            data
        };
    },
    resetTimeseries(key) {
        return {
            type: 'RESET_TIMESERIES',
            key
        };
    },
    showMedianStatsLabel(show) {
        return {
            type: 'SHOW_MEDIAN_STATS_LABEL',
            show
        };
    },
    setCursorOffset(cursorOffset) {
        return {
            type: 'SET_CURSOR_OFFSET',
            cursorOffset
        };
    },
    resizeUI(windowWidth, width) {
        return {
            type: 'RESIZE_UI',
            windowWidth,
            width
        };
    },
    setCurrentVariable(variableID) {
        return {
            type: 'SET_CURRENT_VARIABLE',
            variableID
        };
    },
    setCurrentDateRange(period) {
        return {
            type: 'SET_CURRENT_DATE_RANGE',
            period
        };
    },
    setGageHeightFromStageIndex(index) {
        return function(dispatch, getState) {
            const stages = getState().floodData.stages;
            if (index > -1 && index < stages.length) {
                dispatch(Actions.setGageHeight(stages[index]));
            }
        };
    },
    setGageHeight(gageHeight) {
        return {
            type: 'SET_GAGE_HEIGHT',
            gageHeight
        };
    },
    updateStartTime(startTime) {
        return {
            type: 'UPDATE_START_TIME',
            startTime
        };
    }
};

const appReducer = combineReducers({
    series,
    floodData,
    timeseriesState,
    floodState,
    ui
});

const MIDDLEWARES = [thunk];


export const configureStore = function (initialState) {
    initialState = {
        series: {},
        floodData: {
            stages: [],
            extent: {}
        },

        timeseriesState: {
            showSeries: {
                current: true,
                compare: false,
                median: false
            },
            currentDateRange: 'P7D',
            currentVariableID: null,
            showMedianStatsLabel: false,
            cursorOffset: null,
            audiblePlayId: null
        },
        floodState: {
            gageHeight: null
        },
        ui : {
            windowWidth: 1024,
            width: 800
        },
        ...initialState
    };

    let enhancers;
    if (window.__REDUX_DEVTOOLS_EXTENSION__) {
        enhancers = compose(
            applyMiddleware(...MIDDLEWARES),
            window.__REDUX_DEVTOOLS_EXTENSION__({serialize: true})
        );
    } else {
        enhancers = applyMiddleware(...MIDDLEWARES);
    }

    return createStore(
        appReducer,
        initialState,
        enhancers
    );
};<|MERGE_RESOLUTION|>--- conflicted
+++ resolved
@@ -139,14 +139,9 @@
                     endDate: endTime
                 }).then(
                     series => {
-<<<<<<< HEAD
-                        const collection = normalize(series, tsKey);
+                        const collection = normalize(series, requestKey);
                         dispatch(Actions.updateStartTime(startTime));
-                        dispatch(Actions.addSeriesCollection(tsKey, collection));
-=======
-                        const collection = normalize(series, requestKey);
                         dispatch(Actions.addSeriesCollection(requestKey, collection));
->>>>>>> af4aedeb
                     },
                     () => {
                         console.log(`Unable to fetch data for period ${period} and parameter code ${parmCd}`);
