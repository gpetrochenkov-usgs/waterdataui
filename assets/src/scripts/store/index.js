
const findKey = require('lodash/findKey');
const last = require('lodash/last');
const { applyMiddleware, createStore, combineReducers, compose } = require('redux');
const { default: thunk } = require('redux-thunk');

const { getMedianStatistics, getPreviousYearTimeSeries, getTimeSeries,
    parseMedianData, sortedParameters } = require('../models');
const { calcStartTime } = require('../utils');
const { normalize } = require('../schema');
const { fetchFloodFeatures, fetchFloodExtent } = require('../floodData');
const { getCurrentParmCd, getCurrentDateRange, hasTimeSeries, getTsRequestKey, getRequestTimeRange } = require('../selectors/timeSeriesSelector');

const { floodDataReducer: floodData } = require('./floodDataReducer');
const { floodStateReducer: floodState } = require('./floodStateReducer');
const { seriesReducer: series } = require('./seriesReducer');
const { timeSeriesStateReducer: timeSeriesState } = require('./timeSeriesStateReducer');
const { uiReducer: ui } = require('./uiReducer');

const GAGE_HEIGHT_CD = '00065';
/*
 * Helper functions
 */
const getLatestValue = function(collection, parmCd) {
    let parmVar = findKey(collection.variables, (varValue) => {
        return varValue.variableCode.value === parmCd;
    });
    let parmTimeSeries = findKey(collection.timeSeries, (ts) => {
        return ts.variable === parmVar;
    });
    let points = parmTimeSeries ? collection.timeSeries[parmTimeSeries].points : [];
    return points.length ? last(points).value : null;
};


/*
 * @param {Object} timeSeries - keys are time series id
 * @param {Object} variables  - keys are the variable id
 */
const getCurrentVariableId = function(timeSeries, variables) {
    const tsVariables = Object.values(timeSeries)
        .filter((ts) => ts.points.length)
        .map((ts) => variables[ts.variable]);
    const sortedVars = sortedParameters(tsVariables);
    return sortedVars.length ? sortedVars[0].oid : '';
};


export const Actions = {
    retrieveTimeSeries(siteno, params=null) {
        return function (dispatch, getState) {
            const currentState = getState();
            const timeSeries = getTimeSeries({sites: [siteno], params}).then(
                series => {
                    const requestKey = getTsRequestKey('current', 'P7D')(currentState);
                    const collection = normalize(series, requestKey);

                    // Get the start/end times of this request's range.
                    const notes = collection.queryInfo[requestKey].notes;
                    const endTime = notes.requestDT;
                    const startTime = new Date(endTime);
                    startTime.setDate(endTime.getDate() - notes['filter:timeRange'].periodDays);

                    // Trigger a call to get last year's data
                    dispatch(Actions.retrieveCompareTimeSeries(siteno, 'P7D', startTime, endTime));

                    // Update the series data for the 'current' series
                    dispatch(Actions.addSeriesCollection('current', collection));

                    // Update the application state
                    dispatch(Actions.toggleTimeSeries('current', true));
                    dispatch(Actions.setCurrentVariable(
                        getCurrentVariableId(collection.timeSeries || {}, collection.variables || {})
                    ));
                    dispatch(Actions.setGageHeight(getLatestValue(collection, GAGE_HEIGHT_CD)));

                    return {collection, startTime, endTime};
                },
                () => {
                    dispatch(Actions.resetTimeSeries(getTsRequestKey('current', 'P7D')(currentState)));
                    dispatch(Actions.toggleTimeSeries('current', false));
                    return {
                        collection: null,
                        startTime: null,
                        endTime: null
                    };
                }
            );
            const medianStatistics = getMedianStatistics({sites: [siteno]});
            return Promise.all([timeSeries, medianStatistics]).then(([{collection, startTime, endTime}, stats]) => {
                if (startTime && endTime) {
                    let medianCollection = parseMedianData(stats, startTime, endTime, collection && collection.variables ? collection.variables : {});
                    dispatch(Actions.addSeriesCollection(getTsRequestKey('median')(currentState), medianCollection));
                    dispatch(Actions.toggleTimeSeries('median', true));
                }
            });
        };
    },
    retrieveCompareTimeSeries(site, period, startTime, endTime) {
        return function (dispatch, getState) {
            return getPreviousYearTimeSeries({site, startTime, endTime}).then(
                series => {
                    const requestKey = getTsRequestKey('compare', period)(getState());
                    const collection = normalize(series, requestKey);
                    dispatch(Actions.addSeriesCollection(requestKey, collection));
                },
                () => dispatch(Actions.resetTimeSeries(getTsRequestKey('compare', period)(getState())))
            );
        };
    },
    retrieveExtendedTimeSeries(site, period) {
        return function(dispatch, getState) {
            const state = getState();
            const parmCd = getCurrentParmCd(state);
            const requestKey = getTsRequestKey ('current', period, parmCd)(state);
            dispatch(Actions.setCurrentDateRange(period));
            if (!hasTimeSeries('current', period, parmCd)(state)) {
<<<<<<< HEAD
                const endTime = new Date(); //TODO get this from the current data
                let startTime = calcStartTime(period, endTime);

                return getTimeseries({
=======
                const endTime = new Date(getRequestTimeRange('current', 'P7D')(state).end);
                let startTime = new Date(endTime);

                switch (period) {
                    case 'P7D':
                        break;
                    case 'P30D':
                        startTime.setDate(startTime.getDate() - 30);
                        break;

                    case 'P1Y': {
                        startTime.setFullYear(startTime.getFullYear() - 1);
                        break;
                    }
                    default:
                        console.log('No known period specified');
                }
                return getTimeSeries({
>>>>>>> 4b843020
                    sites: [site],
                    params: [parmCd],
                    startDate: startTime,
                    endDate: endTime
                }).then(
                    series => {
                        const collection = normalize(series, requestKey);
                        dispatch(Actions.updateStartTime(startTime));
                        dispatch(Actions.addSeriesCollection(requestKey, collection));
                        dispatch(Actions.retrieveCompareTimeSeries(site, period, startTime, endTime));
                    },
                    () => {
                        console.log(`Unable to fetch data for period ${period} and parameter code ${parmCd}`);
                        dispatch(Actions.addSeriesCollection(requestKey, {}));
                    }
                );
            }
        };
    },
    retrieveFloodData(siteno) {
        return function (dispatch) {
            const floodFeatures = fetchFloodFeatures(siteno);
            const floodExtent = fetchFloodExtent(siteno);
            return Promise.all([floodFeatures, floodExtent]).then((data) => {
                const [features, extent] = data;
                const stages = features.map((feature) => feature.attributes.STAGE).sort(function (a, b) {
                    return a - b;
                });
                dispatch(Actions.setFloodFeatures(stages, stages.length ? extent.extent : {}));
            });
        };
    },
    updateCurrentVariable(siteno, variableID) {
        return function(dispatch, getState) {
            dispatch(Actions.setCurrentVariable(variableID));
            dispatch(Actions.retrieveExtendedTimeSeries(siteno, getCurrentDateRange(getState())));
        };
    },
    startTimeSeriesPlay(maxCursorOffset) {
        return function (dispatch, getState) {
            let state = getState().timeSeriesState;
            if (state.cursorOffset == null || state.cursorOffset >= maxCursorOffset) {
                dispatch(Actions.setCursorOffset(0));
            }
            if (!state.audiblePlayId) {
                let play = function () {
                    let newOffset = getState().timeSeriesState.cursorOffset + 15 * 60 * 1000;
                    if (newOffset > maxCursorOffset) {
                        dispatch(Actions.stopTimeSeriesPlay());
                    } else {
                        dispatch(Actions.setCursorOffset(newOffset));
                    }
                };
                let playId = window.setInterval(play, 10);
                dispatch(Actions.timeSeriesPlayOn(playId));
            }
        };
    },
    stopTimeSeriesPlay() {
        return function(dispatch, getState) {
            window.clearInterval(getState().timeSeriesState.audiblePlayId);
            dispatch(Actions.timeSeriesPlayStop());
        };
    },
    timeSeriesPlayOn(playId) {
        return {
            type: 'TIMESERIES_PLAY_ON',
            playId
        };
    },
    timeSeriesPlayStop() {
        return {
            type: 'TIMESERIES_PLAY_STOP'
        };
    },
    setFloodFeatures(stages, extent) {
        return {
            type: 'SET_FLOOD_FEATURES',
            stages,
            extent
        };
    },
    toggleTimeSeries(key, show) {
        return {
            type: 'TOGGLE_TIMESERIES',
            key,
            show
        };
    },
    addSeriesCollection(key, data) {
        return {
            type: 'ADD_TIMESERIES_COLLECTION',
            key,
            data
        };
    },
    resetTimeSeries(key) {
        return {
            type: 'RESET_TIMESERIES',
            key
        };
    },
    showMedianStatsLabel(show) {
        return {
            type: 'SHOW_MEDIAN_STATS_LABEL',
            show
        };
    },
    setCursorOffset(cursorOffset) {
        return {
            type: 'SET_CURSOR_OFFSET',
            cursorOffset
        };
    },
    resizeUI(windowWidth, width) {
        return {
            type: 'RESIZE_UI',
            windowWidth,
            width
        };
    },
    setCurrentVariable(variableID) {
        return {
            type: 'SET_CURRENT_VARIABLE',
            variableID
        };
    },
    setCurrentDateRange(period) {
        return {
            type: 'SET_CURRENT_DATE_RANGE',
            period
        };
    },
    setGageHeightFromStageIndex(index) {
        return function(dispatch, getState) {
            const stages = getState().floodData.stages;
            if (index > -1 && index < stages.length) {
                dispatch(Actions.setGageHeight(stages[index]));
            }
        };
    },
    setGageHeight(gageHeight) {
        return {
            type: 'SET_GAGE_HEIGHT',
            gageHeight
        };
    },
    updateStartTime(startTime) {
        return {
            type: 'UPDATE_START_TIME',
            startTime
        };
    }
};

const appReducer = combineReducers({
    series,
    floodData,
    timeSeriesState,
    floodState,
    ui
});

const MIDDLEWARES = [thunk];


export const configureStore = function (initialState) {
    initialState = {
        series: {},
        floodData: {
            stages: [],
            extent: {}
        },

        timeSeriesState: {
            showSeries: {
                current: true,
                compare: false,
                median: false
            },
            currentDateRange: 'P7D',
            currentVariableID: null,
            showMedianStatsLabel: false,
            cursorOffset: null,
            audiblePlayId: null
        },
        floodState: {
            gageHeight: null
        },
        ui : {
            windowWidth: 1024,
            width: 800
        },
        ...initialState
    };

    let enhancers;
    if (window.__REDUX_DEVTOOLS_EXTENSION__) {
        enhancers = compose(
            applyMiddleware(...MIDDLEWARES),
            window.__REDUX_DEVTOOLS_EXTENSION__({serialize: true})
        );
    } else {
        enhancers = applyMiddleware(...MIDDLEWARES);
    }

    return createStore(
        appReducer,
        initialState,
        enhancers
    );
};<|MERGE_RESOLUTION|>--- conflicted
+++ resolved
@@ -115,31 +115,10 @@
             const requestKey = getTsRequestKey ('current', period, parmCd)(state);
             dispatch(Actions.setCurrentDateRange(period));
             if (!hasTimeSeries('current', period, parmCd)(state)) {
-<<<<<<< HEAD
-                const endTime = new Date(); //TODO get this from the current data
+                const endTime = new Date(getRequestTimeRange('current', 'P7D')(state).end);
                 let startTime = calcStartTime(period, endTime);
 
-                return getTimeseries({
-=======
-                const endTime = new Date(getRequestTimeRange('current', 'P7D')(state).end);
-                let startTime = new Date(endTime);
-
-                switch (period) {
-                    case 'P7D':
-                        break;
-                    case 'P30D':
-                        startTime.setDate(startTime.getDate() - 30);
-                        break;
-
-                    case 'P1Y': {
-                        startTime.setFullYear(startTime.getFullYear() - 1);
-                        break;
-                    }
-                    default:
-                        console.log('No known period specified');
-                }
                 return getTimeSeries({
->>>>>>> 4b843020
                     sites: [site],
                     params: [parmCd],
                     startDate: startTime,
