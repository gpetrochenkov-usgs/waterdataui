let proxyquire = require('proxyquireify')(require);

const { isLeapYear, mergeMedianTimeSeries, parseRDB, sortedParameters } = require('./models');


describe('Models module', () => {

    describe('getTimeSeries function', () => {
        let ajaxMock;
        let models;

        const paramCode = '00060';
        const siteID = '05413500';


        beforeEach(() => {
            /* eslint no-use-before-define: 0 */
            let getPromise = Promise.resolve(MOCK_DATA);

            ajaxMock = {
                get: function() {
                    return getPromise;
                }
            };
            spyOn(ajaxMock, 'get').and.callThrough();
            models = proxyquire('./models', {'./ajax': ajaxMock});
        });

        it('Get url includes paramCds and sites', () => {
            models.getTimeSeries({sites: [siteID], params: [paramCode]});
            expect(ajaxMock.get).toHaveBeenCalled();
            let ajaxUrl = ajaxMock.get.calls.mostRecent().args[0];
            expect(ajaxUrl).toContain('sites=' + siteID);
            expect(ajaxUrl).toContain('parameterCd=' + paramCode);

            models.getTimeSeries({sites: [siteID, '12345678'], params: [paramCode, '00080']});
            ajaxUrl = ajaxMock.get.calls.mostRecent().args[0];
            expect(ajaxUrl).toContain('sites=' + siteID + ',12345678');
            expect(ajaxUrl).toContain('parameterCd=' + paramCode + ',00080');
        });

        it('Get url includes has the default time period if startDate and endDate are null', () => {
            models.getTimeSeries({sites: [siteID], params: [paramCode]});
            let ajaxUrl = ajaxMock.get.calls.mostRecent().args[0];
            expect(ajaxUrl).toContain('period=P7D');
            expect(ajaxUrl).not.toContain('startDT');
            expect(ajaxUrl).not.toContain('endDT');
        });

        it('Get url includes startDT and endDT when startDate and endDate are non-null', () =>{
            const startDate = new Date('2018-01-02T15:00:00.000-06:00');
            const endDate = new Date('2018-01-02T16:45:00.000-06:00');
            models.getTimeSeries({sites: [siteID], params: [paramCode], startDate: startDate, endDate: endDate});
            let ajaxUrl = ajaxMock.get.calls.mostRecent().args[0];
            expect(ajaxUrl).not.toContain('period=P7D');
            expect(ajaxUrl).toContain('startDT=2018-01-02T21:00');
            expect(ajaxUrl).toContain('endDT=2018-01-02T22:45');
        });

        it('Uses current data service root if data requested is less than 120 days old', () => {
            models.getTimeSeries({sites: [siteID], params: [paramCode]});
            expect(ajaxMock.get.calls.mostRecent().args[0]).toContain('https://waterservices.usgs.gov/nwis');

            const startDate = new Date() - 110;
            const endDate = new Date() - 10;
            models.getTimeSeries({sites: [siteID], params: [paramCode], startDate: startDate, endDate: endDate});
            expect(ajaxMock.get.calls.mostRecent().args[0]).toContain('https://waterservices.usgs.gov/nwis');
        });

        it('Uses nwis data service root if data requested is more than 120 days old', () => {
            const startDate = new Date() - 121;
            const endDate = new Date() - 10;
            models.getTimeSeries({sites: [siteID], params: [paramCode], startDate: startDate, endDate: endDate});
            expect(ajaxMock.get.calls.mostRecent().args[0]).toContain('https://nwis.waterservices.usgs.gov/nwis');
        });
    });

    describe('getPreviousYearTimeSeries', () => {
        let ajaxMock;
        let models;

        const siteID = '05413500';

        const startDate = new Date('2018-01-02T15:00:00.000-06:00');
        const endDate = new Date('2018-01-02T16:45:00.000-06:00');

        beforeEach(() => {
            /* eslint no-use-before-define: 0 */
            let getPromise = Promise.resolve(MOCK_LAST_YEAR_DATA);

            ajaxMock = {
                get: function() {
                    return getPromise;
                }
            };
            spyOn(ajaxMock, 'get').and.callThrough();
            models = proxyquire('./models', {'./ajax': ajaxMock});
        });

        it('Retrieves data using the startDT and endDT parameters', () => {
            models.getPreviousYearTimeSeries({site: siteID, startTime: startDate, endTime: endDate});
            expect(ajaxMock.get).toHaveBeenCalled();
            const ajaxArg = ajaxMock.get.calls.mostRecent().args[0];
            expect(ajaxArg).toContain('startDT=2017-01-02T21:00');
            expect(ajaxArg).toContain('endDT=2017-01-02T22:45');
        });

        it('Parses valid data', () => {
            models.getPreviousYearTimeSeries({site: siteID, startTime: startDate, endTime: endDate}).then((series) => {
                // This returns the JSON version of the mocked response, so
                // just do a sanity check on an attribute.
                expect(series.name).toBe('ns1:timeSeriesResponseType');
            });
        });
    });

    describe('parseRDB', () => {
        it('parseRDB successfully parses RDB content', () => {
           let result = parseRDB(MOCK_RDB);
           expect(result.length).toEqual(13);
           expect(Object.keys(result[0])).toEqual(['agency_cd', 'site_no', 'parameter_cd', 'ts_id', 'loc_web_ds', 'month_nu',
               'day_nu', 'begin_yr', 'end_yr', 'count_nu', 'p50_va']);
        });

        it('parseRDB handles no data', () => {
           let result = parseRDB(MOCK_RDB_NO_DATA);
           expect(result.length).toEqual(0);
        });

        it('parseRDB handles no headers', () => {
           let result = parseRDB('#Some Stuff');
           expect(result.length).toEqual(0);
        });
    });

    describe('parseMedianTimeSeries', () => {

        const startDate = new Date(2018, 0, 10);
        const endDate = new Date(2018, 0, 13);
        const leapStartDate = new Date(2016, 0, 10);
        const leapEndDate = new Date(2016, 2, 14);

        it('parseMedian data successfully constructs data for plotting', () => {
            const collection = mergeMedianTimeSeries({}, MOCK_MEDIAN_DATA, startDate, endDate, MOCK_MEDIAN_VARIABLES);
            expect(collection).toEqual({
                timeSeries: {
                    '00060:153885:median': {
                        points: [
                            {
                                dateTime: null,
                                month: 0,
                                day: 1,
                                value: 16
                            }, {
                                dateTime: null,
                                month: 0,
                                day: 13,
                                value: 15
                            }, {
                                dateTime: null,
                                month: 7,
                                day: 5,
                                value: 15
                            }, {
                                dateTime: null,
                                month: 1,
                                day: 29,
                                value: 13
                            }
                        ],
                        startTime: new Date(2018, 0, 10),
                        endTime: new Date(2018, 0, 13),
                        tsKey: 'median',
                        method: '00060:153885:median',
                        variable: 'varID',
                        metadata: {
                            'beginYear': '1969',
                            'endYear': '2017'
                        }
                    }
                },
                timeSeriesCollections: {
                    '05370000:00060:median': {
                        sourceInfo: '05370000',
                        variable: 'varID',
                        name: '05370000:00060:median',
                        timeSeries: [
                            '00060:153885:median'
                        ]
                    }
                },
                methods: {
                    '00060:153885:median': {
                        methodDescription: '',
                        methodID: '00060:153885:median'
                    }
                },
                requests: {
                    median: {
                        timeSeriesCollections: ['05370000:00060:median']
                    }
                }
            });
        });
<<<<<<< HEAD
=======

        it('parseMedian data includes leap year when appropriate', () => {
            const collection = mergeMedianTimeSeries({}, MOCK_MEDIAN_DATA, leapStartDate, leapEndDate, MOCK_MEDIAN_VARIABLES);
            expect(collection).toEqual({
                timeSeries: {
                    '00060:153885:median': {
                        points: [{
                            dateTime: new Date(2015, 7, 5),
                            value: 15
                        }, {
                            dateTime: new Date(2016, 0, 1),
                            value: 16
                        }, {
                            dateTime: new Date(2016, 0, 13),
                            value: 15
                        }, {
                            dateTime: new Date(2016, 1, 29),
                            value: 13
                        }],
                        startTime: new Date(2016, 0, 10),
                        endTime: new Date(2016, 2, 14),
                        tsKey: 'median',
                        method: '00060:153885:median',
                        variable: 'varID',
                        metadata: {
                            'beginYear': '1969',
                            'endYear': '2017'
                        }
                    }
                },
                timeSeriesCollections: {
                    '05370000:00060:median': {
                        sourceInfo: '05370000',
                        variable: 'varID',
                        name: '05370000:00060:median',
                        timeSeries: [
                            '00060:153885:median'
                        ]
                    }
                },
                methods: {
                    '00060:153885:median': {
                        methodDescription: '',
                        methodID: '00060:153885:median'
                    }
                },
                requests: {
                    median: {
                        timeSeriesCollections: ['05370000:00060:median']
                    }
                }
            });
        });
>>>>>>> 4b843020
    });

    describe('getSiteStatistics', () => {
        let ajaxMock;
        let models;

        const sites = ['05370000'];
        const statType = 'median';
        const params = ['00060'];

        beforeEach(() => {
            let getPromise = Promise.resolve(MOCK_RDB);

            ajaxMock = {
                get: function() {
                    return getPromise;
                }
            };
            spyOn(ajaxMock, 'get').and.callThrough();
            models = proxyquire('./models', {'./ajax': ajaxMock});
        });

        it('Gets a full year of statistical data', () => {
            models.getSiteStatistics({sites: sites, statType: statType, params: params});
            expect(ajaxMock.get).toHaveBeenCalled();
            let ajaxUrl = ajaxMock.get.calls.mostRecent().args[0];
            expect(ajaxUrl).toContain('statTypeCd=median');
            expect(ajaxUrl).toContain('parameterCd=00060');
            expect(ajaxUrl).toContain('sites=05370000');
        });
    });

    describe('isLeapYear', () => {

        it('Correctly identifies a century leap year', () => {
            expect(isLeapYear(2000)).toBeTruthy();
        });

        it('Correctly identifies a non-century leap year', () => {
            expect(isLeapYear(2008)).toBeTruthy();
        });

        it('Correctly identifies a non-leap year', () => {
            expect(isLeapYear(2003)).toBeFalsy();
        });

        it('Correctly identifies 1900 as a non-leap year', () => {
            expect(isLeapYear(1900)).toBeFalsy();
        });
    });

    describe('sortedParameters', () => {

        const testVars = {
            20214: {
                oid: '20214',
                variableCode: {'value': '00065', variableID: 20214},
                variableDescription: 'Gage Height, meters',
                variableName: 'Gage Height, m'
            },
            1701: {
                oid: '1701',
                variableCode: {value: '91102', variableID: 1701},
                variableDescription: 'Mass, cobalt(II) chloride, kilogram',
                variableName: 'Mass, cobalt(II) chloride, kg'
            },
            501: {
                oid: '501',
                variableCode: {value: '20018', variableID: 501},
                variableDescription: 'Volume, bromine, liter',
                variableName: 'Volume, bromine, L'
            },
            17778: {
                oid: '17778',
                variableCode: {value: '72019', variableID: 17778},
                variableDescription: 'Depth to water level, meters below land surface',
                variableName: 'Depth to water level, m'
            },
            42: {
                oid: '42',
                variableCode: {value: '83452', variableID: 42},
                variableDescription: 'Cross-sectional area, millibarn',
                variableName: 'Cross-sectional area, mb'
            },
            88450: {
                oid: '88450',
                variableCode: {value: '00060', variableID: 88450},
                variableDescription: 'Discharge, cubic meters per second',
                variableName: 'Discharge, m3/s'
            }
        };

        it('sorts a group of parameters', () => {
            expect(sortedParameters(testVars).map(x => x.oid)).toEqual(['88450', '20214', '17778', '42', '1701', '501']);
        });

        it('handles the case where variables are empty', () => {
            expect(sortedParameters({}).length).toEqual(0);
        });

        it('handles the case where variables are undefined', () => {
            expect(sortedParameters(undefined).length).toEqual(0);
        });
    });
});

const MOCK_LAST_YEAR_DATA = `
{"name" : "ns1:timeSeriesResponseType",
"declaredType" : "org.cuahsi.waterml.TimeSeriesResponseType",
"scope" : "javax.xml.bind.JAXBElement$GlobalScope",
"value" : {
  "queryInfo" : {
    "queryURL" : "http://waterservices.usgs.gov/nwis/iv/sites=05413500&parameterCd=00060&period=P7D&indent=on&siteStatus=all&format=json",
    "criteria" : {
      "locationParam" : "[ALL:05413500]",
      "variableParam" : "[00060]",
      "parameter" : [ ]
    },
    "note" : [ {
      "value" : "[ALL:05413500]",
      "title" : "filter:sites"
    }, {
      "value" : "[mode=PERIOD, period=P7D, modifiedSince=null]",
      "title" : "filter:timeRange"
    }, {
      "value" : "methodIds=[ALL]",
      "title" : "filter:methodId"
    }, {
      "value" : "2017-01-09T20:46:07.542Z",
      "title" : "requestDT"
    }, {
      "value" : "1df59e50-f57e-11e7-8ba8-6cae8b663fb6",
      "title" : "requestId"
    }, {
      "value" : "Provisional data are subject to revision. Go to http://waterdata.usgs.gov/nwis/help/?provisional for more information.",
      "title" : "disclaimer"
    }, {
      "value" : "vaas01",
      "title" : "server"
    } ]
  },
  "timeSeries" : [ {
    "sourceInfo" : {
      "siteName" : "GRANT RIVER AT BURTON, WI",
      "siteCode" : [ {
        "value" : "05413500",
        "network" : "NWIS",
        "agencyCode" : "USGS"
      } ],
      "timeZoneInfo" : {
        "defaultTimeZone" : {
          "zoneOffset" : "-06:00",
          "zoneAbbreviation" : "CST"
        },
        "daylightSavingsTimeZone" : {
          "zoneOffset" : "-05:00",
          "zoneAbbreviation" : "CDT"
        },
        "siteUsesDaylightSavingsTime" : true
      },
      "geoLocation" : {
        "geogLocation" : {
          "srs" : "EPSG:4326",
          "latitude" : 42.72027778,
          "longitude" : -90.8191667
        },
        "localSiteXY" : [ ]
      },
      "note" : [ ],
      "siteType" : [ ],
      "siteProperty" : [ {
        "value" : "ST",
        "name" : "siteTypeCd"
      }, {
        "value" : "07060003",
        "name" : "hucCd"
      }, {
        "value" : "55",
        "name" : "stateCd"
      }, {
        "value" : "55043",
        "name" : "countyCd"
      } ]
    },
    "variable" : {
      "variableCode" : [ {
        "value" : "00060",
        "network" : "NWIS",
        "vocabulary" : "NWIS:UnitValues",
        "variableID" : 45807197,
        "default" : true
      } ],
      "variableName" : "Streamflow, ft&#179;/s",
      "variableDescription" : "Discharge, cubic feet per second",
      "valueType" : "Derived Value",
      "unit" : {
        "unitCode" : "ft3/s"
      },
      "options" : {
        "option" : [ {
          "name" : "Statistic",
          "optionCode" : "00000"
        } ]
      },
      "note" : [ ],
      "noDataValue" : -999999.0,
      "variableProperty" : [ ],
      "oid" : "45807197"
    },
    "values" : [ {
      "value" : [ {
        "value" : "302",
        "qualifiers" : [ "P" ],
        "dateTime" : "2017-01-02T15:00:00.000-06:00"
      }, {
        "value" : "301",
        "qualifiers" : [ "P" ],
        "dateTime" : "2017-01-02T15:15:00.000-06:00"
      }, {
        "value" : "302",
        "qualifiers" : [ "P" ],
        "dateTime" : "2017-01-02T15:30:00.000-06:00"
      }, {
        "value" : "301",
        "qualifiers" : [ "P" ],
        "dateTime" : "2017-01-02T15:45:00.000-06:00"
      }, {
        "value" : "300",
        "qualifiers" : [ "P" ],
        "dateTime" : "2017-01-02T16:00:00.000-06:00"
      }, {
        "value" : "302",
        "qualifiers" : [ "P" ],
        "dateTime" : "2017-01-02T16:15:00.000-06:00"
      }, {
        "value" : "300",
        "qualifiers" : [ "P" ],
        "dateTime" : "2017-01-02T16:30:00.000-06:00"
      }, {
        "value" : "300",
        "qualifiers" : [ "P" ],
        "dateTime" : "2017-01-02T16:45:00.000-06:00"
      }],
      "qualifier" : [ {
        "qualifierCode" : "P",
        "qualifierDescription" : "Provisional data subject to revision.",
        "qualifierID" : 0,
        "network" : "NWIS",
        "vocabulary" : "uv_rmk_cd"
      } ],
      "qualityControlLevel" : [ ],
      "method" : [ {
        "methodDescription" : "",
        "methodID" : 158049
      } ],
      "source" : [ ],
      "offset" : [ ],
      "sample" : [ ],
      "censorCode" : [ ]
    } ],
    "name" : "USGS:05413500:00060:00000"
  } ]
},
"nil" : false,
"globalScope" : true,
"typeSubstituted" : false
}`
;

const MOCK_DATA = `
{"name" : "ns1:timeSeriesResponseType",
"declaredType" : "org.cuahsi.waterml.TimeSeriesResponseType",
"scope" : "javax.xml.bind.JAXBElement$GlobalScope",
"value" : {
  "queryInfo" : {
    "queryURL" : "http://waterservices.usgs.gov/nwis/iv/sites=05413500&parameterCd=00060&period=P7D&indent=on&siteStatus=all&format=json",
    "criteria" : {
      "locationParam" : "[ALL:05413500]",
      "variableParam" : "[00060]",
      "parameter" : [ ]
    },
    "note" : [ {
      "value" : "[ALL:05413500]",
      "title" : "filter:sites"
    }, {
      "value" : "[mode=PERIOD, period=P7D, modifiedSince=null]",
      "title" : "filter:timeRange"
    }, {
      "value" : "methodIds=[ALL]",
      "title" : "filter:methodId"
    }, {
      "value" : "2018-01-09T20:46:07.542Z",
      "title" : "requestDT"
    }, {
      "value" : "1df59e50-f57e-11e7-8ba8-6cae8b663fb6",
      "title" : "requestId"
    }, {
      "value" : "Provisional data are subject to revision. Go to http://waterdata.usgs.gov/nwis/help/?provisional for more information.",
      "title" : "disclaimer"
    }, {
      "value" : "vaas01",
      "title" : "server"
    } ]
  },
  "timeSeries" : [ {
    "sourceInfo" : {
      "siteName" : "GRANT RIVER AT BURTON, WI",
      "siteCode" : [ {
        "value" : "05413500",
        "network" : "NWIS",
        "agencyCode" : "USGS"
      } ],
      "timeZoneInfo" : {
        "defaultTimeZone" : {
          "zoneOffset" : "-06:00",
          "zoneAbbreviation" : "CST"
        },
        "daylightSavingsTimeZone" : {
          "zoneOffset" : "-05:00",
          "zoneAbbreviation" : "CDT"
        },
        "siteUsesDaylightSavingsTime" : true
      },
      "geoLocation" : {
        "geogLocation" : {
          "srs" : "EPSG:4326",
          "latitude" : 42.72027778,
          "longitude" : -90.8191667
        },
        "localSiteXY" : [ ]
      },
      "note" : [ ],
      "siteType" : [ ],
      "siteProperty" : [ {
        "value" : "ST",
        "name" : "siteTypeCd"
      }, {
        "value" : "07060003",
        "name" : "hucCd"
      }, {
        "value" : "55",
        "name" : "stateCd"
      }, {
        "value" : "55043",
        "name" : "countyCd"
      } ]
    },
    "variable" : {
      "variableCode" : [ {
        "value" : "00060",
        "network" : "NWIS",
        "vocabulary" : "NWIS:UnitValues",
        "variableID" : 45807197,
        "default" : true
      } ],
      "variableName" : "Streamflow, ft&#179;/s",
      "variableDescription" : "Discharge, cubic feet per second",
      "valueType" : "Derived Value",
      "unit" : {
        "unitCode" : "ft3/s"
      },
      "options" : {
        "option" : [ {
          "name" : "Statistic",
          "optionCode" : "00000"
        } ]
      },
      "note" : [ ],
      "noDataValue" : -999999.0,
      "variableProperty" : [ ],
      "oid" : "45807197"
    },
    "values" : [ {
      "value" : [ {
        "value" : "302",
        "qualifiers" : [ "P" ],
        "dateTime" : "2018-01-02T15:00:00.000-06:00"
      }, {
        "value" : "301",
        "qualifiers" : [ "P" ],
        "dateTime" : "2018-01-02T15:15:00.000-06:00"
      }, {
        "value" : "302",
        "qualifiers" : [ "P" ],
        "dateTime" : "2018-01-02T15:30:00.000-06:00"
      }, {
        "value" : "301",
        "qualifiers" : [ "P" ],
        "dateTime" : "2018-01-02T15:45:00.000-06:00"
      }, {
        "value" : "300",
        "qualifiers" : [ "P" ],
        "dateTime" : "2018-01-02T16:00:00.000-06:00"
      }, {
        "value" : "302",
        "qualifiers" : [ "P" ],
        "dateTime" : "2018-01-02T16:15:00.000-06:00"
      }, {
        "value" : "300",
        "qualifiers" : [ "P" ],
        "dateTime" : "2018-01-02T16:30:00.000-06:00"
      }, {
        "value" : "300",
        "qualifiers" : [ "P" ],
        "dateTime" : "2018-01-02T16:45:00.000-06:00"
      }, {
        "value" : "299",
        "qualifiers" : [ "P" ],
        "dateTime" : "2018-01-02T17:00:00.000-06:00"
      }, {
        "value" : "300",
        "qualifiers" : [ "P" ],
        "dateTime" : "2018-01-02T17:15:00.000-06:00"
      }, {
        "value" : "299",
        "qualifiers" : [ "P" ],
        "dateTime" : "2018-01-02T17:30:00.000-06:00"
      }, {
        "value" : "297",
        "qualifiers" : [ "P" ],
        "dateTime" : "2018-01-02T17:45:00.000-06:00"
      }, {
        "value" : "297",
        "qualifiers" : [ "P" ],
        "dateTime" : "2018-01-02T18:00:00.000-06:00"
      }, {
        "value" : "296",
        "qualifiers" : [ "P" ],
        "dateTime" : "2018-01-02T18:15:00.000-06:00"
      }, {
        "value" : "295",
        "qualifiers" : [ "P" ],
        "dateTime" : "2018-01-02T18:30:00.000-06:00"
      }, {
        "value" : "293",
        "qualifiers" : [ "P" ],
        "dateTime" : "2018-01-02T18:45:00.000-06:00"
      }, {
        "value" : "294",
        "qualifiers" : [ "P" ],
        "dateTime" : "2018-01-02T19:00:00.000-06:00"
      }, {
        "value" : "292",
        "qualifiers" : [ "P" ],
        "dateTime" : "2018-01-02T19:15:00.000-06:00"
      }, {
        "value" : "293",
        "qualifiers" : [ "P" ],
        "dateTime" : "2018-01-02T19:30:00.000-06:00"
      }, {
        "value" : "292",
        "qualifiers" : [ "P" ],
        "dateTime" : "2018-01-02T19:45:00.000-06:00"
      }, {
        "value" : "291",
        "qualifiers" : [ "P" ],
        "dateTime" : "2018-01-02T20:00:00.000-06:00"
      }, {
        "value" : "290",
        "qualifiers" : [ "P" ],
        "dateTime" : "2018-01-02T20:15:00.000-06:00"
      }, {
        "value" : "291",
        "qualifiers" : [ "P" ],
        "dateTime" : "2018-01-02T20:30:00.000-06:00"
      }, {
        "value" : "290",
        "qualifiers" : [ "P" ],
        "dateTime" : "2018-01-02T20:45:00.000-06:00"
      }, {
        "value" : "289",
        "qualifiers" : [ "P" ],
        "dateTime" : "2018-01-02T21:00:00.000-06:00"
      }, {
        "value" : "289",
        "qualifiers" : [ "P" ],
        "dateTime" : "2018-01-02T21:15:00.000-06:00"
      }, {
        "value" : "289",
        "qualifiers" : [ "P" ],
        "dateTime" : "2018-01-02T21:30:00.000-06:00"
      }, {
        "value" : "289",
        "qualifiers" : [ "P" ],
        "dateTime" : "2018-01-02T21:45:00.000-06:00"
      }, {
        "value" : "289",
        "qualifiers" : [ "P" ],
        "dateTime" : "2018-01-02T22:00:00.000-06:00"
      }, {
        "value" : "288",
        "qualifiers" : [ "P" ],
        "dateTime" : "2018-01-02T22:15:00.000-06:00"
      }, {
        "value" : "288",
        "qualifiers" : [ "P" ],
        "dateTime" : "2018-01-02T22:30:00.000-06:00"
      }, {
        "value" : "287",
        "qualifiers" : [ "P" ],
        "dateTime" : "2018-01-02T22:45:00.000-06:00"
      }, {
        "value" : "286",
        "qualifiers" : [ "P" ],
        "dateTime" : "2018-01-02T23:00:00.000-06:00"
      }, {
        "value" : "287",
        "qualifiers" : [ "P" ],
        "dateTime" : "2018-01-02T23:15:00.000-06:00"
      }, {
        "value" : "287",
        "qualifiers" : [ "P" ],
        "dateTime" : "2018-01-02T23:30:00.000-06:00"
      }, {
        "value" : "286",
        "qualifiers" : [ "P" ],
        "dateTime" : "2018-01-02T23:45:00.000-06:00"
      }, {
        "value" : "286",
        "qualifiers" : [ "P" ],
        "dateTime" : "2018-01-03T00:00:00.000-06:00"
      }, {
        "value" : "285",
        "qualifiers" : [ "P" ],
        "dateTime" : "2018-01-03T00:15:00.000-06:00"
      }, {
        "value" : "285",
        "qualifiers" : [ "P" ],
        "dateTime" : "2018-01-03T00:30:00.000-06:00"
      }, {
        "value" : "286",
        "qualifiers" : [ "P" ],
        "dateTime" : "2018-01-03T00:45:00.000-06:00"
      }, {
        "value" : "286",
        "qualifiers" : [ "P" ],
        "dateTime" : "2018-01-03T01:00:00.000-06:00"
      }, {
        "value" : "285",
        "qualifiers" : [ "P" ],
        "dateTime" : "2018-01-03T01:15:00.000-06:00"
      }, {
        "value" : "285",
        "qualifiers" : [ "P" ],
        "dateTime" : "2018-01-03T01:30:00.000-06:00"
      }, {
        "value" : "285",
        "qualifiers" : [ "P" ],
        "dateTime" : "2018-01-03T01:45:00.000-06:00"
      }, {
        "value" : "285",
        "qualifiers" : [ "P" ],
        "dateTime" : "2018-01-03T02:00:00.000-06:00"
      }, {
        "value" : "285",
        "qualifiers" : [ "P" ],
        "dateTime" : "2018-01-03T02:15:00.000-06:00"
      }, {
        "value" : "285",
        "qualifiers" : [ "P" ],
        "dateTime" : "2018-01-03T02:30:00.000-06:00"
      }, {
        "value" : "286",
        "qualifiers" : [ "P" ],
        "dateTime" : "2018-01-03T02:45:00.000-06:00"
      }, {
        "value" : "285",
        "qualifiers" : [ "P" ],
        "dateTime" : "2018-01-03T03:00:00.000-06:00"
      }, {
        "value" : "285",
        "qualifiers" : [ "P" ],
        "dateTime" : "2018-01-03T03:15:00.000-06:00"
      }, {
        "value" : "285",
        "qualifiers" : [ "P" ],
        "dateTime" : "2018-01-03T03:30:00.000-06:00"
      }, {
        "value" : "284",
        "qualifiers" : [ "P" ],
        "dateTime" : "2018-01-03T03:45:00.000-06:00"
      }, {
        "value" : "285",
        "qualifiers" : [ "P" ],
        "dateTime" : "2018-01-03T04:00:00.000-06:00"
      }, {
        "value" : "286",
        "qualifiers" : [ "P" ],
        "dateTime" : "2018-01-03T04:15:00.000-06:00"
      }, {
        "value" : "286",
        "qualifiers" : [ "P" ],
        "dateTime" : "2018-01-03T04:30:00.000-06:00"
      }, {
        "value" : "286",
        "qualifiers" : [ "P" ],
        "dateTime" : "2018-01-03T04:45:00.000-06:00"
      }, {
        "value" : "287",
        "qualifiers" : [ "P" ],
        "dateTime" : "2018-01-03T05:00:00.000-06:00"
      }, {
        "value" : "286",
        "qualifiers" : [ "P" ],
        "dateTime" : "2018-01-03T05:15:00.000-06:00"
      }, {
        "value" : "287",
        "qualifiers" : [ "P" ],
        "dateTime" : "2018-01-03T05:30:00.000-06:00"
      }, {
        "value" : "288",
        "qualifiers" : [ "P" ],
        "dateTime" : "2018-01-03T05:45:00.000-06:00"
      }, {
        "value" : "288",
        "qualifiers" : [ "P" ],
        "dateTime" : "2018-01-03T06:00:00.000-06:00"
      }, {
        "value" : "289",
        "qualifiers" : [ "P" ],
        "dateTime" : "2018-01-03T06:15:00.000-06:00"
      }, {
        "value" : "287",
        "qualifiers" : [ "P" ],
        "dateTime" : "2018-01-03T06:30:00.000-06:00"
      }, {
        "value" : "288",
        "qualifiers" : [ "P" ],
        "dateTime" : "2018-01-03T06:45:00.000-06:00"
      }, {
        "value" : "289",
        "qualifiers" : [ "P" ],
        "dateTime" : "2018-01-03T07:00:00.000-06:00"
      }, {
        "value" : "289",
        "qualifiers" : [ "P" ],
        "dateTime" : "2018-01-03T07:15:00.000-06:00"
      }, {
        "value" : "289",
        "qualifiers" : [ "P" ],
        "dateTime" : "2018-01-03T07:30:00.000-06:00"
      }, {
        "value" : "290",
        "qualifiers" : [ "P" ],
        "dateTime" : "2018-01-03T07:45:00.000-06:00"
      }, {
        "value" : "290",
        "qualifiers" : [ "P" ],
        "dateTime" : "2018-01-03T08:00:00.000-06:00"
      }, {
        "value" : "290",
        "qualifiers" : [ "P" ],
        "dateTime" : "2018-01-03T08:15:00.000-06:00"
      }, {
        "value" : "290",
        "qualifiers" : [ "P" ],
        "dateTime" : "2018-01-03T08:30:00.000-06:00"
      }, {
        "value" : "291",
        "qualifiers" : [ "P" ],
        "dateTime" : "2018-01-03T08:45:00.000-06:00"
      }, {
        "value" : "293",
        "qualifiers" : [ "P" ],
        "dateTime" : "2018-01-03T09:00:00.000-06:00"
      }, {
        "value" : "292",
        "qualifiers" : [ "P" ],
        "dateTime" : "2018-01-03T09:15:00.000-06:00"
      }, {
        "value" : "294",
        "qualifiers" : [ "P" ],
        "dateTime" : "2018-01-03T09:30:00.000-06:00"
      }, {
        "value" : "292",
        "qualifiers" : [ "P" ],
        "dateTime" : "2018-01-03T09:45:00.000-06:00"
      }, {
        "value" : "293",
        "qualifiers" : [ "P" ],
        "dateTime" : "2018-01-03T10:00:00.000-06:00"
      }, {
        "value" : "294",
        "qualifiers" : [ "P" ],
        "dateTime" : "2018-01-03T10:15:00.000-06:00"
      }, {
        "value" : "293",
        "qualifiers" : [ "P" ],
        "dateTime" : "2018-01-03T10:30:00.000-06:00"
      }, {
        "value" : "294",
        "qualifiers" : [ "P" ],
        "dateTime" : "2018-01-03T10:45:00.000-06:00"
      }, {
        "value" : "293",
        "qualifiers" : [ "P" ],
        "dateTime" : "2018-01-03T11:00:00.000-06:00"
      }, {
        "value" : "295",
        "qualifiers" : [ "P" ],
        "dateTime" : "2018-01-03T11:15:00.000-06:00"
      }, {
        "value" : "294",
        "qualifiers" : [ "P" ],
        "dateTime" : "2018-01-03T11:30:00.000-06:00"
      }, {
        "value" : "293",
        "qualifiers" : [ "P" ],
        "dateTime" : "2018-01-03T11:45:00.000-06:00"
      }, {
        "value" : "293",
        "qualifiers" : [ "P" ],
        "dateTime" : "2018-01-03T12:00:00.000-06:00"
      }, {
        "value" : "293",
        "qualifiers" : [ "P" ],
        "dateTime" : "2018-01-03T12:15:00.000-06:00"
      }, {
        "value" : "294",
        "qualifiers" : [ "P" ],
        "dateTime" : "2018-01-03T12:30:00.000-06:00"
      }, {
        "value" : "294",
        "qualifiers" : [ "P" ],
        "dateTime" : "2018-01-03T12:45:00.000-06:00"
      }, {
        "value" : "293",
        "qualifiers" : [ "P" ],
        "dateTime" : "2018-01-03T13:00:00.000-06:00"
      }, {
        "value" : "293",
        "qualifiers" : [ "P" ],
        "dateTime" : "2018-01-03T13:15:00.000-06:00"
      }, {
        "value" : "295",
        "qualifiers" : [ "P" ],
        "dateTime" : "2018-01-03T13:30:00.000-06:00"
      }, {
        "value" : "294",
        "qualifiers" : [ "P" ],
        "dateTime" : "2018-01-03T13:45:00.000-06:00"
      }, {
        "value" : "293",
        "qualifiers" : [ "P" ],
        "dateTime" : "2018-01-03T14:00:00.000-06:00"
      }, {
        "value" : "294",
        "qualifiers" : [ "P" ],
        "dateTime" : "2018-01-03T14:15:00.000-06:00"
      }, {
        "value" : "296",
        "qualifiers" : [ "P" ],
        "dateTime" : "2018-01-03T14:30:00.000-06:00"
      }, {
        "value" : "294",
        "qualifiers" : [ "P" ],
        "dateTime" : "2018-01-03T14:45:00.000-06:00"
      }, {
        "value" : "294",
        "qualifiers" : [ "P" ],
        "dateTime" : "2018-01-03T15:00:00.000-06:00"
      }, {
        "value" : "293",
        "qualifiers" : [ "P" ],
        "dateTime" : "2018-01-03T15:15:00.000-06:00"
      }, {
        "value" : "293",
        "qualifiers" : [ "P" ],
        "dateTime" : "2018-01-03T15:30:00.000-06:00"
      }, {
        "value" : "293",
        "qualifiers" : [ "P" ],
        "dateTime" : "2018-01-03T15:45:00.000-06:00"
      }, {
        "value" : "292",
        "qualifiers" : [ "P" ],
        "dateTime" : "2018-01-03T16:00:00.000-06:00"
      }, {
        "value" : "292",
        "qualifiers" : [ "P" ],
        "dateTime" : "2018-01-03T16:15:00.000-06:00"
      }, {
        "value" : "292",
        "qualifiers" : [ "P" ],
        "dateTime" : "2018-01-03T16:30:00.000-06:00"
      }, {
        "value" : "291",
        "qualifiers" : [ "P" ],
        "dateTime" : "2018-01-03T16:45:00.000-06:00"
      }, {
        "value" : "291",
        "qualifiers" : [ "P" ],
        "dateTime" : "2018-01-03T17:00:00.000-06:00"
      }, {
        "value" : "289",
        "qualifiers" : [ "P" ],
        "dateTime" : "2018-01-03T17:15:00.000-06:00"
      }, {
        "value" : "290",
        "qualifiers" : [ "P" ],
        "dateTime" : "2018-01-03T17:30:00.000-06:00"
      }, {
        "value" : "290",
        "qualifiers" : [ "P" ],
        "dateTime" : "2018-01-03T17:45:00.000-06:00"
      }, {
        "value" : "289",
        "qualifiers" : [ "P" ],
        "dateTime" : "2018-01-03T18:00:00.000-06:00"
      }, {
        "value" : "287",
        "qualifiers" : [ "P" ],
        "dateTime" : "2018-01-03T18:15:00.000-06:00"
      }, {
        "value" : "288",
        "qualifiers" : [ "P" ],
        "dateTime" : "2018-01-03T18:30:00.000-06:00"
      }, {
        "value" : "288",
        "qualifiers" : [ "P" ],
        "dateTime" : "2018-01-03T18:45:00.000-06:00"
      }, {
        "value" : "288",
        "qualifiers" : [ "P" ],
        "dateTime" : "2018-01-03T19:00:00.000-06:00"
      }, {
        "value" : "287",
        "qualifiers" : [ "P" ],
        "dateTime" : "2018-01-03T19:15:00.000-06:00"
      }, {
        "value" : "287",
        "qualifiers" : [ "P" ],
        "dateTime" : "2018-01-03T19:30:00.000-06:00"
      }, {
        "value" : "287",
        "qualifiers" : [ "P" ],
        "dateTime" : "2018-01-03T19:45:00.000-06:00"
      }, {
        "value" : "288",
        "qualifiers" : [ "P" ],
        "dateTime" : "2018-01-03T20:00:00.000-06:00"
      }, {
        "value" : "286",
        "qualifiers" : [ "P" ],
        "dateTime" : "2018-01-03T20:15:00.000-06:00"
      }, {
        "value" : "287",
        "qualifiers" : [ "P" ],
        "dateTime" : "2018-01-03T20:30:00.000-06:00"
      }, {
        "value" : "287",
        "qualifiers" : [ "P" ],
        "dateTime" : "2018-01-03T20:45:00.000-06:00"
      }, {
        "value" : "287",
        "qualifiers" : [ "P" ],
        "dateTime" : "2018-01-03T21:00:00.000-06:00"
      }, {
        "value" : "287",
        "qualifiers" : [ "P" ],
        "dateTime" : "2018-01-03T21:15:00.000-06:00"
      }, {
        "value" : "286",
        "qualifiers" : [ "P" ],
        "dateTime" : "2018-01-03T21:30:00.000-06:00"
      }, {
        "value" : "285",
        "qualifiers" : [ "P" ],
        "dateTime" : "2018-01-03T21:45:00.000-06:00"
      }, {
        "value" : "286",
        "qualifiers" : [ "P" ],
        "dateTime" : "2018-01-03T22:00:00.000-06:00"
      }, {
        "value" : "284",
        "qualifiers" : [ "P" ],
        "dateTime" : "2018-01-03T22:15:00.000-06:00"
      }, {
        "value" : "284",
        "qualifiers" : [ "P" ],
        "dateTime" : "2018-01-03T22:30:00.000-06:00"
      }, {
        "value" : "283",
        "qualifiers" : [ "P" ],
        "dateTime" : "2018-01-03T22:45:00.000-06:00"
      }, {
        "value" : "283",
        "qualifiers" : [ "P" ],
        "dateTime" : "2018-01-03T23:00:00.000-06:00"
      }, {
        "value" : "284",
        "qualifiers" : [ "P" ],
        "dateTime" : "2018-01-03T23:15:00.000-06:00"
      }, {
        "value" : "283",
        "qualifiers" : [ "P" ],
        "dateTime" : "2018-01-03T23:30:00.000-06:00"
      }, {
        "value" : "283",
        "qualifiers" : [ "P" ],
        "dateTime" : "2018-01-03T23:45:00.000-06:00"
      }, {
        "value" : "283",
        "qualifiers" : [ "P" ],
        "dateTime" : "2018-01-04T00:00:00.000-06:00"
      }, {
        "value" : "284",
        "qualifiers" : [ "P" ],
        "dateTime" : "2018-01-04T00:15:00.000-06:00"
      }, {
        "value" : "283",
        "qualifiers" : [ "P" ],
        "dateTime" : "2018-01-04T00:30:00.000-06:00"
      }, {
        "value" : "282",
        "qualifiers" : [ "P" ],
        "dateTime" : "2018-01-04T00:45:00.000-06:00"
      }, {
        "value" : "282",
        "qualifiers" : [ "P" ],
        "dateTime" : "2018-01-04T01:00:00.000-06:00"
      }, {
        "value" : "283",
        "qualifiers" : [ "P" ],
        "dateTime" : "2018-01-04T01:15:00.000-06:00"
      }, {
        "value" : "283",
        "qualifiers" : [ "P" ],
        "dateTime" : "2018-01-04T01:30:00.000-06:00"
      }, {
        "value" : "283",
        "qualifiers" : [ "P" ],
        "dateTime" : "2018-01-04T01:45:00.000-06:00"
      }, {
        "value" : "281",
        "qualifiers" : [ "P" ],
        "dateTime" : "2018-01-04T02:00:00.000-06:00"
      }, {
        "value" : "281",
        "qualifiers" : [ "P" ],
        "dateTime" : "2018-01-04T02:15:00.000-06:00"
      }, {
        "value" : "282",
        "qualifiers" : [ "P" ],
        "dateTime" : "2018-01-04T02:30:00.000-06:00"
      }, {
        "value" : "282",
        "qualifiers" : [ "P" ],
        "dateTime" : "2018-01-04T02:45:00.000-06:00"
      }, {
        "value" : "281",
        "qualifiers" : [ "P" ],
        "dateTime" : "2018-01-04T03:00:00.000-06:00"
      }, {
        "value" : "282",
        "qualifiers" : [ "P" ],
        "dateTime" : "2018-01-04T03:15:00.000-06:00"
      }, {
        "value" : "282",
        "qualifiers" : [ "P" ],
        "dateTime" : "2018-01-04T03:30:00.000-06:00"
      }, {
        "value" : "282",
        "qualifiers" : [ "P" ],
        "dateTime" : "2018-01-04T03:45:00.000-06:00"
      }, {
        "value" : "282",
        "qualifiers" : [ "P" ],
        "dateTime" : "2018-01-04T04:00:00.000-06:00"
      }, {
        "value" : "282",
        "qualifiers" : [ "P" ],
        "dateTime" : "2018-01-04T04:15:00.000-06:00"
      }, {
        "value" : "281",
        "qualifiers" : [ "P" ],
        "dateTime" : "2018-01-04T04:30:00.000-06:00"
      }, {
        "value" : "282",
        "qualifiers" : [ "P" ],
        "dateTime" : "2018-01-04T04:45:00.000-06:00"
      }, {
        "value" : "280",
        "qualifiers" : [ "P" ],
        "dateTime" : "2018-01-04T05:00:00.000-06:00"
      }, {
        "value" : "280",
        "qualifiers" : [ "P" ],
        "dateTime" : "2018-01-04T05:15:00.000-06:00"
      }, {
        "value" : "281",
        "qualifiers" : [ "P" ],
        "dateTime" : "2018-01-04T05:30:00.000-06:00"
      }, {
        "value" : "279",
        "qualifiers" : [ "P" ],
        "dateTime" : "2018-01-04T05:45:00.000-06:00"
      }, {
        "value" : "279",
        "qualifiers" : [ "P" ],
        "dateTime" : "2018-01-04T06:00:00.000-06:00"
      }, {
        "value" : "278",
        "qualifiers" : [ "P" ],
        "dateTime" : "2018-01-04T06:15:00.000-06:00"
      }, {
        "value" : "277",
        "qualifiers" : [ "P" ],
        "dateTime" : "2018-01-04T06:30:00.000-06:00"
      }, {
        "value" : "279",
        "qualifiers" : [ "P" ],
        "dateTime" : "2018-01-04T06:45:00.000-06:00"
      }, {
        "value" : "278",
        "qualifiers" : [ "P" ],
        "dateTime" : "2018-01-04T07:00:00.000-06:00"
      }, {
        "value" : "277",
        "qualifiers" : [ "P" ],
        "dateTime" : "2018-01-04T07:15:00.000-06:00"
      }, {
        "value" : "277",
        "qualifiers" : [ "P" ],
        "dateTime" : "2018-01-04T07:30:00.000-06:00"
      }, {
        "value" : "277",
        "qualifiers" : [ "P" ],
        "dateTime" : "2018-01-04T07:45:00.000-06:00"
      }, {
        "value" : "276",
        "qualifiers" : [ "P" ],
        "dateTime" : "2018-01-04T08:00:00.000-06:00"
      }, {
        "value" : "276",
        "qualifiers" : [ "P" ],
        "dateTime" : "2018-01-04T08:15:00.000-06:00"
      }, {
        "value" : "275",
        "qualifiers" : [ "P" ],
        "dateTime" : "2018-01-04T08:30:00.000-06:00"
      }, {
        "value" : "275",
        "qualifiers" : [ "P" ],
        "dateTime" : "2018-01-04T08:45:00.000-06:00"
      }, {
        "value" : "275",
        "qualifiers" : [ "P" ],
        "dateTime" : "2018-01-04T09:00:00.000-06:00"
      }, {
        "value" : "274",
        "qualifiers" : [ "P" ],
        "dateTime" : "2018-01-04T09:15:00.000-06:00"
      }, {
        "value" : "274",
        "qualifiers" : [ "P" ],
        "dateTime" : "2018-01-04T09:30:00.000-06:00"
      }, {
        "value" : "274",
        "qualifiers" : [ "P" ],
        "dateTime" : "2018-01-04T09:45:00.000-06:00"
      }, {
        "value" : "274",
        "qualifiers" : [ "P" ],
        "dateTime" : "2018-01-04T10:00:00.000-06:00"
      }, {
        "value" : "273",
        "qualifiers" : [ "P" ],
        "dateTime" : "2018-01-04T10:15:00.000-06:00"
      }, {
        "value" : "273",
        "qualifiers" : [ "P" ],
        "dateTime" : "2018-01-04T10:30:00.000-06:00"
      }, {
        "value" : "274",
        "qualifiers" : [ "P" ],
        "dateTime" : "2018-01-04T10:45:00.000-06:00"
      }, {
        "value" : "273",
        "qualifiers" : [ "P" ],
        "dateTime" : "2018-01-04T11:00:00.000-06:00"
      }, {
        "value" : "273",
        "qualifiers" : [ "P" ],
        "dateTime" : "2018-01-04T11:15:00.000-06:00"
      }, {
        "value" : "273",
        "qualifiers" : [ "P" ],
        "dateTime" : "2018-01-04T11:30:00.000-06:00"
      }, {
        "value" : "272",
        "qualifiers" : [ "P" ],
        "dateTime" : "2018-01-04T11:45:00.000-06:00"
      }, {
        "value" : "272",
        "qualifiers" : [ "P" ],
        "dateTime" : "2018-01-04T12:00:00.000-06:00"
      }, {
        "value" : "272",
        "qualifiers" : [ "P" ],
        "dateTime" : "2018-01-04T12:15:00.000-06:00"
      }, {
        "value" : "272",
        "qualifiers" : [ "P" ],
        "dateTime" : "2018-01-04T12:30:00.000-06:00"
      }, {
        "value" : "273",
        "qualifiers" : [ "P" ],
        "dateTime" : "2018-01-04T12:45:00.000-06:00"
      }, {
        "value" : "272",
        "qualifiers" : [ "P" ],
        "dateTime" : "2018-01-04T13:00:00.000-06:00"
      }, {
        "value" : "272",
        "qualifiers" : [ "P" ],
        "dateTime" : "2018-01-04T13:15:00.000-06:00"
      }, {
        "value" : "272",
        "qualifiers" : [ "P" ],
        "dateTime" : "2018-01-04T13:30:00.000-06:00"
      }, {
        "value" : "273",
        "qualifiers" : [ "P" ],
        "dateTime" : "2018-01-04T13:45:00.000-06:00"
      }, {
        "value" : "272",
        "qualifiers" : [ "P" ],
        "dateTime" : "2018-01-04T14:00:00.000-06:00"
      }, {
        "value" : "271",
        "qualifiers" : [ "P" ],
        "dateTime" : "2018-01-04T14:15:00.000-06:00"
      }, {
        "value" : "271",
        "qualifiers" : [ "P" ],
        "dateTime" : "2018-01-04T14:30:00.000-06:00"
      }, {
        "value" : "272",
        "qualifiers" : [ "P" ],
        "dateTime" : "2018-01-04T14:45:00.000-06:00"
      }, {
        "value" : "272",
        "qualifiers" : [ "P" ],
        "dateTime" : "2018-01-04T15:00:00.000-06:00"
      }, {
        "value" : "271",
        "qualifiers" : [ "P" ],
        "dateTime" : "2018-01-04T15:15:00.000-06:00"
      }, {
        "value" : "271",
        "qualifiers" : [ "P" ],
        "dateTime" : "2018-01-04T15:30:00.000-06:00"
      }, {
        "value" : "272",
        "qualifiers" : [ "P" ],
        "dateTime" : "2018-01-04T15:45:00.000-06:00"
      }, {
        "value" : "270",
        "qualifiers" : [ "P" ],
        "dateTime" : "2018-01-04T16:00:00.000-06:00"
      }, {
        "value" : "270",
        "qualifiers" : [ "P" ],
        "dateTime" : "2018-01-04T16:15:00.000-06:00"
      }, {
        "value" : "271",
        "qualifiers" : [ "P" ],
        "dateTime" : "2018-01-04T16:30:00.000-06:00"
      }, {
        "value" : "269",
        "qualifiers" : [ "P" ],
        "dateTime" : "2018-01-04T16:45:00.000-06:00"
      }, {
        "value" : "269",
        "qualifiers" : [ "P" ],
        "dateTime" : "2018-01-04T17:00:00.000-06:00"
      }, {
        "value" : "267",
        "qualifiers" : [ "P" ],
        "dateTime" : "2018-01-04T17:15:00.000-06:00"
      }, {
        "value" : "268",
        "qualifiers" : [ "P" ],
        "dateTime" : "2018-01-04T17:30:00.000-06:00"
      }, {
        "value" : "266",
        "qualifiers" : [ "P" ],
        "dateTime" : "2018-01-04T17:45:00.000-06:00"
      }, {
        "value" : "267",
        "qualifiers" : [ "P" ],
        "dateTime" : "2018-01-04T18:00:00.000-06:00"
      }, {
        "value" : "265",
        "qualifiers" : [ "P" ],
        "dateTime" : "2018-01-04T18:15:00.000-06:00"
      }, {
        "value" : "266",
        "qualifiers" : [ "P" ],
        "dateTime" : "2018-01-04T18:30:00.000-06:00"
      }, {
        "value" : "266",
        "qualifiers" : [ "P" ],
        "dateTime" : "2018-01-04T18:45:00.000-06:00"
      }, {
        "value" : "265",
        "qualifiers" : [ "P" ],
        "dateTime" : "2018-01-04T19:00:00.000-06:00"
      }, {
        "value" : "265",
        "qualifiers" : [ "P" ],
        "dateTime" : "2018-01-04T19:15:00.000-06:00"
      }, {
        "value" : "265",
        "qualifiers" : [ "P" ],
        "dateTime" : "2018-01-04T19:30:00.000-06:00"
      }, {
        "value" : "264",
        "qualifiers" : [ "P" ],
        "dateTime" : "2018-01-04T19:45:00.000-06:00"
      }, {
        "value" : "264",
        "qualifiers" : [ "P" ],
        "dateTime" : "2018-01-04T20:00:00.000-06:00"
      }, {
        "value" : "264",
        "qualifiers" : [ "P" ],
        "dateTime" : "2018-01-04T20:15:00.000-06:00"
      }, {
        "value" : "262",
        "qualifiers" : [ "P" ],
        "dateTime" : "2018-01-04T20:30:00.000-06:00"
      }, {
        "value" : "263",
        "qualifiers" : [ "P" ],
        "dateTime" : "2018-01-04T20:45:00.000-06:00"
      }, {
        "value" : "263",
        "qualifiers" : [ "P" ],
        "dateTime" : "2018-01-04T21:00:00.000-06:00"
      }, {
        "value" : "262",
        "qualifiers" : [ "P" ],
        "dateTime" : "2018-01-04T21:15:00.000-06:00"
      }, {
        "value" : "261",
        "qualifiers" : [ "P" ],
        "dateTime" : "2018-01-04T21:30:00.000-06:00"
      }, {
        "value" : "261",
        "qualifiers" : [ "P" ],
        "dateTime" : "2018-01-04T21:45:00.000-06:00"
      }, {
        "value" : "261",
        "qualifiers" : [ "P" ],
        "dateTime" : "2018-01-04T22:00:00.000-06:00"
      }, {
        "value" : "259",
        "qualifiers" : [ "P" ],
        "dateTime" : "2018-01-04T22:15:00.000-06:00"
      }, {
        "value" : "260",
        "qualifiers" : [ "P" ],
        "dateTime" : "2018-01-04T22:30:00.000-06:00"
      }, {
        "value" : "259",
        "qualifiers" : [ "P" ],
        "dateTime" : "2018-01-04T22:45:00.000-06:00"
      }, {
        "value" : "258",
        "qualifiers" : [ "P" ],
        "dateTime" : "2018-01-04T23:00:00.000-06:00"
      }, {
        "value" : "257",
        "qualifiers" : [ "P" ],
        "dateTime" : "2018-01-04T23:15:00.000-06:00"
      }, {
        "value" : "257",
        "qualifiers" : [ "P" ],
        "dateTime" : "2018-01-04T23:30:00.000-06:00"
      }, {
        "value" : "256",
        "qualifiers" : [ "P" ],
        "dateTime" : "2018-01-04T23:45:00.000-06:00"
      }, {
        "value" : "256",
        "qualifiers" : [ "P" ],
        "dateTime" : "2018-01-05T00:00:00.000-06:00"
      }, {
        "value" : "255",
        "qualifiers" : [ "P" ],
        "dateTime" : "2018-01-05T00:15:00.000-06:00"
      }, {
        "value" : "256",
        "qualifiers" : [ "P" ],
        "dateTime" : "2018-01-05T00:30:00.000-06:00"
      }, {
        "value" : "255",
        "qualifiers" : [ "P" ],
        "dateTime" : "2018-01-05T00:45:00.000-06:00"
      }, {
        "value" : "255",
        "qualifiers" : [ "P" ],
        "dateTime" : "2018-01-05T01:00:00.000-06:00"
      }, {
        "value" : "255",
        "qualifiers" : [ "P" ],
        "dateTime" : "2018-01-05T01:15:00.000-06:00"
      }, {
        "value" : "254",
        "qualifiers" : [ "P" ],
        "dateTime" : "2018-01-05T01:30:00.000-06:00"
      }, {
        "value" : "254",
        "qualifiers" : [ "P" ],
        "dateTime" : "2018-01-05T01:45:00.000-06:00"
      }, {
        "value" : "255",
        "qualifiers" : [ "P" ],
        "dateTime" : "2018-01-05T02:00:00.000-06:00"
      }, {
        "value" : "254",
        "qualifiers" : [ "P" ],
        "dateTime" : "2018-01-05T02:15:00.000-06:00"
      }, {
        "value" : "254",
        "qualifiers" : [ "P" ],
        "dateTime" : "2018-01-05T02:30:00.000-06:00"
      }, {
        "value" : "255",
        "qualifiers" : [ "P" ],
        "dateTime" : "2018-01-05T02:45:00.000-06:00"
      }, {
        "value" : "254",
        "qualifiers" : [ "P" ],
        "dateTime" : "2018-01-05T03:00:00.000-06:00"
      }, {
        "value" : "255",
        "qualifiers" : [ "P" ],
        "dateTime" : "2018-01-05T03:15:00.000-06:00"
      }, {
        "value" : "255",
        "qualifiers" : [ "P" ],
        "dateTime" : "2018-01-05T03:30:00.000-06:00"
      }, {
        "value" : "256",
        "qualifiers" : [ "P" ],
        "dateTime" : "2018-01-05T03:45:00.000-06:00"
      }, {
        "value" : "256",
        "qualifiers" : [ "P" ],
        "dateTime" : "2018-01-05T04:00:00.000-06:00"
      }, {
        "value" : "255",
        "qualifiers" : [ "P" ],
        "dateTime" : "2018-01-05T04:15:00.000-06:00"
      }, {
        "value" : "256",
        "qualifiers" : [ "P" ],
        "dateTime" : "2018-01-05T04:30:00.000-06:00"
      }, {
        "value" : "257",
        "qualifiers" : [ "P" ],
        "dateTime" : "2018-01-05T04:45:00.000-06:00"
      }, {
        "value" : "256",
        "qualifiers" : [ "P" ],
        "dateTime" : "2018-01-05T05:00:00.000-06:00"
      }, {
        "value" : "257",
        "qualifiers" : [ "P" ],
        "dateTime" : "2018-01-05T05:15:00.000-06:00"
      }, {
        "value" : "258",
        "qualifiers" : [ "P" ],
        "dateTime" : "2018-01-05T05:30:00.000-06:00"
      }, {
        "value" : "258",
        "qualifiers" : [ "P" ],
        "dateTime" : "2018-01-05T05:45:00.000-06:00"
      }, {
        "value" : "258",
        "qualifiers" : [ "P" ],
        "dateTime" : "2018-01-05T06:00:00.000-06:00"
      }, {
        "value" : "259",
        "qualifiers" : [ "P" ],
        "dateTime" : "2018-01-05T06:15:00.000-06:00"
      }, {
        "value" : "260",
        "qualifiers" : [ "P" ],
        "dateTime" : "2018-01-05T06:30:00.000-06:00"
      }, {
        "value" : "262",
        "qualifiers" : [ "P" ],
        "dateTime" : "2018-01-05T06:45:00.000-06:00"
      }, {
        "value" : "262",
        "qualifiers" : [ "P" ],
        "dateTime" : "2018-01-05T07:00:00.000-06:00"
      }, {
        "value" : "262",
        "qualifiers" : [ "P" ],
        "dateTime" : "2018-01-05T07:15:00.000-06:00"
      }, {
        "value" : "263",
        "qualifiers" : [ "P" ],
        "dateTime" : "2018-01-05T07:30:00.000-06:00"
      }, {
        "value" : "264",
        "qualifiers" : [ "P" ],
        "dateTime" : "2018-01-05T07:45:00.000-06:00"
      }, {
        "value" : "263",
        "qualifiers" : [ "P" ],
        "dateTime" : "2018-01-05T08:00:00.000-06:00"
      }, {
        "value" : "264",
        "qualifiers" : [ "P" ],
        "dateTime" : "2018-01-05T08:15:00.000-06:00"
      }, {
        "value" : "265",
        "qualifiers" : [ "P" ],
        "dateTime" : "2018-01-05T08:30:00.000-06:00"
      }, {
        "value" : "265",
        "qualifiers" : [ "P" ],
        "dateTime" : "2018-01-05T08:45:00.000-06:00"
      }, {
        "value" : "265",
        "qualifiers" : [ "P" ],
        "dateTime" : "2018-01-05T09:00:00.000-06:00"
      }, {
        "value" : "265",
        "qualifiers" : [ "P" ],
        "dateTime" : "2018-01-05T09:15:00.000-06:00"
      }, {
        "value" : "265",
        "qualifiers" : [ "P" ],
        "dateTime" : "2018-01-05T09:30:00.000-06:00"
      }, {
        "value" : "267",
        "qualifiers" : [ "P" ],
        "dateTime" : "2018-01-05T09:45:00.000-06:00"
      }, {
        "value" : "266",
        "qualifiers" : [ "P" ],
        "dateTime" : "2018-01-05T10:00:00.000-06:00"
      }, {
        "value" : "265",
        "qualifiers" : [ "P" ],
        "dateTime" : "2018-01-05T10:15:00.000-06:00"
      }, {
        "value" : "266",
        "qualifiers" : [ "P" ],
        "dateTime" : "2018-01-05T10:30:00.000-06:00"
      }, {
        "value" : "264",
        "qualifiers" : [ "P" ],
        "dateTime" : "2018-01-05T10:45:00.000-06:00"
      }, {
        "value" : "265",
        "qualifiers" : [ "P" ],
        "dateTime" : "2018-01-05T11:00:00.000-06:00"
      }, {
        "value" : "265",
        "qualifiers" : [ "P" ],
        "dateTime" : "2018-01-05T11:15:00.000-06:00"
      }, {
        "value" : "265",
        "qualifiers" : [ "P" ],
        "dateTime" : "2018-01-05T11:30:00.000-06:00"
      }, {
        "value" : "264",
        "qualifiers" : [ "P" ],
        "dateTime" : "2018-01-05T11:45:00.000-06:00"
      }, {
        "value" : "265",
        "qualifiers" : [ "P" ],
        "dateTime" : "2018-01-05T12:00:00.000-06:00"
      }, {
        "value" : "265",
        "qualifiers" : [ "P" ],
        "dateTime" : "2018-01-05T12:15:00.000-06:00"
      }, {
        "value" : "264",
        "qualifiers" : [ "P" ],
        "dateTime" : "2018-01-05T12:30:00.000-06:00"
      }, {
        "value" : "264",
        "qualifiers" : [ "P" ],
        "dateTime" : "2018-01-05T12:45:00.000-06:00"
      }, {
        "value" : "265",
        "qualifiers" : [ "P" ],
        "dateTime" : "2018-01-05T13:00:00.000-06:00"
      }, {
        "value" : "264",
        "qualifiers" : [ "P" ],
        "dateTime" : "2018-01-05T13:15:00.000-06:00"
      }, {
        "value" : "265",
        "qualifiers" : [ "P" ],
        "dateTime" : "2018-01-05T13:30:00.000-06:00"
      }, {
        "value" : "265",
        "qualifiers" : [ "P" ],
        "dateTime" : "2018-01-05T13:45:00.000-06:00"
      }, {
        "value" : "264",
        "qualifiers" : [ "P" ],
        "dateTime" : "2018-01-05T14:00:00.000-06:00"
      }, {
        "value" : "263",
        "qualifiers" : [ "P" ],
        "dateTime" : "2018-01-05T14:15:00.000-06:00"
      }, {
        "value" : "263",
        "qualifiers" : [ "P" ],
        "dateTime" : "2018-01-05T14:30:00.000-06:00"
      }, {
        "value" : "263",
        "qualifiers" : [ "P" ],
        "dateTime" : "2018-01-05T14:45:00.000-06:00"
      }, {
        "value" : "262",
        "qualifiers" : [ "P" ],
        "dateTime" : "2018-01-05T15:00:00.000-06:00"
      }, {
        "value" : "261",
        "qualifiers" : [ "P" ],
        "dateTime" : "2018-01-05T15:15:00.000-06:00"
      }, {
        "value" : "260",
        "qualifiers" : [ "P" ],
        "dateTime" : "2018-01-05T15:30:00.000-06:00"
      }, {
        "value" : "260",
        "qualifiers" : [ "P" ],
        "dateTime" : "2018-01-05T15:45:00.000-06:00"
      }, {
        "value" : "258",
        "qualifiers" : [ "P" ],
        "dateTime" : "2018-01-05T16:00:00.000-06:00"
      }, {
        "value" : "258",
        "qualifiers" : [ "P" ],
        "dateTime" : "2018-01-05T16:15:00.000-06:00"
      }, {
        "value" : "257",
        "qualifiers" : [ "P" ],
        "dateTime" : "2018-01-05T16:30:00.000-06:00"
      }, {
        "value" : "257",
        "qualifiers" : [ "P" ],
        "dateTime" : "2018-01-05T16:45:00.000-06:00"
      }, {
        "value" : "256",
        "qualifiers" : [ "P" ],
        "dateTime" : "2018-01-05T17:00:00.000-06:00"
      }, {
        "value" : "257",
        "qualifiers" : [ "P" ],
        "dateTime" : "2018-01-05T17:15:00.000-06:00"
      }, {
        "value" : "257",
        "qualifiers" : [ "P" ],
        "dateTime" : "2018-01-05T17:30:00.000-06:00"
      }, {
        "value" : "258",
        "qualifiers" : [ "P" ],
        "dateTime" : "2018-01-05T17:45:00.000-06:00"
      }, {
        "value" : "257",
        "qualifiers" : [ "P" ],
        "dateTime" : "2018-01-05T18:00:00.000-06:00"
      }, {
        "value" : "257",
        "qualifiers" : [ "P" ],
        "dateTime" : "2018-01-05T18:15:00.000-06:00"
      }, {
        "value" : "257",
        "qualifiers" : [ "P" ],
        "dateTime" : "2018-01-05T18:30:00.000-06:00"
      }, {
        "value" : "258",
        "qualifiers" : [ "P" ],
        "dateTime" : "2018-01-05T18:45:00.000-06:00"
      }, {
        "value" : "257",
        "qualifiers" : [ "P" ],
        "dateTime" : "2018-01-05T19:00:00.000-06:00"
      }, {
        "value" : "256",
        "qualifiers" : [ "P" ],
        "dateTime" : "2018-01-05T19:15:00.000-06:00"
      }, {
        "value" : "256",
        "qualifiers" : [ "P" ],
        "dateTime" : "2018-01-05T19:30:00.000-06:00"
      }, {
        "value" : "256",
        "qualifiers" : [ "P" ],
        "dateTime" : "2018-01-05T19:45:00.000-06:00"
      }, {
        "value" : "256",
        "qualifiers" : [ "P" ],
        "dateTime" : "2018-01-05T20:00:00.000-06:00"
      }, {
        "value" : "255",
        "qualifiers" : [ "P" ],
        "dateTime" : "2018-01-05T20:15:00.000-06:00"
      }, {
        "value" : "253",
        "qualifiers" : [ "P" ],
        "dateTime" : "2018-01-05T20:30:00.000-06:00"
      }, {
        "value" : "254",
        "qualifiers" : [ "P" ],
        "dateTime" : "2018-01-05T20:45:00.000-06:00"
      }, {
        "value" : "252",
        "qualifiers" : [ "P" ],
        "dateTime" : "2018-01-05T21:00:00.000-06:00"
      }, {
        "value" : "252",
        "qualifiers" : [ "P" ],
        "dateTime" : "2018-01-05T21:15:00.000-06:00"
      }, {
        "value" : "252",
        "qualifiers" : [ "P" ],
        "dateTime" : "2018-01-05T21:30:00.000-06:00"
      }, {
        "value" : "250",
        "qualifiers" : [ "P" ],
        "dateTime" : "2018-01-05T21:45:00.000-06:00"
      }, {
        "value" : "249",
        "qualifiers" : [ "P" ],
        "dateTime" : "2018-01-05T22:00:00.000-06:00"
      }, {
        "value" : "249",
        "qualifiers" : [ "P" ],
        "dateTime" : "2018-01-05T22:15:00.000-06:00"
      }, {
        "value" : "249",
        "qualifiers" : [ "P" ],
        "dateTime" : "2018-01-05T22:30:00.000-06:00"
      }, {
        "value" : "249",
        "qualifiers" : [ "P" ],
        "dateTime" : "2018-01-05T22:45:00.000-06:00"
      }, {
        "value" : "248",
        "qualifiers" : [ "P" ],
        "dateTime" : "2018-01-05T23:00:00.000-06:00"
      }, {
        "value" : "247",
        "qualifiers" : [ "P" ],
        "dateTime" : "2018-01-05T23:15:00.000-06:00"
      }, {
        "value" : "247",
        "qualifiers" : [ "P" ],
        "dateTime" : "2018-01-05T23:30:00.000-06:00"
      }, {
        "value" : "247",
        "qualifiers" : [ "P" ],
        "dateTime" : "2018-01-05T23:45:00.000-06:00"
      }, {
        "value" : "247",
        "qualifiers" : [ "P" ],
        "dateTime" : "2018-01-06T00:00:00.000-06:00"
      }, {
        "value" : "247",
        "qualifiers" : [ "P" ],
        "dateTime" : "2018-01-06T00:15:00.000-06:00"
      }, {
        "value" : "247",
        "qualifiers" : [ "P" ],
        "dateTime" : "2018-01-06T00:30:00.000-06:00"
      }, {
        "value" : "247",
        "qualifiers" : [ "P" ],
        "dateTime" : "2018-01-06T00:45:00.000-06:00"
      }, {
        "value" : "247",
        "qualifiers" : [ "P" ],
        "dateTime" : "2018-01-06T01:00:00.000-06:00"
      }, {
        "value" : "246",
        "qualifiers" : [ "P" ],
        "dateTime" : "2018-01-06T01:15:00.000-06:00"
      }, {
        "value" : "248",
        "qualifiers" : [ "P" ],
        "dateTime" : "2018-01-06T01:30:00.000-06:00"
      }, {
        "value" : "248",
        "qualifiers" : [ "P" ],
        "dateTime" : "2018-01-06T01:45:00.000-06:00"
      }, {
        "value" : "248",
        "qualifiers" : [ "P" ],
        "dateTime" : "2018-01-06T02:00:00.000-06:00"
      }, {
        "value" : "248",
        "qualifiers" : [ "P" ],
        "dateTime" : "2018-01-06T02:15:00.000-06:00"
      }, {
        "value" : "247",
        "qualifiers" : [ "P" ],
        "dateTime" : "2018-01-06T02:30:00.000-06:00"
      }, {
        "value" : "248",
        "qualifiers" : [ "P" ],
        "dateTime" : "2018-01-06T02:45:00.000-06:00"
      }, {
        "value" : "248",
        "qualifiers" : [ "P" ],
        "dateTime" : "2018-01-06T03:00:00.000-06:00"
      }, {
        "value" : "247",
        "qualifiers" : [ "P" ],
        "dateTime" : "2018-01-06T03:15:00.000-06:00"
      }, {
        "value" : "248",
        "qualifiers" : [ "P" ],
        "dateTime" : "2018-01-06T03:30:00.000-06:00"
      }, {
        "value" : "248",
        "qualifiers" : [ "P" ],
        "dateTime" : "2018-01-06T03:45:00.000-06:00"
      }, {
        "value" : "248",
        "qualifiers" : [ "P" ],
        "dateTime" : "2018-01-06T04:00:00.000-06:00"
      }, {
        "value" : "248",
        "qualifiers" : [ "P" ],
        "dateTime" : "2018-01-06T04:15:00.000-06:00"
      }, {
        "value" : "249",
        "qualifiers" : [ "P" ],
        "dateTime" : "2018-01-06T04:30:00.000-06:00"
      }, {
        "value" : "250",
        "qualifiers" : [ "P" ],
        "dateTime" : "2018-01-06T04:45:00.000-06:00"
      }, {
        "value" : "249",
        "qualifiers" : [ "P" ],
        "dateTime" : "2018-01-06T05:00:00.000-06:00"
      }, {
        "value" : "251",
        "qualifiers" : [ "P" ],
        "dateTime" : "2018-01-06T05:15:00.000-06:00"
      }, {
        "value" : "251",
        "qualifiers" : [ "P" ],
        "dateTime" : "2018-01-06T05:30:00.000-06:00"
      }, {
        "value" : "252",
        "qualifiers" : [ "P" ],
        "dateTime" : "2018-01-06T05:45:00.000-06:00"
      }, {
        "value" : "253",
        "qualifiers" : [ "P" ],
        "dateTime" : "2018-01-06T06:00:00.000-06:00"
      }, {
        "value" : "253",
        "qualifiers" : [ "P" ],
        "dateTime" : "2018-01-06T06:15:00.000-06:00"
      }, {
        "value" : "254",
        "qualifiers" : [ "P" ],
        "dateTime" : "2018-01-06T06:30:00.000-06:00"
      }, {
        "value" : "254",
        "qualifiers" : [ "P" ],
        "dateTime" : "2018-01-06T06:45:00.000-06:00"
      }, {
        "value" : "255",
        "qualifiers" : [ "P" ],
        "dateTime" : "2018-01-06T07:00:00.000-06:00"
      }, {
        "value" : "256",
        "qualifiers" : [ "P" ],
        "dateTime" : "2018-01-06T07:15:00.000-06:00"
      }, {
        "value" : "257",
        "qualifiers" : [ "P" ],
        "dateTime" : "2018-01-06T07:30:00.000-06:00"
      }, {
        "value" : "257",
        "qualifiers" : [ "P" ],
        "dateTime" : "2018-01-06T07:45:00.000-06:00"
      }, {
        "value" : "258",
        "qualifiers" : [ "P" ],
        "dateTime" : "2018-01-06T08:00:00.000-06:00"
      }, {
        "value" : "259",
        "qualifiers" : [ "P" ],
        "dateTime" : "2018-01-06T08:15:00.000-06:00"
      }, {
        "value" : "260",
        "qualifiers" : [ "P" ],
        "dateTime" : "2018-01-06T08:30:00.000-06:00"
      }, {
        "value" : "260",
        "qualifiers" : [ "P" ],
        "dateTime" : "2018-01-06T08:45:00.000-06:00"
      }, {
        "value" : "261",
        "qualifiers" : [ "P" ],
        "dateTime" : "2018-01-06T09:00:00.000-06:00"
      }, {
        "value" : "261",
        "qualifiers" : [ "P" ],
        "dateTime" : "2018-01-06T09:15:00.000-06:00"
      }, {
        "value" : "261",
        "qualifiers" : [ "P" ],
        "dateTime" : "2018-01-06T09:30:00.000-06:00"
      }, {
        "value" : "261",
        "qualifiers" : [ "P" ],
        "dateTime" : "2018-01-06T09:45:00.000-06:00"
      }, {
        "value" : "261",
        "qualifiers" : [ "P" ],
        "dateTime" : "2018-01-06T10:00:00.000-06:00"
      }, {
        "value" : "261",
        "qualifiers" : [ "P" ],
        "dateTime" : "2018-01-06T10:15:00.000-06:00"
      }, {
        "value" : "261",
        "qualifiers" : [ "P" ],
        "dateTime" : "2018-01-06T10:30:00.000-06:00"
      }, {
        "value" : "262",
        "qualifiers" : [ "P" ],
        "dateTime" : "2018-01-06T10:45:00.000-06:00"
      }, {
        "value" : "261",
        "qualifiers" : [ "P" ],
        "dateTime" : "2018-01-06T11:00:00.000-06:00"
      }, {
        "value" : "261",
        "qualifiers" : [ "P" ],
        "dateTime" : "2018-01-06T11:15:00.000-06:00"
      }, {
        "value" : "261",
        "qualifiers" : [ "P" ],
        "dateTime" : "2018-01-06T11:30:00.000-06:00"
      }, {
        "value" : "261",
        "qualifiers" : [ "P" ],
        "dateTime" : "2018-01-06T11:45:00.000-06:00"
      }, {
        "value" : "260",
        "qualifiers" : [ "P" ],
        "dateTime" : "2018-01-06T12:00:00.000-06:00"
      }, {
        "value" : "261",
        "qualifiers" : [ "P" ],
        "dateTime" : "2018-01-06T12:15:00.000-06:00"
      }, {
        "value" : "261",
        "qualifiers" : [ "P" ],
        "dateTime" : "2018-01-06T12:30:00.000-06:00"
      }, {
        "value" : "261",
        "qualifiers" : [ "P" ],
        "dateTime" : "2018-01-06T12:45:00.000-06:00"
      }, {
        "value" : "261",
        "qualifiers" : [ "P" ],
        "dateTime" : "2018-01-06T13:00:00.000-06:00"
      }, {
        "value" : "261",
        "qualifiers" : [ "P" ],
        "dateTime" : "2018-01-06T13:15:00.000-06:00"
      }, {
        "value" : "262",
        "qualifiers" : [ "P" ],
        "dateTime" : "2018-01-06T13:30:00.000-06:00"
      }, {
        "value" : "261",
        "qualifiers" : [ "P" ],
        "dateTime" : "2018-01-06T13:45:00.000-06:00"
      }, {
        "value" : "261",
        "qualifiers" : [ "P" ],
        "dateTime" : "2018-01-06T14:00:00.000-06:00"
      }, {
        "value" : "261",
        "qualifiers" : [ "P" ],
        "dateTime" : "2018-01-06T14:15:00.000-06:00"
      }, {
        "value" : "260",
        "qualifiers" : [ "P" ],
        "dateTime" : "2018-01-06T14:30:00.000-06:00"
      }, {
        "value" : "261",
        "qualifiers" : [ "P" ],
        "dateTime" : "2018-01-06T14:45:00.000-06:00"
      }, {
        "value" : "259",
        "qualifiers" : [ "P" ],
        "dateTime" : "2018-01-06T15:00:00.000-06:00"
      }, {
        "value" : "260",
        "qualifiers" : [ "P" ],
        "dateTime" : "2018-01-06T15:15:00.000-06:00"
      }, {
        "value" : "258",
        "qualifiers" : [ "P" ],
        "dateTime" : "2018-01-06T15:30:00.000-06:00"
      }, {
        "value" : "259",
        "qualifiers" : [ "P" ],
        "dateTime" : "2018-01-06T15:45:00.000-06:00"
      }, {
        "value" : "257",
        "qualifiers" : [ "P" ],
        "dateTime" : "2018-01-06T16:00:00.000-06:00"
      }, {
        "value" : "257",
        "qualifiers" : [ "P" ],
        "dateTime" : "2018-01-06T16:15:00.000-06:00"
      }, {
        "value" : "257",
        "qualifiers" : [ "P" ],
        "dateTime" : "2018-01-06T16:30:00.000-06:00"
      }, {
        "value" : "257",
        "qualifiers" : [ "P" ],
        "dateTime" : "2018-01-06T16:45:00.000-06:00"
      }, {
        "value" : "256",
        "qualifiers" : [ "P" ],
        "dateTime" : "2018-01-06T17:00:00.000-06:00"
      }, {
        "value" : "256",
        "qualifiers" : [ "P" ],
        "dateTime" : "2018-01-06T17:15:00.000-06:00"
      }, {
        "value" : "255",
        "qualifiers" : [ "P" ],
        "dateTime" : "2018-01-06T17:30:00.000-06:00"
      }, {
        "value" : "255",
        "qualifiers" : [ "P" ],
        "dateTime" : "2018-01-06T17:45:00.000-06:00"
      }, {
        "value" : "256",
        "qualifiers" : [ "P" ],
        "dateTime" : "2018-01-06T18:00:00.000-06:00"
      }, {
        "value" : "254",
        "qualifiers" : [ "P" ],
        "dateTime" : "2018-01-06T18:15:00.000-06:00"
      }, {
        "value" : "254",
        "qualifiers" : [ "P" ],
        "dateTime" : "2018-01-06T18:30:00.000-06:00"
      }, {
        "value" : "255",
        "qualifiers" : [ "P" ],
        "dateTime" : "2018-01-06T18:45:00.000-06:00"
      }, {
        "value" : "254",
        "qualifiers" : [ "P" ],
        "dateTime" : "2018-01-06T19:00:00.000-06:00"
      }, {
        "value" : "254",
        "qualifiers" : [ "P" ],
        "dateTime" : "2018-01-06T19:15:00.000-06:00"
      }, {
        "value" : "253",
        "qualifiers" : [ "P" ],
        "dateTime" : "2018-01-06T19:30:00.000-06:00"
      }, {
        "value" : "254",
        "qualifiers" : [ "P" ],
        "dateTime" : "2018-01-06T19:45:00.000-06:00"
      }, {
        "value" : "253",
        "qualifiers" : [ "P" ],
        "dateTime" : "2018-01-06T20:00:00.000-06:00"
      }, {
        "value" : "252",
        "qualifiers" : [ "P" ],
        "dateTime" : "2018-01-06T20:15:00.000-06:00"
      }, {
        "value" : "251",
        "qualifiers" : [ "P" ],
        "dateTime" : "2018-01-06T20:30:00.000-06:00"
      }, {
        "value" : "252",
        "qualifiers" : [ "P" ],
        "dateTime" : "2018-01-06T20:45:00.000-06:00"
      }, {
        "value" : "253",
        "qualifiers" : [ "P" ],
        "dateTime" : "2018-01-06T21:00:00.000-06:00"
      }, {
        "value" : "251",
        "qualifiers" : [ "P" ],
        "dateTime" : "2018-01-06T21:15:00.000-06:00"
      }, {
        "value" : "251",
        "qualifiers" : [ "P" ],
        "dateTime" : "2018-01-06T21:30:00.000-06:00"
      }, {
        "value" : "251",
        "qualifiers" : [ "P" ],
        "dateTime" : "2018-01-06T21:45:00.000-06:00"
      }, {
        "value" : "251",
        "qualifiers" : [ "P" ],
        "dateTime" : "2018-01-06T22:00:00.000-06:00"
      }, {
        "value" : "250",
        "qualifiers" : [ "P" ],
        "dateTime" : "2018-01-06T22:15:00.000-06:00"
      }, {
        "value" : "249",
        "qualifiers" : [ "P" ],
        "dateTime" : "2018-01-06T22:30:00.000-06:00"
      }, {
        "value" : "250",
        "qualifiers" : [ "P" ],
        "dateTime" : "2018-01-06T22:45:00.000-06:00"
      }, {
        "value" : "249",
        "qualifiers" : [ "P" ],
        "dateTime" : "2018-01-06T23:00:00.000-06:00"
      }, {
        "value" : "250",
        "qualifiers" : [ "P" ],
        "dateTime" : "2018-01-06T23:15:00.000-06:00"
      }, {
        "value" : "250",
        "qualifiers" : [ "P" ],
        "dateTime" : "2018-01-06T23:30:00.000-06:00"
      }, {
        "value" : "249",
        "qualifiers" : [ "P" ],
        "dateTime" : "2018-01-06T23:45:00.000-06:00"
      }, {
        "value" : "248",
        "qualifiers" : [ "P" ],
        "dateTime" : "2018-01-07T00:00:00.000-06:00"
      }, {
        "value" : "249",
        "qualifiers" : [ "P" ],
        "dateTime" : "2018-01-07T00:15:00.000-06:00"
      }, {
        "value" : "247",
        "qualifiers" : [ "P" ],
        "dateTime" : "2018-01-07T00:30:00.000-06:00"
      }, {
        "value" : "248",
        "qualifiers" : [ "P" ],
        "dateTime" : "2018-01-07T00:45:00.000-06:00"
      }, {
        "value" : "247",
        "qualifiers" : [ "P" ],
        "dateTime" : "2018-01-07T01:00:00.000-06:00"
      }, {
        "value" : "247",
        "qualifiers" : [ "P" ],
        "dateTime" : "2018-01-07T01:15:00.000-06:00"
      }, {
        "value" : "247",
        "qualifiers" : [ "P" ],
        "dateTime" : "2018-01-07T01:30:00.000-06:00"
      }, {
        "value" : "247",
        "qualifiers" : [ "P" ],
        "dateTime" : "2018-01-07T01:45:00.000-06:00"
      }, {
        "value" : "247",
        "qualifiers" : [ "P" ],
        "dateTime" : "2018-01-07T02:00:00.000-06:00"
      }, {
        "value" : "246",
        "qualifiers" : [ "P" ],
        "dateTime" : "2018-01-07T02:15:00.000-06:00"
      }, {
        "value" : "247",
        "qualifiers" : [ "P" ],
        "dateTime" : "2018-01-07T02:30:00.000-06:00"
      }, {
        "value" : "248",
        "qualifiers" : [ "P" ],
        "dateTime" : "2018-01-07T02:45:00.000-06:00"
      }, {
        "value" : "248",
        "qualifiers" : [ "P" ],
        "dateTime" : "2018-01-07T03:00:00.000-06:00"
      }, {
        "value" : "248",
        "qualifiers" : [ "P" ],
        "dateTime" : "2018-01-07T03:15:00.000-06:00"
      }, {
        "value" : "249",
        "qualifiers" : [ "P" ],
        "dateTime" : "2018-01-07T03:30:00.000-06:00"
      }, {
        "value" : "249",
        "qualifiers" : [ "P" ],
        "dateTime" : "2018-01-07T03:45:00.000-06:00"
      }, {
        "value" : "250",
        "qualifiers" : [ "P" ],
        "dateTime" : "2018-01-07T04:00:00.000-06:00"
      }, {
        "value" : "250",
        "qualifiers" : [ "P" ],
        "dateTime" : "2018-01-07T04:15:00.000-06:00"
      }, {
        "value" : "250",
        "qualifiers" : [ "P" ],
        "dateTime" : "2018-01-07T04:30:00.000-06:00"
      }, {
        "value" : "252",
        "qualifiers" : [ "P" ],
        "dateTime" : "2018-01-07T04:45:00.000-06:00"
      }, {
        "value" : "252",
        "qualifiers" : [ "P" ],
        "dateTime" : "2018-01-07T05:00:00.000-06:00"
      }, {
        "value" : "253",
        "qualifiers" : [ "P" ],
        "dateTime" : "2018-01-07T05:15:00.000-06:00"
      }, {
        "value" : "255",
        "qualifiers" : [ "P" ],
        "dateTime" : "2018-01-07T05:30:00.000-06:00"
      }, {
        "value" : "255",
        "qualifiers" : [ "P" ],
        "dateTime" : "2018-01-07T05:45:00.000-06:00"
      }, {
        "value" : "256",
        "qualifiers" : [ "P" ],
        "dateTime" : "2018-01-07T06:00:00.000-06:00"
      }, {
        "value" : "256",
        "qualifiers" : [ "P" ],
        "dateTime" : "2018-01-07T06:15:00.000-06:00"
      }, {
        "value" : "258",
        "qualifiers" : [ "P" ],
        "dateTime" : "2018-01-07T06:30:00.000-06:00"
      }, {
        "value" : "258",
        "qualifiers" : [ "P" ],
        "dateTime" : "2018-01-07T06:45:00.000-06:00"
      }, {
        "value" : "260",
        "qualifiers" : [ "P" ],
        "dateTime" : "2018-01-07T07:00:00.000-06:00"
      }, {
        "value" : "261",
        "qualifiers" : [ "P" ],
        "dateTime" : "2018-01-07T07:15:00.000-06:00"
      }, {
        "value" : "261",
        "qualifiers" : [ "P" ],
        "dateTime" : "2018-01-07T07:30:00.000-06:00"
      }, {
        "value" : "262",
        "qualifiers" : [ "P" ],
        "dateTime" : "2018-01-07T07:45:00.000-06:00"
      }, {
        "value" : "263",
        "qualifiers" : [ "P" ],
        "dateTime" : "2018-01-07T08:00:00.000-06:00"
      }, {
        "value" : "263",
        "qualifiers" : [ "P" ],
        "dateTime" : "2018-01-07T08:15:00.000-06:00"
      }, {
        "value" : "263",
        "qualifiers" : [ "P" ],
        "dateTime" : "2018-01-07T08:30:00.000-06:00"
      }, {
        "value" : "265",
        "qualifiers" : [ "P" ],
        "dateTime" : "2018-01-07T08:45:00.000-06:00"
      }, {
        "value" : "265",
        "qualifiers" : [ "P" ],
        "dateTime" : "2018-01-07T09:00:00.000-06:00"
      }, {
        "value" : "266",
        "qualifiers" : [ "P" ],
        "dateTime" : "2018-01-07T09:15:00.000-06:00"
      }, {
        "value" : "267",
        "qualifiers" : [ "P" ],
        "dateTime" : "2018-01-07T09:30:00.000-06:00"
      }, {
        "value" : "267",
        "qualifiers" : [ "P" ],
        "dateTime" : "2018-01-07T09:45:00.000-06:00"
      }, {
        "value" : "267",
        "qualifiers" : [ "P" ],
        "dateTime" : "2018-01-07T10:00:00.000-06:00"
      }, {
        "value" : "268",
        "qualifiers" : [ "P" ],
        "dateTime" : "2018-01-07T10:15:00.000-06:00"
      }, {
        "value" : "267",
        "qualifiers" : [ "P" ],
        "dateTime" : "2018-01-07T10:30:00.000-06:00"
      }, {
        "value" : "268",
        "qualifiers" : [ "P" ],
        "dateTime" : "2018-01-07T10:45:00.000-06:00"
      }, {
        "value" : "268",
        "qualifiers" : [ "P" ],
        "dateTime" : "2018-01-07T11:00:00.000-06:00"
      }, {
        "value" : "269",
        "qualifiers" : [ "P" ],
        "dateTime" : "2018-01-07T11:15:00.000-06:00"
      }, {
        "value" : "268",
        "qualifiers" : [ "P" ],
        "dateTime" : "2018-01-07T11:30:00.000-06:00"
      }, {
        "value" : "269",
        "qualifiers" : [ "P" ],
        "dateTime" : "2018-01-07T11:45:00.000-06:00"
      }, {
        "value" : "269",
        "qualifiers" : [ "P" ],
        "dateTime" : "2018-01-07T12:00:00.000-06:00"
      }, {
        "value" : "269",
        "qualifiers" : [ "P" ],
        "dateTime" : "2018-01-07T12:15:00.000-06:00"
      }, {
        "value" : "270",
        "qualifiers" : [ "P" ],
        "dateTime" : "2018-01-07T12:30:00.000-06:00"
      }, {
        "value" : "270",
        "qualifiers" : [ "P" ],
        "dateTime" : "2018-01-07T12:45:00.000-06:00"
      }, {
        "value" : "269",
        "qualifiers" : [ "P" ],
        "dateTime" : "2018-01-07T13:00:00.000-06:00"
      }, {
        "value" : "270",
        "qualifiers" : [ "P" ],
        "dateTime" : "2018-01-07T13:15:00.000-06:00"
      }, {
        "value" : "271",
        "qualifiers" : [ "P" ],
        "dateTime" : "2018-01-07T13:30:00.000-06:00"
      }, {
        "value" : "269",
        "qualifiers" : [ "P" ],
        "dateTime" : "2018-01-07T13:45:00.000-06:00"
      }, {
        "value" : "271",
        "qualifiers" : [ "P" ],
        "dateTime" : "2018-01-07T14:00:00.000-06:00"
      }, {
        "value" : "269",
        "qualifiers" : [ "P" ],
        "dateTime" : "2018-01-07T14:15:00.000-06:00"
      }, {
        "value" : "269",
        "qualifiers" : [ "P" ],
        "dateTime" : "2018-01-07T14:30:00.000-06:00"
      }, {
        "value" : "270",
        "qualifiers" : [ "P" ],
        "dateTime" : "2018-01-07T14:45:00.000-06:00"
      }, {
        "value" : "270",
        "qualifiers" : [ "P" ],
        "dateTime" : "2018-01-07T15:00:00.000-06:00"
      }, {
        "value" : "271",
        "qualifiers" : [ "P" ],
        "dateTime" : "2018-01-07T15:15:00.000-06:00"
      }, {
        "value" : "270",
        "qualifiers" : [ "P" ],
        "dateTime" : "2018-01-07T15:30:00.000-06:00"
      }, {
        "value" : "270",
        "qualifiers" : [ "P" ],
        "dateTime" : "2018-01-07T15:45:00.000-06:00"
      }, {
        "value" : "271",
        "qualifiers" : [ "P" ],
        "dateTime" : "2018-01-07T16:00:00.000-06:00"
      }, {
        "value" : "270",
        "qualifiers" : [ "P" ],
        "dateTime" : "2018-01-07T16:15:00.000-06:00"
      }, {
        "value" : "270",
        "qualifiers" : [ "P" ],
        "dateTime" : "2018-01-07T16:30:00.000-06:00"
      }, {
        "value" : "270",
        "qualifiers" : [ "P" ],
        "dateTime" : "2018-01-07T16:45:00.000-06:00"
      }, {
        "value" : "271",
        "qualifiers" : [ "P" ],
        "dateTime" : "2018-01-07T17:00:00.000-06:00"
      }, {
        "value" : "272",
        "qualifiers" : [ "P" ],
        "dateTime" : "2018-01-07T17:15:00.000-06:00"
      }, {
        "value" : "271",
        "qualifiers" : [ "P" ],
        "dateTime" : "2018-01-07T17:30:00.000-06:00"
      }, {
        "value" : "272",
        "qualifiers" : [ "P" ],
        "dateTime" : "2018-01-07T17:45:00.000-06:00"
      }, {
        "value" : "271",
        "qualifiers" : [ "P" ],
        "dateTime" : "2018-01-07T18:00:00.000-06:00"
      }, {
        "value" : "272",
        "qualifiers" : [ "P" ],
        "dateTime" : "2018-01-07T18:15:00.000-06:00"
      }, {
        "value" : "272",
        "qualifiers" : [ "P" ],
        "dateTime" : "2018-01-07T18:30:00.000-06:00"
      }, {
        "value" : "271",
        "qualifiers" : [ "P" ],
        "dateTime" : "2018-01-07T18:45:00.000-06:00"
      }, {
        "value" : "272",
        "qualifiers" : [ "P" ],
        "dateTime" : "2018-01-07T19:00:00.000-06:00"
      }, {
        "value" : "272",
        "qualifiers" : [ "P" ],
        "dateTime" : "2018-01-07T19:15:00.000-06:00"
      }, {
        "value" : "273",
        "qualifiers" : [ "P" ],
        "dateTime" : "2018-01-07T19:30:00.000-06:00"
      }, {
        "value" : "273",
        "qualifiers" : [ "P" ],
        "dateTime" : "2018-01-07T19:45:00.000-06:00"
      }, {
        "value" : "273",
        "qualifiers" : [ "P" ],
        "dateTime" : "2018-01-07T20:00:00.000-06:00"
      }, {
        "value" : "273",
        "qualifiers" : [ "P" ],
        "dateTime" : "2018-01-07T20:15:00.000-06:00"
      }, {
        "value" : "273",
        "qualifiers" : [ "P" ],
        "dateTime" : "2018-01-07T20:30:00.000-06:00"
      }, {
        "value" : "273",
        "qualifiers" : [ "P" ],
        "dateTime" : "2018-01-07T20:45:00.000-06:00"
      }, {
        "value" : "273",
        "qualifiers" : [ "P" ],
        "dateTime" : "2018-01-07T21:00:00.000-06:00"
      }, {
        "value" : "273",
        "qualifiers" : [ "P" ],
        "dateTime" : "2018-01-07T21:15:00.000-06:00"
      }, {
        "value" : "274",
        "qualifiers" : [ "P" ],
        "dateTime" : "2018-01-07T21:30:00.000-06:00"
      }, {
        "value" : "274",
        "qualifiers" : [ "P" ],
        "dateTime" : "2018-01-07T21:45:00.000-06:00"
      }, {
        "value" : "273",
        "qualifiers" : [ "P" ],
        "dateTime" : "2018-01-07T22:00:00.000-06:00"
      }, {
        "value" : "275",
        "qualifiers" : [ "P" ],
        "dateTime" : "2018-01-07T22:15:00.000-06:00"
      }, {
        "value" : "275",
        "qualifiers" : [ "P" ],
        "dateTime" : "2018-01-07T22:30:00.000-06:00"
      }, {
        "value" : "275",
        "qualifiers" : [ "P" ],
        "dateTime" : "2018-01-07T22:45:00.000-06:00"
      }, {
        "value" : "276",
        "qualifiers" : [ "P" ],
        "dateTime" : "2018-01-07T23:00:00.000-06:00"
      }, {
        "value" : "275",
        "qualifiers" : [ "P" ],
        "dateTime" : "2018-01-07T23:15:00.000-06:00"
      }, {
        "value" : "276",
        "qualifiers" : [ "P" ],
        "dateTime" : "2018-01-07T23:30:00.000-06:00"
      }, {
        "value" : "276",
        "qualifiers" : [ "P" ],
        "dateTime" : "2018-01-07T23:45:00.000-06:00"
      }, {
        "value" : "276",
        "qualifiers" : [ "P" ],
        "dateTime" : "2018-01-08T00:00:00.000-06:00"
      }, {
        "value" : "276",
        "qualifiers" : [ "P" ],
        "dateTime" : "2018-01-08T00:15:00.000-06:00"
      }, {
        "value" : "276",
        "qualifiers" : [ "P" ],
        "dateTime" : "2018-01-08T00:30:00.000-06:00"
      }, {
        "value" : "277",
        "qualifiers" : [ "P" ],
        "dateTime" : "2018-01-08T00:45:00.000-06:00"
      }, {
        "value" : "277",
        "qualifiers" : [ "P" ],
        "dateTime" : "2018-01-08T01:00:00.000-06:00"
      }, {
        "value" : "276",
        "qualifiers" : [ "P" ],
        "dateTime" : "2018-01-08T01:15:00.000-06:00"
      }, {
        "value" : "277",
        "qualifiers" : [ "P" ],
        "dateTime" : "2018-01-08T01:30:00.000-06:00"
      }, {
        "value" : "277",
        "qualifiers" : [ "P" ],
        "dateTime" : "2018-01-08T01:45:00.000-06:00"
      }, {
        "value" : "276",
        "qualifiers" : [ "P" ],
        "dateTime" : "2018-01-08T02:00:00.000-06:00"
      }, {
        "value" : "277",
        "qualifiers" : [ "P" ],
        "dateTime" : "2018-01-08T02:15:00.000-06:00"
      }, {
        "value" : "277",
        "qualifiers" : [ "P" ],
        "dateTime" : "2018-01-08T02:30:00.000-06:00"
      }, {
        "value" : "277",
        "qualifiers" : [ "P" ],
        "dateTime" : "2018-01-08T02:45:00.000-06:00"
      }, {
        "value" : "277",
        "qualifiers" : [ "P" ],
        "dateTime" : "2018-01-08T03:00:00.000-06:00"
      }, {
        "value" : "277",
        "qualifiers" : [ "P" ],
        "dateTime" : "2018-01-08T03:15:00.000-06:00"
      }, {
        "value" : "277",
        "qualifiers" : [ "P" ],
        "dateTime" : "2018-01-08T03:30:00.000-06:00"
      }, {
        "value" : "278",
        "qualifiers" : [ "P" ],
        "dateTime" : "2018-01-08T03:45:00.000-06:00"
      }, {
        "value" : "278",
        "qualifiers" : [ "P" ],
        "dateTime" : "2018-01-08T04:00:00.000-06:00"
      }, {
        "value" : "277",
        "qualifiers" : [ "P" ],
        "dateTime" : "2018-01-08T04:15:00.000-06:00"
      }, {
        "value" : "279",
        "qualifiers" : [ "P" ],
        "dateTime" : "2018-01-08T04:30:00.000-06:00"
      }, {
        "value" : "279",
        "qualifiers" : [ "P" ],
        "dateTime" : "2018-01-08T04:45:00.000-06:00"
      }, {
        "value" : "278",
        "qualifiers" : [ "P" ],
        "dateTime" : "2018-01-08T05:00:00.000-06:00"
      }, {
        "value" : "278",
        "qualifiers" : [ "P" ],
        "dateTime" : "2018-01-08T05:15:00.000-06:00"
      }, {
        "value" : "278",
        "qualifiers" : [ "P" ],
        "dateTime" : "2018-01-08T05:30:00.000-06:00"
      }, {
        "value" : "279",
        "qualifiers" : [ "P" ],
        "dateTime" : "2018-01-08T05:45:00.000-06:00"
      }, {
        "value" : "279",
        "qualifiers" : [ "P" ],
        "dateTime" : "2018-01-08T06:00:00.000-06:00"
      }, {
        "value" : "279",
        "qualifiers" : [ "P" ],
        "dateTime" : "2018-01-08T06:15:00.000-06:00"
      }, {
        "value" : "278",
        "qualifiers" : [ "P" ],
        "dateTime" : "2018-01-08T06:30:00.000-06:00"
      }, {
        "value" : "279",
        "qualifiers" : [ "P" ],
        "dateTime" : "2018-01-08T06:45:00.000-06:00"
      }, {
        "value" : "279",
        "qualifiers" : [ "P" ],
        "dateTime" : "2018-01-08T07:00:00.000-06:00"
      }, {
        "value" : "279",
        "qualifiers" : [ "P" ],
        "dateTime" : "2018-01-08T07:15:00.000-06:00"
      }, {
        "value" : "279",
        "qualifiers" : [ "P" ],
        "dateTime" : "2018-01-08T07:30:00.000-06:00"
      }, {
        "value" : "278",
        "qualifiers" : [ "P" ],
        "dateTime" : "2018-01-08T07:45:00.000-06:00"
      }, {
        "value" : "278",
        "qualifiers" : [ "P" ],
        "dateTime" : "2018-01-08T08:00:00.000-06:00"
      }, {
        "value" : "279",
        "qualifiers" : [ "P" ],
        "dateTime" : "2018-01-08T08:15:00.000-06:00"
      }, {
        "value" : "279",
        "qualifiers" : [ "P" ],
        "dateTime" : "2018-01-08T08:30:00.000-06:00"
      }, {
        "value" : "277",
        "qualifiers" : [ "P" ],
        "dateTime" : "2018-01-08T08:45:00.000-06:00"
      }, {
        "value" : "279",
        "qualifiers" : [ "P" ],
        "dateTime" : "2018-01-08T09:00:00.000-06:00"
      }, {
        "value" : "280",
        "qualifiers" : [ "P" ],
        "dateTime" : "2018-01-08T09:15:00.000-06:00"
      }, {
        "value" : "280",
        "qualifiers" : [ "P" ],
        "dateTime" : "2018-01-08T09:30:00.000-06:00"
      }, {
        "value" : "279",
        "qualifiers" : [ "P" ],
        "dateTime" : "2018-01-08T09:45:00.000-06:00"
      }, {
        "value" : "280",
        "qualifiers" : [ "P" ],
        "dateTime" : "2018-01-08T10:00:00.000-06:00"
      }, {
        "value" : "280",
        "qualifiers" : [ "P" ],
        "dateTime" : "2018-01-08T10:15:00.000-06:00"
      }, {
        "value" : "280",
        "qualifiers" : [ "P" ],
        "dateTime" : "2018-01-08T10:30:00.000-06:00"
      }, {
        "value" : "281",
        "qualifiers" : [ "P" ],
        "dateTime" : "2018-01-08T10:45:00.000-06:00"
      }, {
        "value" : "281",
        "qualifiers" : [ "P" ],
        "dateTime" : "2018-01-08T11:00:00.000-06:00"
      }, {
        "value" : "282",
        "qualifiers" : [ "P" ],
        "dateTime" : "2018-01-08T11:15:00.000-06:00"
      }, {
        "value" : "282",
        "qualifiers" : [ "P" ],
        "dateTime" : "2018-01-08T11:30:00.000-06:00"
      }, {
        "value" : "281",
        "qualifiers" : [ "P" ],
        "dateTime" : "2018-01-08T11:45:00.000-06:00"
      }, {
        "value" : "282",
        "qualifiers" : [ "P" ],
        "dateTime" : "2018-01-08T12:00:00.000-06:00"
      }, {
        "value" : "282",
        "qualifiers" : [ "P" ],
        "dateTime" : "2018-01-08T12:15:00.000-06:00"
      }, {
        "value" : "282",
        "qualifiers" : [ "P" ],
        "dateTime" : "2018-01-08T12:30:00.000-06:00"
      }, {
        "value" : "284",
        "qualifiers" : [ "P" ],
        "dateTime" : "2018-01-08T12:45:00.000-06:00"
      }, {
        "value" : "286",
        "qualifiers" : [ "P" ],
        "dateTime" : "2018-01-08T13:00:00.000-06:00"
      }, {
        "value" : "286",
        "qualifiers" : [ "P" ],
        "dateTime" : "2018-01-08T13:15:00.000-06:00"
      }, {
        "value" : "289",
        "qualifiers" : [ "P" ],
        "dateTime" : "2018-01-08T13:30:00.000-06:00"
      }, {
        "value" : "290",
        "qualifiers" : [ "P" ],
        "dateTime" : "2018-01-08T13:45:00.000-06:00"
      }, {
        "value" : "291",
        "qualifiers" : [ "P" ],
        "dateTime" : "2018-01-08T14:00:00.000-06:00"
      }, {
        "value" : "292",
        "qualifiers" : [ "P" ],
        "dateTime" : "2018-01-08T14:15:00.000-06:00"
      }, {
        "value" : "292",
        "qualifiers" : [ "P" ],
        "dateTime" : "2018-01-08T14:30:00.000-06:00"
      }, {
        "value" : "292",
        "qualifiers" : [ "P" ],
        "dateTime" : "2018-01-08T14:45:00.000-06:00"
      }, {
        "value" : "292",
        "qualifiers" : [ "P" ],
        "dateTime" : "2018-01-08T15:00:00.000-06:00"
      }, {
        "value" : "291",
        "qualifiers" : [ "P" ],
        "dateTime" : "2018-01-08T15:15:00.000-06:00"
      }, {
        "value" : "291",
        "qualifiers" : [ "P" ],
        "dateTime" : "2018-01-08T15:30:00.000-06:00"
      }, {
        "value" : "292",
        "qualifiers" : [ "P" ],
        "dateTime" : "2018-01-08T15:45:00.000-06:00"
      }, {
        "value" : "293",
        "qualifiers" : [ "P" ],
        "dateTime" : "2018-01-08T16:00:00.000-06:00"
      }, {
        "value" : "292",
        "qualifiers" : [ "P" ],
        "dateTime" : "2018-01-08T16:15:00.000-06:00"
      }, {
        "value" : "291",
        "qualifiers" : [ "P" ],
        "dateTime" : "2018-01-08T16:30:00.000-06:00"
      }, {
        "value" : "291",
        "qualifiers" : [ "P" ],
        "dateTime" : "2018-01-08T16:45:00.000-06:00"
      }, {
        "value" : "290",
        "qualifiers" : [ "P" ],
        "dateTime" : "2018-01-08T17:00:00.000-06:00"
      }, {
        "value" : "291",
        "qualifiers" : [ "P" ],
        "dateTime" : "2018-01-08T17:15:00.000-06:00"
      }, {
        "value" : "292",
        "qualifiers" : [ "P" ],
        "dateTime" : "2018-01-08T17:30:00.000-06:00"
      }, {
        "value" : "292",
        "qualifiers" : [ "P" ],
        "dateTime" : "2018-01-08T17:45:00.000-06:00"
      }, {
        "value" : "291",
        "qualifiers" : [ "P" ],
        "dateTime" : "2018-01-08T18:00:00.000-06:00"
      }, {
        "value" : "292",
        "qualifiers" : [ "P" ],
        "dateTime" : "2018-01-08T18:15:00.000-06:00"
      }, {
        "value" : "293",
        "qualifiers" : [ "P" ],
        "dateTime" : "2018-01-08T18:30:00.000-06:00"
      }, {
        "value" : "291",
        "qualifiers" : [ "P" ],
        "dateTime" : "2018-01-08T18:45:00.000-06:00"
      }, {
        "value" : "292",
        "qualifiers" : [ "P" ],
        "dateTime" : "2018-01-08T19:00:00.000-06:00"
      }, {
        "value" : "292",
        "qualifiers" : [ "P" ],
        "dateTime" : "2018-01-08T19:15:00.000-06:00"
      }, {
        "value" : "292",
        "qualifiers" : [ "P" ],
        "dateTime" : "2018-01-08T19:30:00.000-06:00"
      }, {
        "value" : "292",
        "qualifiers" : [ "P" ],
        "dateTime" : "2018-01-08T19:45:00.000-06:00"
      }, {
        "value" : "294",
        "qualifiers" : [ "P" ],
        "dateTime" : "2018-01-08T20:00:00.000-06:00"
      }, {
        "value" : "294",
        "qualifiers" : [ "P" ],
        "dateTime" : "2018-01-08T20:15:00.000-06:00"
      }, {
        "value" : "294",
        "qualifiers" : [ "P" ],
        "dateTime" : "2018-01-08T20:30:00.000-06:00"
      }, {
        "value" : "295",
        "qualifiers" : [ "P" ],
        "dateTime" : "2018-01-08T20:45:00.000-06:00"
      }, {
        "value" : "295",
        "qualifiers" : [ "P" ],
        "dateTime" : "2018-01-08T21:00:00.000-06:00"
      }, {
        "value" : "294",
        "qualifiers" : [ "P" ],
        "dateTime" : "2018-01-08T21:15:00.000-06:00"
      }, {
        "value" : "294",
        "qualifiers" : [ "P" ],
        "dateTime" : "2018-01-08T21:30:00.000-06:00"
      }, {
        "value" : "295",
        "qualifiers" : [ "P" ],
        "dateTime" : "2018-01-08T21:45:00.000-06:00"
      }, {
        "value" : "295",
        "qualifiers" : [ "P" ],
        "dateTime" : "2018-01-08T22:00:00.000-06:00"
      }, {
        "value" : "294",
        "qualifiers" : [ "P" ],
        "dateTime" : "2018-01-08T22:15:00.000-06:00"
      }, {
        "value" : "295",
        "qualifiers" : [ "P" ],
        "dateTime" : "2018-01-08T22:30:00.000-06:00"
      }, {
        "value" : "294",
        "qualifiers" : [ "P" ],
        "dateTime" : "2018-01-08T22:45:00.000-06:00"
      }, {
        "value" : "293",
        "qualifiers" : [ "P" ],
        "dateTime" : "2018-01-08T23:00:00.000-06:00"
      }, {
        "value" : "294",
        "qualifiers" : [ "P" ],
        "dateTime" : "2018-01-08T23:15:00.000-06:00"
      }, {
        "value" : "293",
        "qualifiers" : [ "P" ],
        "dateTime" : "2018-01-08T23:30:00.000-06:00"
      }, {
        "value" : "294",
        "qualifiers" : [ "P" ],
        "dateTime" : "2018-01-08T23:45:00.000-06:00"
      }, {
        "value" : "293",
        "qualifiers" : [ "P" ],
        "dateTime" : "2018-01-09T00:00:00.000-06:00"
      }, {
        "value" : "293",
        "qualifiers" : [ "P" ],
        "dateTime" : "2018-01-09T00:15:00.000-06:00"
      }, {
        "value" : "292",
        "qualifiers" : [ "P" ],
        "dateTime" : "2018-01-09T00:30:00.000-06:00"
      }, {
        "value" : "292",
        "qualifiers" : [ "P" ],
        "dateTime" : "2018-01-09T00:45:00.000-06:00"
      }, {
        "value" : "294",
        "qualifiers" : [ "P" ],
        "dateTime" : "2018-01-09T01:00:00.000-06:00"
      }, {
        "value" : "292",
        "qualifiers" : [ "P" ],
        "dateTime" : "2018-01-09T01:15:00.000-06:00"
      }, {
        "value" : "292",
        "qualifiers" : [ "P" ],
        "dateTime" : "2018-01-09T01:30:00.000-06:00"
      }, {
        "value" : "292",
        "qualifiers" : [ "P" ],
        "dateTime" : "2018-01-09T01:45:00.000-06:00"
      }, {
        "value" : "293",
        "qualifiers" : [ "P" ],
        "dateTime" : "2018-01-09T02:00:00.000-06:00"
      }, {
        "value" : "293",
        "qualifiers" : [ "P" ],
        "dateTime" : "2018-01-09T02:15:00.000-06:00"
      }, {
        "value" : "291",
        "qualifiers" : [ "P" ],
        "dateTime" : "2018-01-09T02:30:00.000-06:00"
      }, {
        "value" : "292",
        "qualifiers" : [ "P" ],
        "dateTime" : "2018-01-09T02:45:00.000-06:00"
      }, {
        "value" : "292",
        "qualifiers" : [ "P" ],
        "dateTime" : "2018-01-09T03:00:00.000-06:00"
      }, {
        "value" : "291",
        "qualifiers" : [ "P" ],
        "dateTime" : "2018-01-09T03:15:00.000-06:00"
      }, {
        "value" : "291",
        "qualifiers" : [ "P" ],
        "dateTime" : "2018-01-09T03:30:00.000-06:00"
      }, {
        "value" : "291",
        "qualifiers" : [ "P" ],
        "dateTime" : "2018-01-09T03:45:00.000-06:00"
      }, {
        "value" : "291",
        "qualifiers" : [ "P" ],
        "dateTime" : "2018-01-09T04:00:00.000-06:00"
      }, {
        "value" : "291",
        "qualifiers" : [ "P" ],
        "dateTime" : "2018-01-09T04:15:00.000-06:00"
      }, {
        "value" : "291",
        "qualifiers" : [ "P" ],
        "dateTime" : "2018-01-09T04:30:00.000-06:00"
      }, {
        "value" : "292",
        "qualifiers" : [ "P" ],
        "dateTime" : "2018-01-09T04:45:00.000-06:00"
      }, {
        "value" : "291",
        "qualifiers" : [ "P" ],
        "dateTime" : "2018-01-09T05:00:00.000-06:00"
      }, {
        "value" : "290",
        "qualifiers" : [ "P" ],
        "dateTime" : "2018-01-09T05:15:00.000-06:00"
      }, {
        "value" : "291",
        "qualifiers" : [ "P" ],
        "dateTime" : "2018-01-09T05:30:00.000-06:00"
      }, {
        "value" : "292",
        "qualifiers" : [ "P" ],
        "dateTime" : "2018-01-09T05:45:00.000-06:00"
      }, {
        "value" : "292",
        "qualifiers" : [ "P" ],
        "dateTime" : "2018-01-09T06:00:00.000-06:00"
      }, {
        "value" : "291",
        "qualifiers" : [ "P" ],
        "dateTime" : "2018-01-09T06:15:00.000-06:00"
      }, {
        "value" : "291",
        "qualifiers" : [ "P" ],
        "dateTime" : "2018-01-09T06:30:00.000-06:00"
      }, {
        "value" : "290",
        "qualifiers" : [ "P" ],
        "dateTime" : "2018-01-09T06:45:00.000-06:00"
      }, {
        "value" : "291",
        "qualifiers" : [ "P" ],
        "dateTime" : "2018-01-09T07:00:00.000-06:00"
      }, {
        "value" : "289",
        "qualifiers" : [ "P" ],
        "dateTime" : "2018-01-09T07:15:00.000-06:00"
      }, {
        "value" : "289",
        "qualifiers" : [ "P" ],
        "dateTime" : "2018-01-09T07:30:00.000-06:00"
      }, {
        "value" : "290",
        "qualifiers" : [ "P" ],
        "dateTime" : "2018-01-09T07:45:00.000-06:00"
      }, {
        "value" : "289",
        "qualifiers" : [ "P" ],
        "dateTime" : "2018-01-09T08:00:00.000-06:00"
      }, {
        "value" : "289",
        "qualifiers" : [ "P" ],
        "dateTime" : "2018-01-09T08:15:00.000-06:00"
      }, {
        "value" : "289",
        "qualifiers" : [ "P" ],
        "dateTime" : "2018-01-09T08:30:00.000-06:00"
      }, {
        "value" : "288",
        "qualifiers" : [ "P" ],
        "dateTime" : "2018-01-09T08:45:00.000-06:00"
      }, {
        "value" : "288",
        "qualifiers" : [ "P" ],
        "dateTime" : "2018-01-09T09:00:00.000-06:00"
      }, {
        "value" : "288",
        "qualifiers" : [ "P" ],
        "dateTime" : "2018-01-09T09:15:00.000-06:00"
      }, {
        "value" : "288",
        "qualifiers" : [ "P" ],
        "dateTime" : "2018-01-09T09:30:00.000-06:00"
      }, {
        "value" : "288",
        "qualifiers" : [ "P" ],
        "dateTime" : "2018-01-09T09:45:00.000-06:00"
      }, {
        "value" : "287",
        "qualifiers" : [ "P" ],
        "dateTime" : "2018-01-09T10:00:00.000-06:00"
      }, {
        "value" : "287",
        "qualifiers" : [ "P" ],
        "dateTime" : "2018-01-09T10:15:00.000-06:00"
      }, {
        "value" : "287",
        "qualifiers" : [ "P" ],
        "dateTime" : "2018-01-09T10:30:00.000-06:00"
      }, {
        "value" : "288",
        "qualifiers" : [ "P" ],
        "dateTime" : "2018-01-09T10:45:00.000-06:00"
      }, {
        "value" : "288",
        "qualifiers" : [ "P" ],
        "dateTime" : "2018-01-09T11:00:00.000-06:00"
      }, {
        "value" : "287",
        "qualifiers" : [ "P" ],
        "dateTime" : "2018-01-09T11:15:00.000-06:00"
      }, {
        "value" : "288",
        "qualifiers" : [ "P" ],
        "dateTime" : "2018-01-09T11:30:00.000-06:00"
      }, {
        "value" : "289",
        "qualifiers" : [ "P" ],
        "dateTime" : "2018-01-09T11:45:00.000-06:00"
      }, {
        "value" : "289",
        "qualifiers" : [ "P" ],
        "dateTime" : "2018-01-09T12:00:00.000-06:00"
      }, {
        "value" : "288",
        "qualifiers" : [ "P" ],
        "dateTime" : "2018-01-09T12:15:00.000-06:00"
      }, {
        "value" : "289",
        "qualifiers" : [ "P" ],
        "dateTime" : "2018-01-09T12:30:00.000-06:00"
      }, {
        "value" : "289",
        "qualifiers" : [ "P" ],
        "dateTime" : "2018-01-09T12:45:00.000-06:00"
      }, {
        "value" : "289",
        "qualifiers" : [ "P" ],
        "dateTime" : "2018-01-09T13:00:00.000-06:00"
      }, {
        "value" : "290",
        "qualifiers" : [ "P" ],
        "dateTime" : "2018-01-09T13:15:00.000-06:00"
      }, {
        "value" : "291",
        "qualifiers" : [ "P" ],
        "dateTime" : "2018-01-09T13:30:00.000-06:00"
      }, {
        "value" : "290",
        "qualifiers" : [ "P" ],
        "dateTime" : "2018-01-09T13:45:00.000-06:00"
      }, {
        "value" : "292",
        "qualifiers" : [ "P" ],
        "dateTime" : "2018-01-09T14:00:00.000-06:00"
      }, {
        "value" : "292",
        "qualifiers" : [ "P" ],
        "dateTime" : "2018-01-09T14:15:00.000-06:00"
      } ],
      "qualifier" : [ {
        "qualifierCode" : "P",
        "qualifierDescription" : "Provisional data subject to revision.",
        "qualifierID" : 0,
        "network" : "NWIS",
        "vocabulary" : "uv_rmk_cd"
      } ],
      "qualityControlLevel" : [ ],
      "method" : [ {
        "methodDescription" : "",
        "methodID" : 158049
      } ],
      "source" : [ ],
      "offset" : [ ],
      "sample" : [ ],
      "censorCode" : [ ]
    } ],
    "name" : "USGS:05413500:00060:00000"
  } ]
},
"nil" : false,
"globalScope" : true,
"typeSubstituted" : false
}
`;


const MOCK_RDB = `#
#
# US Geological Survey, Water Resources Data
# retrieved: 2018-01-25 16:05:49 -05:00	(natwebsdas01)
#
# This file contains USGS Daily Statistics
#
# Note:The statistics generated are based on approved daily-mean data and may not match those published by the USGS in official publications.
# The user is responsible for assessment and use of statistics from this site.
# For more details on why the statistics may not match, visit http://help.waterdata.usgs.gov/faq/about-statistics.
#
# Data heading explanations.
# agency_cd       -- agency code
# site_no         -- Site identification number
# parameter_cd    -- Parameter code
# station_nm      -- Site name
# loc_web_ds      -- Additional measurement description
#
# Data for the following 1 site(s) are contained in this file
# agency_cd   site_no      parameter_cd   station_nm (loc_web_ds)
# USGS        05370000     00060          EAU GALLE RIVER AT SPRING VALLEY, WI
#
# Explanation of Parameter Codes
# parameter_cd	Parameter Name
# 00060         Discharge, cubic feet per second
#
# Data heading explanations.
# month_nu    ... The month for which the statistics apply.
# day_nu      ... The day for which the statistics apply.
# begin_yr    ... First water year of data of daily mean values for this day.
# end_yr      ... Last water year of data of daily mean values for this day.
# count_nu    ... Number of values used in the calculation.
# p50_va      ... 50 percentile (median) of daily mean values for this day.
#
agency_cd	site_no	parameter_cd	ts_id	loc_web_ds	month_nu	day_nu	begin_yr	end_yr	count_nu	p50_va
5s	15s	5s	10n	15s	3n	3n	6n	6n	8n	12s
USGS	05370000	00060	153885		1	1	1969	2017	49	16
USGS	05370000	00060	153885		1	2	1969	2017	49	16
USGS	05370000	00060	153885		1	3	1969	2017	49	16
USGS	05370000	00060	153885		1	4	1969	2017	49	15
USGS	05370000	00060	153885		1	5	1969	2017	49	15
USGS	05370000	00060	153885		1	6	1969	2017	49	15
USGS	05370000	00060	153885		1	7	1969	2017	49	15
USGS	05370000	00060	153885		1	8	1969	2017	49	15
USGS	05370000	00060	153885		1	9	1969	2017	49	15
USGS	05370000	00060	153885		1	10	1969	2017	49	15
USGS	05370000	00060	153885		1	11	1969	2017	49	15
USGS	05370000	00060	153885		1	12	1969	2017	49	15
USGS	05370000	00060	153885		1	13	1969	2017	49	15
`;

const MOCK_RDB_NO_DATA = `#
#
# US Geological Survey, Water Resources Data
# retrieved: 2018-01-25 16:05:49 -05:00	(natwebsdas01)
#
# This file contains USGS Daily Statistics
#
# Note:The statistics generated are based on approved daily-mean data and may not match those published by the USGS in official publications.
# The user is responsible for assessment and use of statistics from this site.
# For more details on why the statistics may not match, visit http://help.waterdata.usgs.gov/faq/about-statistics.
#
# Data heading explanations.
# agency_cd       -- agency code
# site_no         -- Site identification number
# parameter_cd    -- Parameter code
# station_nm      -- Site name
# loc_web_ds      -- Additional measurement description
#
# Data for the following 1 site(s) are contained in this file
# agency_cd   site_no      parameter_cd   station_nm (loc_web_ds)
# USGS        05370000     00060          EAU GALLE RIVER AT SPRING VALLEY, WI
#
# Explanation of Parameter Codes
# parameter_cd	Parameter Name
# 00060         Discharge, cubic feet per second
#
# Data heading explanations.
# month_nu    ... The month for which the statistics apply.
# day_nu      ... The day for which the statistics apply.
# begin_yr    ... First water year of data of daily mean values for this day.
# end_yr      ... Last water year of data of daily mean values for this day.
# count_nu    ... Number of values used in the calculation.
# p50_va      ... 50 percentile (median) of daily mean values for this day.
#
agency_cd	site_no	parameter_cd	ts_id	loc_web_ds	month_nu	day_nu	begin_yr	end_yr	count_nu	p50_va
`;

const MOCK_MEDIAN_DATA = [
    {agency_cd: 'USGS', site_no: '05370000', parameter_cd: '00060', ts_id: '153885', loc_web_ds: '', month_nu: '1', day_nu: '1', begin_yr: '1969', end_yr: '2017', count_nu: '49', p50_va: '16'},
    {agency_cd: 'USGS', site_no: '05370000', parameter_cd: '00060', ts_id: '153885', loc_web_ds: '', month_nu: '1', day_nu: '13', begin_yr: '1969', end_yr: '2017', count_nu: '49', p50_va: '15'},
    {agency_cd: 'USGS', site_no: '05370000', parameter_cd: '00060', ts_id: '153885', loc_web_ds: '', month_nu: '8', day_nu: '5', begin_yr: '1969', end_yr: '2017', count_nu: '49', p50_va: '15'},
    {agency_cd: 'USGS', site_no: '05370000', parameter_cd: '00060', ts_id: '153885', loc_web_ds: '', month_nu: '2', day_nu: '29', begin_yr: '1969', end_yr: '2017', count_nu: '49', p50_va: '13'}
];
const MOCK_MEDIAN_VARIABLES = {
    '00060': {
        oid: 'varID'
    }
};<|MERGE_RESOLUTION|>--- conflicted
+++ resolved
@@ -202,62 +202,6 @@
                 }
             });
         });
-<<<<<<< HEAD
-=======
-
-        it('parseMedian data includes leap year when appropriate', () => {
-            const collection = mergeMedianTimeSeries({}, MOCK_MEDIAN_DATA, leapStartDate, leapEndDate, MOCK_MEDIAN_VARIABLES);
-            expect(collection).toEqual({
-                timeSeries: {
-                    '00060:153885:median': {
-                        points: [{
-                            dateTime: new Date(2015, 7, 5),
-                            value: 15
-                        }, {
-                            dateTime: new Date(2016, 0, 1),
-                            value: 16
-                        }, {
-                            dateTime: new Date(2016, 0, 13),
-                            value: 15
-                        }, {
-                            dateTime: new Date(2016, 1, 29),
-                            value: 13
-                        }],
-                        startTime: new Date(2016, 0, 10),
-                        endTime: new Date(2016, 2, 14),
-                        tsKey: 'median',
-                        method: '00060:153885:median',
-                        variable: 'varID',
-                        metadata: {
-                            'beginYear': '1969',
-                            'endYear': '2017'
-                        }
-                    }
-                },
-                timeSeriesCollections: {
-                    '05370000:00060:median': {
-                        sourceInfo: '05370000',
-                        variable: 'varID',
-                        name: '05370000:00060:median',
-                        timeSeries: [
-                            '00060:153885:median'
-                        ]
-                    }
-                },
-                methods: {
-                    '00060:153885:median': {
-                        methodDescription: '',
-                        methodID: '00060:153885:median'
-                    }
-                },
-                requests: {
-                    median: {
-                        timeSeriesCollections: ['05370000:00060:median']
-                    }
-                }
-            });
-        });
->>>>>>> 4b843020
     });
 
     describe('getSiteStatistics', () => {
