<<<<<<< HEAD
// Add Ajax mock to the jasmine global.
require('jasmine-ajax');

const { getTimeseries, parseRDB,  parseMedianData, getSiteStatistics} = require('./models');
=======
let proxyquire = require('proxyquireify')(require);
>>>>>>> 2b8e9088


describe('Models module', () => {

    describe('getTimeSeries function', () => {
        let ajaxMock;
        let models;

        const paramCode = '00060';
        const siteID = '05413500';


        beforeEach(() => {
            /* eslint no-use-before-define: "ignore" */
            let getPromise = Promise.resolve(MOCK_DATA);

            ajaxMock = {
                get: function() {
                    return getPromise;
                }
            };
            spyOn(ajaxMock, 'get').and.callThrough();
            models = proxyquire('./models', {'./ajax': ajaxMock});
        });

        it('Get url includes paramCds and sites', () => {
            models.getTimeseries({sites: [siteID], params: [paramCode]});
            expect(ajaxMock.get).toHaveBeenCalled();
            let ajaxUrl = ajaxMock.get.calls.mostRecent().args[0];
            expect(ajaxUrl).toContain('sites=' + siteID);
            expect(ajaxUrl).toContain('parameterCd=' + paramCode);

            models.getTimeseries({sites: [siteID, '12345678'], params: [paramCode, '00080']});
            ajaxUrl = ajaxMock.get.calls.mostRecent().args[0];
            expect(ajaxUrl).toContain('sites=' + siteID + ',12345678');
            expect(ajaxUrl).toContain('parameterCd=' + paramCode + ',00080');
        });

        it('Get url includes has the default time period if startDate and endDate are null', () => {
            models.getTimeseries({sites: [siteID], params: [paramCode]});
            let ajaxUrl = ajaxMock.get.calls.mostRecent().args[0];
            expect(ajaxUrl).toContain('period=P7D');
            expect(ajaxUrl).not.toContain('startDT');
            expect(ajaxUrl).not.toContain('endDT');
        });

        it('Get url includes startDT and endDT when startDate and endDate are non-null', () =>{
            const startDate = new Date('2018-01-02T15:00:00.000-06:00');
            const endDate = new Date('2018-01-02T16:45:00.000-06:00');
            models.getTimeseries({sites: [siteID], params: [paramCode], startDate: startDate, endDate: endDate});
            let ajaxUrl = ajaxMock.get.calls.mostRecent().args[0];
            expect(ajaxUrl).not.toContain('period=P7D');
            expect(ajaxUrl).toContain('startDT=2018-01-02T21:00');
            expect(ajaxUrl).toContain('endDT=2018-01-02T22:45');
        });

        it('getTimeseries parses valid response data', (done) => {
            models.getTimeseries({sites: [siteID], params: [paramCode]}).then((series) => {
                expect(series.length).toBe(1);
                expect(series[0].code).toBe(paramCode);
                expect(series[0].variableName).toBe('Streamflow, ft&#179;/s');
                expect(series[0].variableDescription).
                    toBe('Discharge, cubic feet per second');
                expect(series[0].seriesStartDate).
                    toEqual(new Date('1/2/2018, 3:00:00 PM -0600'));
                expect(series[0].seriesEndDate).
                    toEqual(new Date('1/9/2018, 2:15:00 PM -0600'));
                expect(series[0].values.length).toBe(670);
                done();
            });
        });

        it('Uses current data service root if data requested is less than 120 days old', () => {
            models.getTimeseries({sites: [siteID], params: [paramCode]});
            expect(ajaxMock.get.calls.mostRecent().args[0]).toContain('https://waterservices.usgs.gov/nwis');

            const startDate = new Date() - 110;
            const endDate = new Date() - 10;
            models.getTimeseries({sites: [siteID], params: [paramCode], startDate: startDate, endDate: endDate});
            expect(ajaxMock.get.calls.mostRecent().args[0]).toContain('https://waterservices.usgs.gov/nwis');
        });

        it('Uses nwis data service root if data requested is more than 120 days old', () => {
            const startDate = new Date() - 121;
            const endDate = new Date() - 10;
            models.getTimeseries({sites: [siteID], params: [paramCode], startDate: startDate, endDate: endDate});
            expect(ajaxMock.get.calls.mostRecent().args[0]).toContain('https://nwis.waterservices.usgs.gov/nwis');
        });
    });

<<<<<<< HEAD
    it('parseRDB successfully parses RDB content', () => {
       let result = parseRDB(MOCK_RDB);
       expect(result.length).toEqual(13);
       expect(Object.keys(result[0])).toEqual(['agency_cd', 'site_no', 'parameter_cd', 'ts_id', 'loc_web_ds', 'month_nu',
           'day_nu', 'begin_yr', 'end_yr', 'count_nu', 'p50_va']);
    });

    it('parseRDB handles no data', () => {
       let result = parseRDB(MOCK_RDB_NO_DATA);
       expect(result.length).toEqual(0);
    });

    it('parseRDB handles no headers', () => {
       let result = parseRDB(`#Some Stuff`);
       expect(result.length).toEqual(0);
    });

    it('parseMedian data successfully constructs data for plotting', () => {
        let result = parseMedianData(MOCK_MEDIAN_DATA, MOCK_TIMESERIES);
        expect(result.length).toEqual(3);
        expect(result[0]).toEqual({time: new Date(2017, 7, 5), value: '15'});
    });

    it('parseMedia data handles empty data', () => {
        let result = parseMedianData([], []);
        expect(result.length).toEqual(0);
    });

    xit('getSiteStatistics returns a valid responsd', (done) => {
       let siteID = '006713901';

       jasmine.Ajax.stubRequest('https://waterservices.usgs.gov/nwis/stat/?format=rdb&sites=006713901&statReportType=daily&statTypeCd=median&parameterCd=00060').andReturn({
           'status': 200,
           'contentType': 'text/json',
           'responseText': MOCK_RDB
       });

       getSiteStatistics({sites: [siteID]}).then((result) => {
           expect(result).toBe(true);
           done();
       });
    });
=======
    describe('getPreviousYearTimeseries', () => {
        let ajaxMock;
        let models;

        const paramCode = '00060';
        const siteID = '05413500';

        const startDate = new Date('2018-01-02T15:00:00.000-06:00');
        const endDate = new Date('2018-01-02T16:45:00.000-06:00');

        beforeEach(() => {
            /* eslint no-use-before-define: "ignore" */
            let getPromise = Promise.resolve(MOCK_LAST_YEAR_DATA);

            ajaxMock = {
                get: function() {
                    return getPromise;
                }
            };
            spyOn(ajaxMock, 'get').and.callThrough();
            models = proxyquire('./models', {'./ajax': ajaxMock});
        });

        it('Retrieves data using the startDT and endDT parameters', () => {
            models.getPreviousYearTimeseries({site: siteID, startTime: startDate, endTime: endDate});
            expect(ajaxMock.get).toHaveBeenCalled();
            const ajaxArg = ajaxMock.get.calls.mostRecent().args[0];
            expect(ajaxArg).toContain('startDT=2017-01-02T21:00');
            expect(ajaxArg).toContain('endDT=2017-01-02T22:45');
        });

        it('Parses valid data', () => {
            models.getPreviousYearTimeseries({site: siteID, startTime: startDate, endTime: endDate}).then((series) => {
                expect(series.length).toBe(1);
                expect(series[0].code).toBe(paramCode);
                expect(series[0].variableName).toBe('Streamflow, ft&#179;/s');
                expect(series[0].variableDescription).
                    toBe('Discharge, cubic feet per second');
                expect(series[0].seriesStartDate).
                    toEqual(new Date('1/2/2017, 3:00:00 PM -0600'));
                expect(series[0].seriesEndDate).
                    toEqual(new Date('1/2/2017, 4:45:00 PM -0600'));
                expect(series[0].values.length).toBe(8);
                done();
            });
        })


    })
>>>>>>> 2b8e9088
});

const MOCK_LAST_YEAR_DATA = `
{"name" : "ns1:timeSeriesResponseType",
"declaredType" : "org.cuahsi.waterml.TimeSeriesResponseType",
"scope" : "javax.xml.bind.JAXBElement$GlobalScope",
"value" : {
  "queryInfo" : {
    "queryURL" : "http://waterservices.usgs.gov/nwis/iv/sites=05413500&parameterCd=00060&period=P7D&indent=on&siteStatus=all&format=json",
    "criteria" : {
      "locationParam" : "[ALL:05413500]",
      "variableParam" : "[00060]",
      "parameter" : [ ]
    },
    "note" : [ {
      "value" : "[ALL:05413500]",
      "title" : "filter:sites"
    }, {
      "value" : "[mode=PERIOD, period=P7D, modifiedSince=null]",
      "title" : "filter:timeRange"
    }, {
      "value" : "methodIds=[ALL]",
      "title" : "filter:methodId"
    }, {
      "value" : "2017-01-09T20:46:07.542Z",
      "title" : "requestDT"
    }, {
      "value" : "1df59e50-f57e-11e7-8ba8-6cae8b663fb6",
      "title" : "requestId"
    }, {
      "value" : "Provisional data are subject to revision. Go to http://waterdata.usgs.gov/nwis/help/?provisional for more information.",
      "title" : "disclaimer"
    }, {
      "value" : "vaas01",
      "title" : "server"
    } ]
  },
  "timeSeries" : [ {
    "sourceInfo" : {
      "siteName" : "GRANT RIVER AT BURTON, WI",
      "siteCode" : [ {
        "value" : "05413500",
        "network" : "NWIS",
        "agencyCode" : "USGS"
      } ],
      "timeZoneInfo" : {
        "defaultTimeZone" : {
          "zoneOffset" : "-06:00",
          "zoneAbbreviation" : "CST"
        },
        "daylightSavingsTimeZone" : {
          "zoneOffset" : "-05:00",
          "zoneAbbreviation" : "CDT"
        },
        "siteUsesDaylightSavingsTime" : true
      },
      "geoLocation" : {
        "geogLocation" : {
          "srs" : "EPSG:4326",
          "latitude" : 42.72027778,
          "longitude" : -90.8191667
        },
        "localSiteXY" : [ ]
      },
      "note" : [ ],
      "siteType" : [ ],
      "siteProperty" : [ {
        "value" : "ST",
        "name" : "siteTypeCd"
      }, {
        "value" : "07060003",
        "name" : "hucCd"
      }, {
        "value" : "55",
        "name" : "stateCd"
      }, {
        "value" : "55043",
        "name" : "countyCd"
      } ]
    },
    "variable" : {
      "variableCode" : [ {
        "value" : "00060",
        "network" : "NWIS",
        "vocabulary" : "NWIS:UnitValues",
        "variableID" : 45807197,
        "default" : true
      } ],
      "variableName" : "Streamflow, ft&#179;/s",
      "variableDescription" : "Discharge, cubic feet per second",
      "valueType" : "Derived Value",
      "unit" : {
        "unitCode" : "ft3/s"
      },
      "options" : {
        "option" : [ {
          "name" : "Statistic",
          "optionCode" : "00000"
        } ]
      },
      "note" : [ ],
      "noDataValue" : -999999.0,
      "variableProperty" : [ ],
      "oid" : "45807197"
    },
    "values" : [ {
      "value" : [ {
        "value" : "302",
        "qualifiers" : [ "P" ],
        "dateTime" : "2017-01-02T15:00:00.000-06:00"
      }, {
        "value" : "301",
        "qualifiers" : [ "P" ],
        "dateTime" : "2017-01-02T15:15:00.000-06:00"
      }, {
        "value" : "302",
        "qualifiers" : [ "P" ],
        "dateTime" : "2017-01-02T15:30:00.000-06:00"
      }, {
        "value" : "301",
        "qualifiers" : [ "P" ],
        "dateTime" : "2017-01-02T15:45:00.000-06:00"
      }, {
        "value" : "300",
        "qualifiers" : [ "P" ],
        "dateTime" : "2017-01-02T16:00:00.000-06:00"
      }, {
        "value" : "302",
        "qualifiers" : [ "P" ],
        "dateTime" : "2017-01-02T16:15:00.000-06:00"
      }, {
        "value" : "300",
        "qualifiers" : [ "P" ],
        "dateTime" : "2017-01-02T16:30:00.000-06:00"
      }, {
        "value" : "300",
        "qualifiers" : [ "P" ],
        "dateTime" : "2017-01-02T16:45:00.000-06:00"
      }],
      "qualifier" : [ {
        "qualifierCode" : "P",
        "qualifierDescription" : "Provisional data subject to revision.",
        "qualifierID" : 0,
        "network" : "NWIS",
        "vocabulary" : "uv_rmk_cd"
      } ],
      "qualityControlLevel" : [ ],
      "method" : [ {
        "methodDescription" : "",
        "methodID" : 158049
      } ],
      "source" : [ ],
      "offset" : [ ],
      "sample" : [ ],
      "censorCode" : [ ]
    } ],
    "name" : "USGS:05413500:00060:00000"
  } ]
},
"nil" : false,
"globalScope" : true,
"typeSubstituted" : false
}`
;

const MOCK_DATA = `
{"name" : "ns1:timeSeriesResponseType",
"declaredType" : "org.cuahsi.waterml.TimeSeriesResponseType",
"scope" : "javax.xml.bind.JAXBElement$GlobalScope",
"value" : {
  "queryInfo" : {
    "queryURL" : "http://waterservices.usgs.gov/nwis/iv/sites=05413500&parameterCd=00060&period=P7D&indent=on&siteStatus=all&format=json",
    "criteria" : {
      "locationParam" : "[ALL:05413500]",
      "variableParam" : "[00060]",
      "parameter" : [ ]
    },
    "note" : [ {
      "value" : "[ALL:05413500]",
      "title" : "filter:sites"
    }, {
      "value" : "[mode=PERIOD, period=P7D, modifiedSince=null]",
      "title" : "filter:timeRange"
    }, {
      "value" : "methodIds=[ALL]",
      "title" : "filter:methodId"
    }, {
      "value" : "2018-01-09T20:46:07.542Z",
      "title" : "requestDT"
    }, {
      "value" : "1df59e50-f57e-11e7-8ba8-6cae8b663fb6",
      "title" : "requestId"
    }, {
      "value" : "Provisional data are subject to revision. Go to http://waterdata.usgs.gov/nwis/help/?provisional for more information.",
      "title" : "disclaimer"
    }, {
      "value" : "vaas01",
      "title" : "server"
    } ]
  },
  "timeSeries" : [ {
    "sourceInfo" : {
      "siteName" : "GRANT RIVER AT BURTON, WI",
      "siteCode" : [ {
        "value" : "05413500",
        "network" : "NWIS",
        "agencyCode" : "USGS"
      } ],
      "timeZoneInfo" : {
        "defaultTimeZone" : {
          "zoneOffset" : "-06:00",
          "zoneAbbreviation" : "CST"
        },
        "daylightSavingsTimeZone" : {
          "zoneOffset" : "-05:00",
          "zoneAbbreviation" : "CDT"
        },
        "siteUsesDaylightSavingsTime" : true
      },
      "geoLocation" : {
        "geogLocation" : {
          "srs" : "EPSG:4326",
          "latitude" : 42.72027778,
          "longitude" : -90.8191667
        },
        "localSiteXY" : [ ]
      },
      "note" : [ ],
      "siteType" : [ ],
      "siteProperty" : [ {
        "value" : "ST",
        "name" : "siteTypeCd"
      }, {
        "value" : "07060003",
        "name" : "hucCd"
      }, {
        "value" : "55",
        "name" : "stateCd"
      }, {
        "value" : "55043",
        "name" : "countyCd"
      } ]
    },
    "variable" : {
      "variableCode" : [ {
        "value" : "00060",
        "network" : "NWIS",
        "vocabulary" : "NWIS:UnitValues",
        "variableID" : 45807197,
        "default" : true
      } ],
      "variableName" : "Streamflow, ft&#179;/s",
      "variableDescription" : "Discharge, cubic feet per second",
      "valueType" : "Derived Value",
      "unit" : {
        "unitCode" : "ft3/s"
      },
      "options" : {
        "option" : [ {
          "name" : "Statistic",
          "optionCode" : "00000"
        } ]
      },
      "note" : [ ],
      "noDataValue" : -999999.0,
      "variableProperty" : [ ],
      "oid" : "45807197"
    },
    "values" : [ {
      "value" : [ {
        "value" : "302",
        "qualifiers" : [ "P" ],
        "dateTime" : "2018-01-02T15:00:00.000-06:00"
      }, {
        "value" : "301",
        "qualifiers" : [ "P" ],
        "dateTime" : "2018-01-02T15:15:00.000-06:00"
      }, {
        "value" : "302",
        "qualifiers" : [ "P" ],
        "dateTime" : "2018-01-02T15:30:00.000-06:00"
      }, {
        "value" : "301",
        "qualifiers" : [ "P" ],
        "dateTime" : "2018-01-02T15:45:00.000-06:00"
      }, {
        "value" : "300",
        "qualifiers" : [ "P" ],
        "dateTime" : "2018-01-02T16:00:00.000-06:00"
      }, {
        "value" : "302",
        "qualifiers" : [ "P" ],
        "dateTime" : "2018-01-02T16:15:00.000-06:00"
      }, {
        "value" : "300",
        "qualifiers" : [ "P" ],
        "dateTime" : "2018-01-02T16:30:00.000-06:00"
      }, {
        "value" : "300",
        "qualifiers" : [ "P" ],
        "dateTime" : "2018-01-02T16:45:00.000-06:00"
      }, {
        "value" : "299",
        "qualifiers" : [ "P" ],
        "dateTime" : "2018-01-02T17:00:00.000-06:00"
      }, {
        "value" : "300",
        "qualifiers" : [ "P" ],
        "dateTime" : "2018-01-02T17:15:00.000-06:00"
      }, {
        "value" : "299",
        "qualifiers" : [ "P" ],
        "dateTime" : "2018-01-02T17:30:00.000-06:00"
      }, {
        "value" : "297",
        "qualifiers" : [ "P" ],
        "dateTime" : "2018-01-02T17:45:00.000-06:00"
      }, {
        "value" : "297",
        "qualifiers" : [ "P" ],
        "dateTime" : "2018-01-02T18:00:00.000-06:00"
      }, {
        "value" : "296",
        "qualifiers" : [ "P" ],
        "dateTime" : "2018-01-02T18:15:00.000-06:00"
      }, {
        "value" : "295",
        "qualifiers" : [ "P" ],
        "dateTime" : "2018-01-02T18:30:00.000-06:00"
      }, {
        "value" : "293",
        "qualifiers" : [ "P" ],
        "dateTime" : "2018-01-02T18:45:00.000-06:00"
      }, {
        "value" : "294",
        "qualifiers" : [ "P" ],
        "dateTime" : "2018-01-02T19:00:00.000-06:00"
      }, {
        "value" : "292",
        "qualifiers" : [ "P" ],
        "dateTime" : "2018-01-02T19:15:00.000-06:00"
      }, {
        "value" : "293",
        "qualifiers" : [ "P" ],
        "dateTime" : "2018-01-02T19:30:00.000-06:00"
      }, {
        "value" : "292",
        "qualifiers" : [ "P" ],
        "dateTime" : "2018-01-02T19:45:00.000-06:00"
      }, {
        "value" : "291",
        "qualifiers" : [ "P" ],
        "dateTime" : "2018-01-02T20:00:00.000-06:00"
      }, {
        "value" : "290",
        "qualifiers" : [ "P" ],
        "dateTime" : "2018-01-02T20:15:00.000-06:00"
      }, {
        "value" : "291",
        "qualifiers" : [ "P" ],
        "dateTime" : "2018-01-02T20:30:00.000-06:00"
      }, {
        "value" : "290",
        "qualifiers" : [ "P" ],
        "dateTime" : "2018-01-02T20:45:00.000-06:00"
      }, {
        "value" : "289",
        "qualifiers" : [ "P" ],
        "dateTime" : "2018-01-02T21:00:00.000-06:00"
      }, {
        "value" : "289",
        "qualifiers" : [ "P" ],
        "dateTime" : "2018-01-02T21:15:00.000-06:00"
      }, {
        "value" : "289",
        "qualifiers" : [ "P" ],
        "dateTime" : "2018-01-02T21:30:00.000-06:00"
      }, {
        "value" : "289",
        "qualifiers" : [ "P" ],
        "dateTime" : "2018-01-02T21:45:00.000-06:00"
      }, {
        "value" : "289",
        "qualifiers" : [ "P" ],
        "dateTime" : "2018-01-02T22:00:00.000-06:00"
      }, {
        "value" : "288",
        "qualifiers" : [ "P" ],
        "dateTime" : "2018-01-02T22:15:00.000-06:00"
      }, {
        "value" : "288",
        "qualifiers" : [ "P" ],
        "dateTime" : "2018-01-02T22:30:00.000-06:00"
      }, {
        "value" : "287",
        "qualifiers" : [ "P" ],
        "dateTime" : "2018-01-02T22:45:00.000-06:00"
      }, {
        "value" : "286",
        "qualifiers" : [ "P" ],
        "dateTime" : "2018-01-02T23:00:00.000-06:00"
      }, {
        "value" : "287",
        "qualifiers" : [ "P" ],
        "dateTime" : "2018-01-02T23:15:00.000-06:00"
      }, {
        "value" : "287",
        "qualifiers" : [ "P" ],
        "dateTime" : "2018-01-02T23:30:00.000-06:00"
      }, {
        "value" : "286",
        "qualifiers" : [ "P" ],
        "dateTime" : "2018-01-02T23:45:00.000-06:00"
      }, {
        "value" : "286",
        "qualifiers" : [ "P" ],
        "dateTime" : "2018-01-03T00:00:00.000-06:00"
      }, {
        "value" : "285",
        "qualifiers" : [ "P" ],
        "dateTime" : "2018-01-03T00:15:00.000-06:00"
      }, {
        "value" : "285",
        "qualifiers" : [ "P" ],
        "dateTime" : "2018-01-03T00:30:00.000-06:00"
      }, {
        "value" : "286",
        "qualifiers" : [ "P" ],
        "dateTime" : "2018-01-03T00:45:00.000-06:00"
      }, {
        "value" : "286",
        "qualifiers" : [ "P" ],
        "dateTime" : "2018-01-03T01:00:00.000-06:00"
      }, {
        "value" : "285",
        "qualifiers" : [ "P" ],
        "dateTime" : "2018-01-03T01:15:00.000-06:00"
      }, {
        "value" : "285",
        "qualifiers" : [ "P" ],
        "dateTime" : "2018-01-03T01:30:00.000-06:00"
      }, {
        "value" : "285",
        "qualifiers" : [ "P" ],
        "dateTime" : "2018-01-03T01:45:00.000-06:00"
      }, {
        "value" : "285",
        "qualifiers" : [ "P" ],
        "dateTime" : "2018-01-03T02:00:00.000-06:00"
      }, {
        "value" : "285",
        "qualifiers" : [ "P" ],
        "dateTime" : "2018-01-03T02:15:00.000-06:00"
      }, {
        "value" : "285",
        "qualifiers" : [ "P" ],
        "dateTime" : "2018-01-03T02:30:00.000-06:00"
      }, {
        "value" : "286",
        "qualifiers" : [ "P" ],
        "dateTime" : "2018-01-03T02:45:00.000-06:00"
      }, {
        "value" : "285",
        "qualifiers" : [ "P" ],
        "dateTime" : "2018-01-03T03:00:00.000-06:00"
      }, {
        "value" : "285",
        "qualifiers" : [ "P" ],
        "dateTime" : "2018-01-03T03:15:00.000-06:00"
      }, {
        "value" : "285",
        "qualifiers" : [ "P" ],
        "dateTime" : "2018-01-03T03:30:00.000-06:00"
      }, {
        "value" : "284",
        "qualifiers" : [ "P" ],
        "dateTime" : "2018-01-03T03:45:00.000-06:00"
      }, {
        "value" : "285",
        "qualifiers" : [ "P" ],
        "dateTime" : "2018-01-03T04:00:00.000-06:00"
      }, {
        "value" : "286",
        "qualifiers" : [ "P" ],
        "dateTime" : "2018-01-03T04:15:00.000-06:00"
      }, {
        "value" : "286",
        "qualifiers" : [ "P" ],
        "dateTime" : "2018-01-03T04:30:00.000-06:00"
      }, {
        "value" : "286",
        "qualifiers" : [ "P" ],
        "dateTime" : "2018-01-03T04:45:00.000-06:00"
      }, {
        "value" : "287",
        "qualifiers" : [ "P" ],
        "dateTime" : "2018-01-03T05:00:00.000-06:00"
      }, {
        "value" : "286",
        "qualifiers" : [ "P" ],
        "dateTime" : "2018-01-03T05:15:00.000-06:00"
      }, {
        "value" : "287",
        "qualifiers" : [ "P" ],
        "dateTime" : "2018-01-03T05:30:00.000-06:00"
      }, {
        "value" : "288",
        "qualifiers" : [ "P" ],
        "dateTime" : "2018-01-03T05:45:00.000-06:00"
      }, {
        "value" : "288",
        "qualifiers" : [ "P" ],
        "dateTime" : "2018-01-03T06:00:00.000-06:00"
      }, {
        "value" : "289",
        "qualifiers" : [ "P" ],
        "dateTime" : "2018-01-03T06:15:00.000-06:00"
      }, {
        "value" : "287",
        "qualifiers" : [ "P" ],
        "dateTime" : "2018-01-03T06:30:00.000-06:00"
      }, {
        "value" : "288",
        "qualifiers" : [ "P" ],
        "dateTime" : "2018-01-03T06:45:00.000-06:00"
      }, {
        "value" : "289",
        "qualifiers" : [ "P" ],
        "dateTime" : "2018-01-03T07:00:00.000-06:00"
      }, {
        "value" : "289",
        "qualifiers" : [ "P" ],
        "dateTime" : "2018-01-03T07:15:00.000-06:00"
      }, {
        "value" : "289",
        "qualifiers" : [ "P" ],
        "dateTime" : "2018-01-03T07:30:00.000-06:00"
      }, {
        "value" : "290",
        "qualifiers" : [ "P" ],
        "dateTime" : "2018-01-03T07:45:00.000-06:00"
      }, {
        "value" : "290",
        "qualifiers" : [ "P" ],
        "dateTime" : "2018-01-03T08:00:00.000-06:00"
      }, {
        "value" : "290",
        "qualifiers" : [ "P" ],
        "dateTime" : "2018-01-03T08:15:00.000-06:00"
      }, {
        "value" : "290",
        "qualifiers" : [ "P" ],
        "dateTime" : "2018-01-03T08:30:00.000-06:00"
      }, {
        "value" : "291",
        "qualifiers" : [ "P" ],
        "dateTime" : "2018-01-03T08:45:00.000-06:00"
      }, {
        "value" : "293",
        "qualifiers" : [ "P" ],
        "dateTime" : "2018-01-03T09:00:00.000-06:00"
      }, {
        "value" : "292",
        "qualifiers" : [ "P" ],
        "dateTime" : "2018-01-03T09:15:00.000-06:00"
      }, {
        "value" : "294",
        "qualifiers" : [ "P" ],
        "dateTime" : "2018-01-03T09:30:00.000-06:00"
      }, {
        "value" : "292",
        "qualifiers" : [ "P" ],
        "dateTime" : "2018-01-03T09:45:00.000-06:00"
      }, {
        "value" : "293",
        "qualifiers" : [ "P" ],
        "dateTime" : "2018-01-03T10:00:00.000-06:00"
      }, {
        "value" : "294",
        "qualifiers" : [ "P" ],
        "dateTime" : "2018-01-03T10:15:00.000-06:00"
      }, {
        "value" : "293",
        "qualifiers" : [ "P" ],
        "dateTime" : "2018-01-03T10:30:00.000-06:00"
      }, {
        "value" : "294",
        "qualifiers" : [ "P" ],
        "dateTime" : "2018-01-03T10:45:00.000-06:00"
      }, {
        "value" : "293",
        "qualifiers" : [ "P" ],
        "dateTime" : "2018-01-03T11:00:00.000-06:00"
      }, {
        "value" : "295",
        "qualifiers" : [ "P" ],
        "dateTime" : "2018-01-03T11:15:00.000-06:00"
      }, {
        "value" : "294",
        "qualifiers" : [ "P" ],
        "dateTime" : "2018-01-03T11:30:00.000-06:00"
      }, {
        "value" : "293",
        "qualifiers" : [ "P" ],
        "dateTime" : "2018-01-03T11:45:00.000-06:00"
      }, {
        "value" : "293",
        "qualifiers" : [ "P" ],
        "dateTime" : "2018-01-03T12:00:00.000-06:00"
      }, {
        "value" : "293",
        "qualifiers" : [ "P" ],
        "dateTime" : "2018-01-03T12:15:00.000-06:00"
      }, {
        "value" : "294",
        "qualifiers" : [ "P" ],
        "dateTime" : "2018-01-03T12:30:00.000-06:00"
      }, {
        "value" : "294",
        "qualifiers" : [ "P" ],
        "dateTime" : "2018-01-03T12:45:00.000-06:00"
      }, {
        "value" : "293",
        "qualifiers" : [ "P" ],
        "dateTime" : "2018-01-03T13:00:00.000-06:00"
      }, {
        "value" : "293",
        "qualifiers" : [ "P" ],
        "dateTime" : "2018-01-03T13:15:00.000-06:00"
      }, {
        "value" : "295",
        "qualifiers" : [ "P" ],
        "dateTime" : "2018-01-03T13:30:00.000-06:00"
      }, {
        "value" : "294",
        "qualifiers" : [ "P" ],
        "dateTime" : "2018-01-03T13:45:00.000-06:00"
      }, {
        "value" : "293",
        "qualifiers" : [ "P" ],
        "dateTime" : "2018-01-03T14:00:00.000-06:00"
      }, {
        "value" : "294",
        "qualifiers" : [ "P" ],
        "dateTime" : "2018-01-03T14:15:00.000-06:00"
      }, {
        "value" : "296",
        "qualifiers" : [ "P" ],
        "dateTime" : "2018-01-03T14:30:00.000-06:00"
      }, {
        "value" : "294",
        "qualifiers" : [ "P" ],
        "dateTime" : "2018-01-03T14:45:00.000-06:00"
      }, {
        "value" : "294",
        "qualifiers" : [ "P" ],
        "dateTime" : "2018-01-03T15:00:00.000-06:00"
      }, {
        "value" : "293",
        "qualifiers" : [ "P" ],
        "dateTime" : "2018-01-03T15:15:00.000-06:00"
      }, {
        "value" : "293",
        "qualifiers" : [ "P" ],
        "dateTime" : "2018-01-03T15:30:00.000-06:00"
      }, {
        "value" : "293",
        "qualifiers" : [ "P" ],
        "dateTime" : "2018-01-03T15:45:00.000-06:00"
      }, {
        "value" : "292",
        "qualifiers" : [ "P" ],
        "dateTime" : "2018-01-03T16:00:00.000-06:00"
      }, {
        "value" : "292",
        "qualifiers" : [ "P" ],
        "dateTime" : "2018-01-03T16:15:00.000-06:00"
      }, {
        "value" : "292",
        "qualifiers" : [ "P" ],
        "dateTime" : "2018-01-03T16:30:00.000-06:00"
      }, {
        "value" : "291",
        "qualifiers" : [ "P" ],
        "dateTime" : "2018-01-03T16:45:00.000-06:00"
      }, {
        "value" : "291",
        "qualifiers" : [ "P" ],
        "dateTime" : "2018-01-03T17:00:00.000-06:00"
      }, {
        "value" : "289",
        "qualifiers" : [ "P" ],
        "dateTime" : "2018-01-03T17:15:00.000-06:00"
      }, {
        "value" : "290",
        "qualifiers" : [ "P" ],
        "dateTime" : "2018-01-03T17:30:00.000-06:00"
      }, {
        "value" : "290",
        "qualifiers" : [ "P" ],
        "dateTime" : "2018-01-03T17:45:00.000-06:00"
      }, {
        "value" : "289",
        "qualifiers" : [ "P" ],
        "dateTime" : "2018-01-03T18:00:00.000-06:00"
      }, {
        "value" : "287",
        "qualifiers" : [ "P" ],
        "dateTime" : "2018-01-03T18:15:00.000-06:00"
      }, {
        "value" : "288",
        "qualifiers" : [ "P" ],
        "dateTime" : "2018-01-03T18:30:00.000-06:00"
      }, {
        "value" : "288",
        "qualifiers" : [ "P" ],
        "dateTime" : "2018-01-03T18:45:00.000-06:00"
      }, {
        "value" : "288",
        "qualifiers" : [ "P" ],
        "dateTime" : "2018-01-03T19:00:00.000-06:00"
      }, {
        "value" : "287",
        "qualifiers" : [ "P" ],
        "dateTime" : "2018-01-03T19:15:00.000-06:00"
      }, {
        "value" : "287",
        "qualifiers" : [ "P" ],
        "dateTime" : "2018-01-03T19:30:00.000-06:00"
      }, {
        "value" : "287",
        "qualifiers" : [ "P" ],
        "dateTime" : "2018-01-03T19:45:00.000-06:00"
      }, {
        "value" : "288",
        "qualifiers" : [ "P" ],
        "dateTime" : "2018-01-03T20:00:00.000-06:00"
      }, {
        "value" : "286",
        "qualifiers" : [ "P" ],
        "dateTime" : "2018-01-03T20:15:00.000-06:00"
      }, {
        "value" : "287",
        "qualifiers" : [ "P" ],
        "dateTime" : "2018-01-03T20:30:00.000-06:00"
      }, {
        "value" : "287",
        "qualifiers" : [ "P" ],
        "dateTime" : "2018-01-03T20:45:00.000-06:00"
      }, {
        "value" : "287",
        "qualifiers" : [ "P" ],
        "dateTime" : "2018-01-03T21:00:00.000-06:00"
      }, {
        "value" : "287",
        "qualifiers" : [ "P" ],
        "dateTime" : "2018-01-03T21:15:00.000-06:00"
      }, {
        "value" : "286",
        "qualifiers" : [ "P" ],
        "dateTime" : "2018-01-03T21:30:00.000-06:00"
      }, {
        "value" : "285",
        "qualifiers" : [ "P" ],
        "dateTime" : "2018-01-03T21:45:00.000-06:00"
      }, {
        "value" : "286",
        "qualifiers" : [ "P" ],
        "dateTime" : "2018-01-03T22:00:00.000-06:00"
      }, {
        "value" : "284",
        "qualifiers" : [ "P" ],
        "dateTime" : "2018-01-03T22:15:00.000-06:00"
      }, {
        "value" : "284",
        "qualifiers" : [ "P" ],
        "dateTime" : "2018-01-03T22:30:00.000-06:00"
      }, {
        "value" : "283",
        "qualifiers" : [ "P" ],
        "dateTime" : "2018-01-03T22:45:00.000-06:00"
      }, {
        "value" : "283",
        "qualifiers" : [ "P" ],
        "dateTime" : "2018-01-03T23:00:00.000-06:00"
      }, {
        "value" : "284",
        "qualifiers" : [ "P" ],
        "dateTime" : "2018-01-03T23:15:00.000-06:00"
      }, {
        "value" : "283",
        "qualifiers" : [ "P" ],
        "dateTime" : "2018-01-03T23:30:00.000-06:00"
      }, {
        "value" : "283",
        "qualifiers" : [ "P" ],
        "dateTime" : "2018-01-03T23:45:00.000-06:00"
      }, {
        "value" : "283",
        "qualifiers" : [ "P" ],
        "dateTime" : "2018-01-04T00:00:00.000-06:00"
      }, {
        "value" : "284",
        "qualifiers" : [ "P" ],
        "dateTime" : "2018-01-04T00:15:00.000-06:00"
      }, {
        "value" : "283",
        "qualifiers" : [ "P" ],
        "dateTime" : "2018-01-04T00:30:00.000-06:00"
      }, {
        "value" : "282",
        "qualifiers" : [ "P" ],
        "dateTime" : "2018-01-04T00:45:00.000-06:00"
      }, {
        "value" : "282",
        "qualifiers" : [ "P" ],
        "dateTime" : "2018-01-04T01:00:00.000-06:00"
      }, {
        "value" : "283",
        "qualifiers" : [ "P" ],
        "dateTime" : "2018-01-04T01:15:00.000-06:00"
      }, {
        "value" : "283",
        "qualifiers" : [ "P" ],
        "dateTime" : "2018-01-04T01:30:00.000-06:00"
      }, {
        "value" : "283",
        "qualifiers" : [ "P" ],
        "dateTime" : "2018-01-04T01:45:00.000-06:00"
      }, {
        "value" : "281",
        "qualifiers" : [ "P" ],
        "dateTime" : "2018-01-04T02:00:00.000-06:00"
      }, {
        "value" : "281",
        "qualifiers" : [ "P" ],
        "dateTime" : "2018-01-04T02:15:00.000-06:00"
      }, {
        "value" : "282",
        "qualifiers" : [ "P" ],
        "dateTime" : "2018-01-04T02:30:00.000-06:00"
      }, {
        "value" : "282",
        "qualifiers" : [ "P" ],
        "dateTime" : "2018-01-04T02:45:00.000-06:00"
      }, {
        "value" : "281",
        "qualifiers" : [ "P" ],
        "dateTime" : "2018-01-04T03:00:00.000-06:00"
      }, {
        "value" : "282",
        "qualifiers" : [ "P" ],
        "dateTime" : "2018-01-04T03:15:00.000-06:00"
      }, {
        "value" : "282",
        "qualifiers" : [ "P" ],
        "dateTime" : "2018-01-04T03:30:00.000-06:00"
      }, {
        "value" : "282",
        "qualifiers" : [ "P" ],
        "dateTime" : "2018-01-04T03:45:00.000-06:00"
      }, {
        "value" : "282",
        "qualifiers" : [ "P" ],
        "dateTime" : "2018-01-04T04:00:00.000-06:00"
      }, {
        "value" : "282",
        "qualifiers" : [ "P" ],
        "dateTime" : "2018-01-04T04:15:00.000-06:00"
      }, {
        "value" : "281",
        "qualifiers" : [ "P" ],
        "dateTime" : "2018-01-04T04:30:00.000-06:00"
      }, {
        "value" : "282",
        "qualifiers" : [ "P" ],
        "dateTime" : "2018-01-04T04:45:00.000-06:00"
      }, {
        "value" : "280",
        "qualifiers" : [ "P" ],
        "dateTime" : "2018-01-04T05:00:00.000-06:00"
      }, {
        "value" : "280",
        "qualifiers" : [ "P" ],
        "dateTime" : "2018-01-04T05:15:00.000-06:00"
      }, {
        "value" : "281",
        "qualifiers" : [ "P" ],
        "dateTime" : "2018-01-04T05:30:00.000-06:00"
      }, {
        "value" : "279",
        "qualifiers" : [ "P" ],
        "dateTime" : "2018-01-04T05:45:00.000-06:00"
      }, {
        "value" : "279",
        "qualifiers" : [ "P" ],
        "dateTime" : "2018-01-04T06:00:00.000-06:00"
      }, {
        "value" : "278",
        "qualifiers" : [ "P" ],
        "dateTime" : "2018-01-04T06:15:00.000-06:00"
      }, {
        "value" : "277",
        "qualifiers" : [ "P" ],
        "dateTime" : "2018-01-04T06:30:00.000-06:00"
      }, {
        "value" : "279",
        "qualifiers" : [ "P" ],
        "dateTime" : "2018-01-04T06:45:00.000-06:00"
      }, {
        "value" : "278",
        "qualifiers" : [ "P" ],
        "dateTime" : "2018-01-04T07:00:00.000-06:00"
      }, {
        "value" : "277",
        "qualifiers" : [ "P" ],
        "dateTime" : "2018-01-04T07:15:00.000-06:00"
      }, {
        "value" : "277",
        "qualifiers" : [ "P" ],
        "dateTime" : "2018-01-04T07:30:00.000-06:00"
      }, {
        "value" : "277",
        "qualifiers" : [ "P" ],
        "dateTime" : "2018-01-04T07:45:00.000-06:00"
      }, {
        "value" : "276",
        "qualifiers" : [ "P" ],
        "dateTime" : "2018-01-04T08:00:00.000-06:00"
      }, {
        "value" : "276",
        "qualifiers" : [ "P" ],
        "dateTime" : "2018-01-04T08:15:00.000-06:00"
      }, {
        "value" : "275",
        "qualifiers" : [ "P" ],
        "dateTime" : "2018-01-04T08:30:00.000-06:00"
      }, {
        "value" : "275",
        "qualifiers" : [ "P" ],
        "dateTime" : "2018-01-04T08:45:00.000-06:00"
      }, {
        "value" : "275",
        "qualifiers" : [ "P" ],
        "dateTime" : "2018-01-04T09:00:00.000-06:00"
      }, {
        "value" : "274",
        "qualifiers" : [ "P" ],
        "dateTime" : "2018-01-04T09:15:00.000-06:00"
      }, {
        "value" : "274",
        "qualifiers" : [ "P" ],
        "dateTime" : "2018-01-04T09:30:00.000-06:00"
      }, {
        "value" : "274",
        "qualifiers" : [ "P" ],
        "dateTime" : "2018-01-04T09:45:00.000-06:00"
      }, {
        "value" : "274",
        "qualifiers" : [ "P" ],
        "dateTime" : "2018-01-04T10:00:00.000-06:00"
      }, {
        "value" : "273",
        "qualifiers" : [ "P" ],
        "dateTime" : "2018-01-04T10:15:00.000-06:00"
      }, {
        "value" : "273",
        "qualifiers" : [ "P" ],
        "dateTime" : "2018-01-04T10:30:00.000-06:00"
      }, {
        "value" : "274",
        "qualifiers" : [ "P" ],
        "dateTime" : "2018-01-04T10:45:00.000-06:00"
      }, {
        "value" : "273",
        "qualifiers" : [ "P" ],
        "dateTime" : "2018-01-04T11:00:00.000-06:00"
      }, {
        "value" : "273",
        "qualifiers" : [ "P" ],
        "dateTime" : "2018-01-04T11:15:00.000-06:00"
      }, {
        "value" : "273",
        "qualifiers" : [ "P" ],
        "dateTime" : "2018-01-04T11:30:00.000-06:00"
      }, {
        "value" : "272",
        "qualifiers" : [ "P" ],
        "dateTime" : "2018-01-04T11:45:00.000-06:00"
      }, {
        "value" : "272",
        "qualifiers" : [ "P" ],
        "dateTime" : "2018-01-04T12:00:00.000-06:00"
      }, {
        "value" : "272",
        "qualifiers" : [ "P" ],
        "dateTime" : "2018-01-04T12:15:00.000-06:00"
      }, {
        "value" : "272",
        "qualifiers" : [ "P" ],
        "dateTime" : "2018-01-04T12:30:00.000-06:00"
      }, {
        "value" : "273",
        "qualifiers" : [ "P" ],
        "dateTime" : "2018-01-04T12:45:00.000-06:00"
      }, {
        "value" : "272",
        "qualifiers" : [ "P" ],
        "dateTime" : "2018-01-04T13:00:00.000-06:00"
      }, {
        "value" : "272",
        "qualifiers" : [ "P" ],
        "dateTime" : "2018-01-04T13:15:00.000-06:00"
      }, {
        "value" : "272",
        "qualifiers" : [ "P" ],
        "dateTime" : "2018-01-04T13:30:00.000-06:00"
      }, {
        "value" : "273",
        "qualifiers" : [ "P" ],
        "dateTime" : "2018-01-04T13:45:00.000-06:00"
      }, {
        "value" : "272",
        "qualifiers" : [ "P" ],
        "dateTime" : "2018-01-04T14:00:00.000-06:00"
      }, {
        "value" : "271",
        "qualifiers" : [ "P" ],
        "dateTime" : "2018-01-04T14:15:00.000-06:00"
      }, {
        "value" : "271",
        "qualifiers" : [ "P" ],
        "dateTime" : "2018-01-04T14:30:00.000-06:00"
      }, {
        "value" : "272",
        "qualifiers" : [ "P" ],
        "dateTime" : "2018-01-04T14:45:00.000-06:00"
      }, {
        "value" : "272",
        "qualifiers" : [ "P" ],
        "dateTime" : "2018-01-04T15:00:00.000-06:00"
      }, {
        "value" : "271",
        "qualifiers" : [ "P" ],
        "dateTime" : "2018-01-04T15:15:00.000-06:00"
      }, {
        "value" : "271",
        "qualifiers" : [ "P" ],
        "dateTime" : "2018-01-04T15:30:00.000-06:00"
      }, {
        "value" : "272",
        "qualifiers" : [ "P" ],
        "dateTime" : "2018-01-04T15:45:00.000-06:00"
      }, {
        "value" : "270",
        "qualifiers" : [ "P" ],
        "dateTime" : "2018-01-04T16:00:00.000-06:00"
      }, {
        "value" : "270",
        "qualifiers" : [ "P" ],
        "dateTime" : "2018-01-04T16:15:00.000-06:00"
      }, {
        "value" : "271",
        "qualifiers" : [ "P" ],
        "dateTime" : "2018-01-04T16:30:00.000-06:00"
      }, {
        "value" : "269",
        "qualifiers" : [ "P" ],
        "dateTime" : "2018-01-04T16:45:00.000-06:00"
      }, {
        "value" : "269",
        "qualifiers" : [ "P" ],
        "dateTime" : "2018-01-04T17:00:00.000-06:00"
      }, {
        "value" : "267",
        "qualifiers" : [ "P" ],
        "dateTime" : "2018-01-04T17:15:00.000-06:00"
      }, {
        "value" : "268",
        "qualifiers" : [ "P" ],
        "dateTime" : "2018-01-04T17:30:00.000-06:00"
      }, {
        "value" : "266",
        "qualifiers" : [ "P" ],
        "dateTime" : "2018-01-04T17:45:00.000-06:00"
      }, {
        "value" : "267",
        "qualifiers" : [ "P" ],
        "dateTime" : "2018-01-04T18:00:00.000-06:00"
      }, {
        "value" : "265",
        "qualifiers" : [ "P" ],
        "dateTime" : "2018-01-04T18:15:00.000-06:00"
      }, {
        "value" : "266",
        "qualifiers" : [ "P" ],
        "dateTime" : "2018-01-04T18:30:00.000-06:00"
      }, {
        "value" : "266",
        "qualifiers" : [ "P" ],
        "dateTime" : "2018-01-04T18:45:00.000-06:00"
      }, {
        "value" : "265",
        "qualifiers" : [ "P" ],
        "dateTime" : "2018-01-04T19:00:00.000-06:00"
      }, {
        "value" : "265",
        "qualifiers" : [ "P" ],
        "dateTime" : "2018-01-04T19:15:00.000-06:00"
      }, {
        "value" : "265",
        "qualifiers" : [ "P" ],
        "dateTime" : "2018-01-04T19:30:00.000-06:00"
      }, {
        "value" : "264",
        "qualifiers" : [ "P" ],
        "dateTime" : "2018-01-04T19:45:00.000-06:00"
      }, {
        "value" : "264",
        "qualifiers" : [ "P" ],
        "dateTime" : "2018-01-04T20:00:00.000-06:00"
      }, {
        "value" : "264",
        "qualifiers" : [ "P" ],
        "dateTime" : "2018-01-04T20:15:00.000-06:00"
      }, {
        "value" : "262",
        "qualifiers" : [ "P" ],
        "dateTime" : "2018-01-04T20:30:00.000-06:00"
      }, {
        "value" : "263",
        "qualifiers" : [ "P" ],
        "dateTime" : "2018-01-04T20:45:00.000-06:00"
      }, {
        "value" : "263",
        "qualifiers" : [ "P" ],
        "dateTime" : "2018-01-04T21:00:00.000-06:00"
      }, {
        "value" : "262",
        "qualifiers" : [ "P" ],
        "dateTime" : "2018-01-04T21:15:00.000-06:00"
      }, {
        "value" : "261",
        "qualifiers" : [ "P" ],
        "dateTime" : "2018-01-04T21:30:00.000-06:00"
      }, {
        "value" : "261",
        "qualifiers" : [ "P" ],
        "dateTime" : "2018-01-04T21:45:00.000-06:00"
      }, {
        "value" : "261",
        "qualifiers" : [ "P" ],
        "dateTime" : "2018-01-04T22:00:00.000-06:00"
      }, {
        "value" : "259",
        "qualifiers" : [ "P" ],
        "dateTime" : "2018-01-04T22:15:00.000-06:00"
      }, {
        "value" : "260",
        "qualifiers" : [ "P" ],
        "dateTime" : "2018-01-04T22:30:00.000-06:00"
      }, {
        "value" : "259",
        "qualifiers" : [ "P" ],
        "dateTime" : "2018-01-04T22:45:00.000-06:00"
      }, {
        "value" : "258",
        "qualifiers" : [ "P" ],
        "dateTime" : "2018-01-04T23:00:00.000-06:00"
      }, {
        "value" : "257",
        "qualifiers" : [ "P" ],
        "dateTime" : "2018-01-04T23:15:00.000-06:00"
      }, {
        "value" : "257",
        "qualifiers" : [ "P" ],
        "dateTime" : "2018-01-04T23:30:00.000-06:00"
      }, {
        "value" : "256",
        "qualifiers" : [ "P" ],
        "dateTime" : "2018-01-04T23:45:00.000-06:00"
      }, {
        "value" : "256",
        "qualifiers" : [ "P" ],
        "dateTime" : "2018-01-05T00:00:00.000-06:00"
      }, {
        "value" : "255",
        "qualifiers" : [ "P" ],
        "dateTime" : "2018-01-05T00:15:00.000-06:00"
      }, {
        "value" : "256",
        "qualifiers" : [ "P" ],
        "dateTime" : "2018-01-05T00:30:00.000-06:00"
      }, {
        "value" : "255",
        "qualifiers" : [ "P" ],
        "dateTime" : "2018-01-05T00:45:00.000-06:00"
      }, {
        "value" : "255",
        "qualifiers" : [ "P" ],
        "dateTime" : "2018-01-05T01:00:00.000-06:00"
      }, {
        "value" : "255",
        "qualifiers" : [ "P" ],
        "dateTime" : "2018-01-05T01:15:00.000-06:00"
      }, {
        "value" : "254",
        "qualifiers" : [ "P" ],
        "dateTime" : "2018-01-05T01:30:00.000-06:00"
      }, {
        "value" : "254",
        "qualifiers" : [ "P" ],
        "dateTime" : "2018-01-05T01:45:00.000-06:00"
      }, {
        "value" : "255",
        "qualifiers" : [ "P" ],
        "dateTime" : "2018-01-05T02:00:00.000-06:00"
      }, {
        "value" : "254",
        "qualifiers" : [ "P" ],
        "dateTime" : "2018-01-05T02:15:00.000-06:00"
      }, {
        "value" : "254",
        "qualifiers" : [ "P" ],
        "dateTime" : "2018-01-05T02:30:00.000-06:00"
      }, {
        "value" : "255",
        "qualifiers" : [ "P" ],
        "dateTime" : "2018-01-05T02:45:00.000-06:00"
      }, {
        "value" : "254",
        "qualifiers" : [ "P" ],
        "dateTime" : "2018-01-05T03:00:00.000-06:00"
      }, {
        "value" : "255",
        "qualifiers" : [ "P" ],
        "dateTime" : "2018-01-05T03:15:00.000-06:00"
      }, {
        "value" : "255",
        "qualifiers" : [ "P" ],
        "dateTime" : "2018-01-05T03:30:00.000-06:00"
      }, {
        "value" : "256",
        "qualifiers" : [ "P" ],
        "dateTime" : "2018-01-05T03:45:00.000-06:00"
      }, {
        "value" : "256",
        "qualifiers" : [ "P" ],
        "dateTime" : "2018-01-05T04:00:00.000-06:00"
      }, {
        "value" : "255",
        "qualifiers" : [ "P" ],
        "dateTime" : "2018-01-05T04:15:00.000-06:00"
      }, {
        "value" : "256",
        "qualifiers" : [ "P" ],
        "dateTime" : "2018-01-05T04:30:00.000-06:00"
      }, {
        "value" : "257",
        "qualifiers" : [ "P" ],
        "dateTime" : "2018-01-05T04:45:00.000-06:00"
      }, {
        "value" : "256",
        "qualifiers" : [ "P" ],
        "dateTime" : "2018-01-05T05:00:00.000-06:00"
      }, {
        "value" : "257",
        "qualifiers" : [ "P" ],
        "dateTime" : "2018-01-05T05:15:00.000-06:00"
      }, {
        "value" : "258",
        "qualifiers" : [ "P" ],
        "dateTime" : "2018-01-05T05:30:00.000-06:00"
      }, {
        "value" : "258",
        "qualifiers" : [ "P" ],
        "dateTime" : "2018-01-05T05:45:00.000-06:00"
      }, {
        "value" : "258",
        "qualifiers" : [ "P" ],
        "dateTime" : "2018-01-05T06:00:00.000-06:00"
      }, {
        "value" : "259",
        "qualifiers" : [ "P" ],
        "dateTime" : "2018-01-05T06:15:00.000-06:00"
      }, {
        "value" : "260",
        "qualifiers" : [ "P" ],
        "dateTime" : "2018-01-05T06:30:00.000-06:00"
      }, {
        "value" : "262",
        "qualifiers" : [ "P" ],
        "dateTime" : "2018-01-05T06:45:00.000-06:00"
      }, {
        "value" : "262",
        "qualifiers" : [ "P" ],
        "dateTime" : "2018-01-05T07:00:00.000-06:00"
      }, {
        "value" : "262",
        "qualifiers" : [ "P" ],
        "dateTime" : "2018-01-05T07:15:00.000-06:00"
      }, {
        "value" : "263",
        "qualifiers" : [ "P" ],
        "dateTime" : "2018-01-05T07:30:00.000-06:00"
      }, {
        "value" : "264",
        "qualifiers" : [ "P" ],
        "dateTime" : "2018-01-05T07:45:00.000-06:00"
      }, {
        "value" : "263",
        "qualifiers" : [ "P" ],
        "dateTime" : "2018-01-05T08:00:00.000-06:00"
      }, {
        "value" : "264",
        "qualifiers" : [ "P" ],
        "dateTime" : "2018-01-05T08:15:00.000-06:00"
      }, {
        "value" : "265",
        "qualifiers" : [ "P" ],
        "dateTime" : "2018-01-05T08:30:00.000-06:00"
      }, {
        "value" : "265",
        "qualifiers" : [ "P" ],
        "dateTime" : "2018-01-05T08:45:00.000-06:00"
      }, {
        "value" : "265",
        "qualifiers" : [ "P" ],
        "dateTime" : "2018-01-05T09:00:00.000-06:00"
      }, {
        "value" : "265",
        "qualifiers" : [ "P" ],
        "dateTime" : "2018-01-05T09:15:00.000-06:00"
      }, {
        "value" : "265",
        "qualifiers" : [ "P" ],
        "dateTime" : "2018-01-05T09:30:00.000-06:00"
      }, {
        "value" : "267",
        "qualifiers" : [ "P" ],
        "dateTime" : "2018-01-05T09:45:00.000-06:00"
      }, {
        "value" : "266",
        "qualifiers" : [ "P" ],
        "dateTime" : "2018-01-05T10:00:00.000-06:00"
      }, {
        "value" : "265",
        "qualifiers" : [ "P" ],
        "dateTime" : "2018-01-05T10:15:00.000-06:00"
      }, {
        "value" : "266",
        "qualifiers" : [ "P" ],
        "dateTime" : "2018-01-05T10:30:00.000-06:00"
      }, {
        "value" : "264",
        "qualifiers" : [ "P" ],
        "dateTime" : "2018-01-05T10:45:00.000-06:00"
      }, {
        "value" : "265",
        "qualifiers" : [ "P" ],
        "dateTime" : "2018-01-05T11:00:00.000-06:00"
      }, {
        "value" : "265",
        "qualifiers" : [ "P" ],
        "dateTime" : "2018-01-05T11:15:00.000-06:00"
      }, {
        "value" : "265",
        "qualifiers" : [ "P" ],
        "dateTime" : "2018-01-05T11:30:00.000-06:00"
      }, {
        "value" : "264",
        "qualifiers" : [ "P" ],
        "dateTime" : "2018-01-05T11:45:00.000-06:00"
      }, {
        "value" : "265",
        "qualifiers" : [ "P" ],
        "dateTime" : "2018-01-05T12:00:00.000-06:00"
      }, {
        "value" : "265",
        "qualifiers" : [ "P" ],
        "dateTime" : "2018-01-05T12:15:00.000-06:00"
      }, {
        "value" : "264",
        "qualifiers" : [ "P" ],
        "dateTime" : "2018-01-05T12:30:00.000-06:00"
      }, {
        "value" : "264",
        "qualifiers" : [ "P" ],
        "dateTime" : "2018-01-05T12:45:00.000-06:00"
      }, {
        "value" : "265",
        "qualifiers" : [ "P" ],
        "dateTime" : "2018-01-05T13:00:00.000-06:00"
      }, {
        "value" : "264",
        "qualifiers" : [ "P" ],
        "dateTime" : "2018-01-05T13:15:00.000-06:00"
      }, {
        "value" : "265",
        "qualifiers" : [ "P" ],
        "dateTime" : "2018-01-05T13:30:00.000-06:00"
      }, {
        "value" : "265",
        "qualifiers" : [ "P" ],
        "dateTime" : "2018-01-05T13:45:00.000-06:00"
      }, {
        "value" : "264",
        "qualifiers" : [ "P" ],
        "dateTime" : "2018-01-05T14:00:00.000-06:00"
      }, {
        "value" : "263",
        "qualifiers" : [ "P" ],
        "dateTime" : "2018-01-05T14:15:00.000-06:00"
      }, {
        "value" : "263",
        "qualifiers" : [ "P" ],
        "dateTime" : "2018-01-05T14:30:00.000-06:00"
      }, {
        "value" : "263",
        "qualifiers" : [ "P" ],
        "dateTime" : "2018-01-05T14:45:00.000-06:00"
      }, {
        "value" : "262",
        "qualifiers" : [ "P" ],
        "dateTime" : "2018-01-05T15:00:00.000-06:00"
      }, {
        "value" : "261",
        "qualifiers" : [ "P" ],
        "dateTime" : "2018-01-05T15:15:00.000-06:00"
      }, {
        "value" : "260",
        "qualifiers" : [ "P" ],
        "dateTime" : "2018-01-05T15:30:00.000-06:00"
      }, {
        "value" : "260",
        "qualifiers" : [ "P" ],
        "dateTime" : "2018-01-05T15:45:00.000-06:00"
      }, {
        "value" : "258",
        "qualifiers" : [ "P" ],
        "dateTime" : "2018-01-05T16:00:00.000-06:00"
      }, {
        "value" : "258",
        "qualifiers" : [ "P" ],
        "dateTime" : "2018-01-05T16:15:00.000-06:00"
      }, {
        "value" : "257",
        "qualifiers" : [ "P" ],
        "dateTime" : "2018-01-05T16:30:00.000-06:00"
      }, {
        "value" : "257",
        "qualifiers" : [ "P" ],
        "dateTime" : "2018-01-05T16:45:00.000-06:00"
      }, {
        "value" : "256",
        "qualifiers" : [ "P" ],
        "dateTime" : "2018-01-05T17:00:00.000-06:00"
      }, {
        "value" : "257",
        "qualifiers" : [ "P" ],
        "dateTime" : "2018-01-05T17:15:00.000-06:00"
      }, {
        "value" : "257",
        "qualifiers" : [ "P" ],
        "dateTime" : "2018-01-05T17:30:00.000-06:00"
      }, {
        "value" : "258",
        "qualifiers" : [ "P" ],
        "dateTime" : "2018-01-05T17:45:00.000-06:00"
      }, {
        "value" : "257",
        "qualifiers" : [ "P" ],
        "dateTime" : "2018-01-05T18:00:00.000-06:00"
      }, {
        "value" : "257",
        "qualifiers" : [ "P" ],
        "dateTime" : "2018-01-05T18:15:00.000-06:00"
      }, {
        "value" : "257",
        "qualifiers" : [ "P" ],
        "dateTime" : "2018-01-05T18:30:00.000-06:00"
      }, {
        "value" : "258",
        "qualifiers" : [ "P" ],
        "dateTime" : "2018-01-05T18:45:00.000-06:00"
      }, {
        "value" : "257",
        "qualifiers" : [ "P" ],
        "dateTime" : "2018-01-05T19:00:00.000-06:00"
      }, {
        "value" : "256",
        "qualifiers" : [ "P" ],
        "dateTime" : "2018-01-05T19:15:00.000-06:00"
      }, {
        "value" : "256",
        "qualifiers" : [ "P" ],
        "dateTime" : "2018-01-05T19:30:00.000-06:00"
      }, {
        "value" : "256",
        "qualifiers" : [ "P" ],
        "dateTime" : "2018-01-05T19:45:00.000-06:00"
      }, {
        "value" : "256",
        "qualifiers" : [ "P" ],
        "dateTime" : "2018-01-05T20:00:00.000-06:00"
      }, {
        "value" : "255",
        "qualifiers" : [ "P" ],
        "dateTime" : "2018-01-05T20:15:00.000-06:00"
      }, {
        "value" : "253",
        "qualifiers" : [ "P" ],
        "dateTime" : "2018-01-05T20:30:00.000-06:00"
      }, {
        "value" : "254",
        "qualifiers" : [ "P" ],
        "dateTime" : "2018-01-05T20:45:00.000-06:00"
      }, {
        "value" : "252",
        "qualifiers" : [ "P" ],
        "dateTime" : "2018-01-05T21:00:00.000-06:00"
      }, {
        "value" : "252",
        "qualifiers" : [ "P" ],
        "dateTime" : "2018-01-05T21:15:00.000-06:00"
      }, {
        "value" : "252",
        "qualifiers" : [ "P" ],
        "dateTime" : "2018-01-05T21:30:00.000-06:00"
      }, {
        "value" : "250",
        "qualifiers" : [ "P" ],
        "dateTime" : "2018-01-05T21:45:00.000-06:00"
      }, {
        "value" : "249",
        "qualifiers" : [ "P" ],
        "dateTime" : "2018-01-05T22:00:00.000-06:00"
      }, {
        "value" : "249",
        "qualifiers" : [ "P" ],
        "dateTime" : "2018-01-05T22:15:00.000-06:00"
      }, {
        "value" : "249",
        "qualifiers" : [ "P" ],
        "dateTime" : "2018-01-05T22:30:00.000-06:00"
      }, {
        "value" : "249",
        "qualifiers" : [ "P" ],
        "dateTime" : "2018-01-05T22:45:00.000-06:00"
      }, {
        "value" : "248",
        "qualifiers" : [ "P" ],
        "dateTime" : "2018-01-05T23:00:00.000-06:00"
      }, {
        "value" : "247",
        "qualifiers" : [ "P" ],
        "dateTime" : "2018-01-05T23:15:00.000-06:00"
      }, {
        "value" : "247",
        "qualifiers" : [ "P" ],
        "dateTime" : "2018-01-05T23:30:00.000-06:00"
      }, {
        "value" : "247",
        "qualifiers" : [ "P" ],
        "dateTime" : "2018-01-05T23:45:00.000-06:00"
      }, {
        "value" : "247",
        "qualifiers" : [ "P" ],
        "dateTime" : "2018-01-06T00:00:00.000-06:00"
      }, {
        "value" : "247",
        "qualifiers" : [ "P" ],
        "dateTime" : "2018-01-06T00:15:00.000-06:00"
      }, {
        "value" : "247",
        "qualifiers" : [ "P" ],
        "dateTime" : "2018-01-06T00:30:00.000-06:00"
      }, {
        "value" : "247",
        "qualifiers" : [ "P" ],
        "dateTime" : "2018-01-06T00:45:00.000-06:00"
      }, {
        "value" : "247",
        "qualifiers" : [ "P" ],
        "dateTime" : "2018-01-06T01:00:00.000-06:00"
      }, {
        "value" : "246",
        "qualifiers" : [ "P" ],
        "dateTime" : "2018-01-06T01:15:00.000-06:00"
      }, {
        "value" : "248",
        "qualifiers" : [ "P" ],
        "dateTime" : "2018-01-06T01:30:00.000-06:00"
      }, {
        "value" : "248",
        "qualifiers" : [ "P" ],
        "dateTime" : "2018-01-06T01:45:00.000-06:00"
      }, {
        "value" : "248",
        "qualifiers" : [ "P" ],
        "dateTime" : "2018-01-06T02:00:00.000-06:00"
      }, {
        "value" : "248",
        "qualifiers" : [ "P" ],
        "dateTime" : "2018-01-06T02:15:00.000-06:00"
      }, {
        "value" : "247",
        "qualifiers" : [ "P" ],
        "dateTime" : "2018-01-06T02:30:00.000-06:00"
      }, {
        "value" : "248",
        "qualifiers" : [ "P" ],
        "dateTime" : "2018-01-06T02:45:00.000-06:00"
      }, {
        "value" : "248",
        "qualifiers" : [ "P" ],
        "dateTime" : "2018-01-06T03:00:00.000-06:00"
      }, {
        "value" : "247",
        "qualifiers" : [ "P" ],
        "dateTime" : "2018-01-06T03:15:00.000-06:00"
      }, {
        "value" : "248",
        "qualifiers" : [ "P" ],
        "dateTime" : "2018-01-06T03:30:00.000-06:00"
      }, {
        "value" : "248",
        "qualifiers" : [ "P" ],
        "dateTime" : "2018-01-06T03:45:00.000-06:00"
      }, {
        "value" : "248",
        "qualifiers" : [ "P" ],
        "dateTime" : "2018-01-06T04:00:00.000-06:00"
      }, {
        "value" : "248",
        "qualifiers" : [ "P" ],
        "dateTime" : "2018-01-06T04:15:00.000-06:00"
      }, {
        "value" : "249",
        "qualifiers" : [ "P" ],
        "dateTime" : "2018-01-06T04:30:00.000-06:00"
      }, {
        "value" : "250",
        "qualifiers" : [ "P" ],
        "dateTime" : "2018-01-06T04:45:00.000-06:00"
      }, {
        "value" : "249",
        "qualifiers" : [ "P" ],
        "dateTime" : "2018-01-06T05:00:00.000-06:00"
      }, {
        "value" : "251",
        "qualifiers" : [ "P" ],
        "dateTime" : "2018-01-06T05:15:00.000-06:00"
      }, {
        "value" : "251",
        "qualifiers" : [ "P" ],
        "dateTime" : "2018-01-06T05:30:00.000-06:00"
      }, {
        "value" : "252",
        "qualifiers" : [ "P" ],
        "dateTime" : "2018-01-06T05:45:00.000-06:00"
      }, {
        "value" : "253",
        "qualifiers" : [ "P" ],
        "dateTime" : "2018-01-06T06:00:00.000-06:00"
      }, {
        "value" : "253",
        "qualifiers" : [ "P" ],
        "dateTime" : "2018-01-06T06:15:00.000-06:00"
      }, {
        "value" : "254",
        "qualifiers" : [ "P" ],
        "dateTime" : "2018-01-06T06:30:00.000-06:00"
      }, {
        "value" : "254",
        "qualifiers" : [ "P" ],
        "dateTime" : "2018-01-06T06:45:00.000-06:00"
      }, {
        "value" : "255",
        "qualifiers" : [ "P" ],
        "dateTime" : "2018-01-06T07:00:00.000-06:00"
      }, {
        "value" : "256",
        "qualifiers" : [ "P" ],
        "dateTime" : "2018-01-06T07:15:00.000-06:00"
      }, {
        "value" : "257",
        "qualifiers" : [ "P" ],
        "dateTime" : "2018-01-06T07:30:00.000-06:00"
      }, {
        "value" : "257",
        "qualifiers" : [ "P" ],
        "dateTime" : "2018-01-06T07:45:00.000-06:00"
      }, {
        "value" : "258",
        "qualifiers" : [ "P" ],
        "dateTime" : "2018-01-06T08:00:00.000-06:00"
      }, {
        "value" : "259",
        "qualifiers" : [ "P" ],
        "dateTime" : "2018-01-06T08:15:00.000-06:00"
      }, {
        "value" : "260",
        "qualifiers" : [ "P" ],
        "dateTime" : "2018-01-06T08:30:00.000-06:00"
      }, {
        "value" : "260",
        "qualifiers" : [ "P" ],
        "dateTime" : "2018-01-06T08:45:00.000-06:00"
      }, {
        "value" : "261",
        "qualifiers" : [ "P" ],
        "dateTime" : "2018-01-06T09:00:00.000-06:00"
      }, {
        "value" : "261",
        "qualifiers" : [ "P" ],
        "dateTime" : "2018-01-06T09:15:00.000-06:00"
      }, {
        "value" : "261",
        "qualifiers" : [ "P" ],
        "dateTime" : "2018-01-06T09:30:00.000-06:00"
      }, {
        "value" : "261",
        "qualifiers" : [ "P" ],
        "dateTime" : "2018-01-06T09:45:00.000-06:00"
      }, {
        "value" : "261",
        "qualifiers" : [ "P" ],
        "dateTime" : "2018-01-06T10:00:00.000-06:00"
      }, {
        "value" : "261",
        "qualifiers" : [ "P" ],
        "dateTime" : "2018-01-06T10:15:00.000-06:00"
      }, {
        "value" : "261",
        "qualifiers" : [ "P" ],
        "dateTime" : "2018-01-06T10:30:00.000-06:00"
      }, {
        "value" : "262",
        "qualifiers" : [ "P" ],
        "dateTime" : "2018-01-06T10:45:00.000-06:00"
      }, {
        "value" : "261",
        "qualifiers" : [ "P" ],
        "dateTime" : "2018-01-06T11:00:00.000-06:00"
      }, {
        "value" : "261",
        "qualifiers" : [ "P" ],
        "dateTime" : "2018-01-06T11:15:00.000-06:00"
      }, {
        "value" : "261",
        "qualifiers" : [ "P" ],
        "dateTime" : "2018-01-06T11:30:00.000-06:00"
      }, {
        "value" : "261",
        "qualifiers" : [ "P" ],
        "dateTime" : "2018-01-06T11:45:00.000-06:00"
      }, {
        "value" : "260",
        "qualifiers" : [ "P" ],
        "dateTime" : "2018-01-06T12:00:00.000-06:00"
      }, {
        "value" : "261",
        "qualifiers" : [ "P" ],
        "dateTime" : "2018-01-06T12:15:00.000-06:00"
      }, {
        "value" : "261",
        "qualifiers" : [ "P" ],
        "dateTime" : "2018-01-06T12:30:00.000-06:00"
      }, {
        "value" : "261",
        "qualifiers" : [ "P" ],
        "dateTime" : "2018-01-06T12:45:00.000-06:00"
      }, {
        "value" : "261",
        "qualifiers" : [ "P" ],
        "dateTime" : "2018-01-06T13:00:00.000-06:00"
      }, {
        "value" : "261",
        "qualifiers" : [ "P" ],
        "dateTime" : "2018-01-06T13:15:00.000-06:00"
      }, {
        "value" : "262",
        "qualifiers" : [ "P" ],
        "dateTime" : "2018-01-06T13:30:00.000-06:00"
      }, {
        "value" : "261",
        "qualifiers" : [ "P" ],
        "dateTime" : "2018-01-06T13:45:00.000-06:00"
      }, {
        "value" : "261",
        "qualifiers" : [ "P" ],
        "dateTime" : "2018-01-06T14:00:00.000-06:00"
      }, {
        "value" : "261",
        "qualifiers" : [ "P" ],
        "dateTime" : "2018-01-06T14:15:00.000-06:00"
      }, {
        "value" : "260",
        "qualifiers" : [ "P" ],
        "dateTime" : "2018-01-06T14:30:00.000-06:00"
      }, {
        "value" : "261",
        "qualifiers" : [ "P" ],
        "dateTime" : "2018-01-06T14:45:00.000-06:00"
      }, {
        "value" : "259",
        "qualifiers" : [ "P" ],
        "dateTime" : "2018-01-06T15:00:00.000-06:00"
      }, {
        "value" : "260",
        "qualifiers" : [ "P" ],
        "dateTime" : "2018-01-06T15:15:00.000-06:00"
      }, {
        "value" : "258",
        "qualifiers" : [ "P" ],
        "dateTime" : "2018-01-06T15:30:00.000-06:00"
      }, {
        "value" : "259",
        "qualifiers" : [ "P" ],
        "dateTime" : "2018-01-06T15:45:00.000-06:00"
      }, {
        "value" : "257",
        "qualifiers" : [ "P" ],
        "dateTime" : "2018-01-06T16:00:00.000-06:00"
      }, {
        "value" : "257",
        "qualifiers" : [ "P" ],
        "dateTime" : "2018-01-06T16:15:00.000-06:00"
      }, {
        "value" : "257",
        "qualifiers" : [ "P" ],
        "dateTime" : "2018-01-06T16:30:00.000-06:00"
      }, {
        "value" : "257",
        "qualifiers" : [ "P" ],
        "dateTime" : "2018-01-06T16:45:00.000-06:00"
      }, {
        "value" : "256",
        "qualifiers" : [ "P" ],
        "dateTime" : "2018-01-06T17:00:00.000-06:00"
      }, {
        "value" : "256",
        "qualifiers" : [ "P" ],
        "dateTime" : "2018-01-06T17:15:00.000-06:00"
      }, {
        "value" : "255",
        "qualifiers" : [ "P" ],
        "dateTime" : "2018-01-06T17:30:00.000-06:00"
      }, {
        "value" : "255",
        "qualifiers" : [ "P" ],
        "dateTime" : "2018-01-06T17:45:00.000-06:00"
      }, {
        "value" : "256",
        "qualifiers" : [ "P" ],
        "dateTime" : "2018-01-06T18:00:00.000-06:00"
      }, {
        "value" : "254",
        "qualifiers" : [ "P" ],
        "dateTime" : "2018-01-06T18:15:00.000-06:00"
      }, {
        "value" : "254",
        "qualifiers" : [ "P" ],
        "dateTime" : "2018-01-06T18:30:00.000-06:00"
      }, {
        "value" : "255",
        "qualifiers" : [ "P" ],
        "dateTime" : "2018-01-06T18:45:00.000-06:00"
      }, {
        "value" : "254",
        "qualifiers" : [ "P" ],
        "dateTime" : "2018-01-06T19:00:00.000-06:00"
      }, {
        "value" : "254",
        "qualifiers" : [ "P" ],
        "dateTime" : "2018-01-06T19:15:00.000-06:00"
      }, {
        "value" : "253",
        "qualifiers" : [ "P" ],
        "dateTime" : "2018-01-06T19:30:00.000-06:00"
      }, {
        "value" : "254",
        "qualifiers" : [ "P" ],
        "dateTime" : "2018-01-06T19:45:00.000-06:00"
      }, {
        "value" : "253",
        "qualifiers" : [ "P" ],
        "dateTime" : "2018-01-06T20:00:00.000-06:00"
      }, {
        "value" : "252",
        "qualifiers" : [ "P" ],
        "dateTime" : "2018-01-06T20:15:00.000-06:00"
      }, {
        "value" : "251",
        "qualifiers" : [ "P" ],
        "dateTime" : "2018-01-06T20:30:00.000-06:00"
      }, {
        "value" : "252",
        "qualifiers" : [ "P" ],
        "dateTime" : "2018-01-06T20:45:00.000-06:00"
      }, {
        "value" : "253",
        "qualifiers" : [ "P" ],
        "dateTime" : "2018-01-06T21:00:00.000-06:00"
      }, {
        "value" : "251",
        "qualifiers" : [ "P" ],
        "dateTime" : "2018-01-06T21:15:00.000-06:00"
      }, {
        "value" : "251",
        "qualifiers" : [ "P" ],
        "dateTime" : "2018-01-06T21:30:00.000-06:00"
      }, {
        "value" : "251",
        "qualifiers" : [ "P" ],
        "dateTime" : "2018-01-06T21:45:00.000-06:00"
      }, {
        "value" : "251",
        "qualifiers" : [ "P" ],
        "dateTime" : "2018-01-06T22:00:00.000-06:00"
      }, {
        "value" : "250",
        "qualifiers" : [ "P" ],
        "dateTime" : "2018-01-06T22:15:00.000-06:00"
      }, {
        "value" : "249",
        "qualifiers" : [ "P" ],
        "dateTime" : "2018-01-06T22:30:00.000-06:00"
      }, {
        "value" : "250",
        "qualifiers" : [ "P" ],
        "dateTime" : "2018-01-06T22:45:00.000-06:00"
      }, {
        "value" : "249",
        "qualifiers" : [ "P" ],
        "dateTime" : "2018-01-06T23:00:00.000-06:00"
      }, {
        "value" : "250",
        "qualifiers" : [ "P" ],
        "dateTime" : "2018-01-06T23:15:00.000-06:00"
      }, {
        "value" : "250",
        "qualifiers" : [ "P" ],
        "dateTime" : "2018-01-06T23:30:00.000-06:00"
      }, {
        "value" : "249",
        "qualifiers" : [ "P" ],
        "dateTime" : "2018-01-06T23:45:00.000-06:00"
      }, {
        "value" : "248",
        "qualifiers" : [ "P" ],
        "dateTime" : "2018-01-07T00:00:00.000-06:00"
      }, {
        "value" : "249",
        "qualifiers" : [ "P" ],
        "dateTime" : "2018-01-07T00:15:00.000-06:00"
      }, {
        "value" : "247",
        "qualifiers" : [ "P" ],
        "dateTime" : "2018-01-07T00:30:00.000-06:00"
      }, {
        "value" : "248",
        "qualifiers" : [ "P" ],
        "dateTime" : "2018-01-07T00:45:00.000-06:00"
      }, {
        "value" : "247",
        "qualifiers" : [ "P" ],
        "dateTime" : "2018-01-07T01:00:00.000-06:00"
      }, {
        "value" : "247",
        "qualifiers" : [ "P" ],
        "dateTime" : "2018-01-07T01:15:00.000-06:00"
      }, {
        "value" : "247",
        "qualifiers" : [ "P" ],
        "dateTime" : "2018-01-07T01:30:00.000-06:00"
      }, {
        "value" : "247",
        "qualifiers" : [ "P" ],
        "dateTime" : "2018-01-07T01:45:00.000-06:00"
      }, {
        "value" : "247",
        "qualifiers" : [ "P" ],
        "dateTime" : "2018-01-07T02:00:00.000-06:00"
      }, {
        "value" : "246",
        "qualifiers" : [ "P" ],
        "dateTime" : "2018-01-07T02:15:00.000-06:00"
      }, {
        "value" : "247",
        "qualifiers" : [ "P" ],
        "dateTime" : "2018-01-07T02:30:00.000-06:00"
      }, {
        "value" : "248",
        "qualifiers" : [ "P" ],
        "dateTime" : "2018-01-07T02:45:00.000-06:00"
      }, {
        "value" : "248",
        "qualifiers" : [ "P" ],
        "dateTime" : "2018-01-07T03:00:00.000-06:00"
      }, {
        "value" : "248",
        "qualifiers" : [ "P" ],
        "dateTime" : "2018-01-07T03:15:00.000-06:00"
      }, {
        "value" : "249",
        "qualifiers" : [ "P" ],
        "dateTime" : "2018-01-07T03:30:00.000-06:00"
      }, {
        "value" : "249",
        "qualifiers" : [ "P" ],
        "dateTime" : "2018-01-07T03:45:00.000-06:00"
      }, {
        "value" : "250",
        "qualifiers" : [ "P" ],
        "dateTime" : "2018-01-07T04:00:00.000-06:00"
      }, {
        "value" : "250",
        "qualifiers" : [ "P" ],
        "dateTime" : "2018-01-07T04:15:00.000-06:00"
      }, {
        "value" : "250",
        "qualifiers" : [ "P" ],
        "dateTime" : "2018-01-07T04:30:00.000-06:00"
      }, {
        "value" : "252",
        "qualifiers" : [ "P" ],
        "dateTime" : "2018-01-07T04:45:00.000-06:00"
      }, {
        "value" : "252",
        "qualifiers" : [ "P" ],
        "dateTime" : "2018-01-07T05:00:00.000-06:00"
      }, {
        "value" : "253",
        "qualifiers" : [ "P" ],
        "dateTime" : "2018-01-07T05:15:00.000-06:00"
      }, {
        "value" : "255",
        "qualifiers" : [ "P" ],
        "dateTime" : "2018-01-07T05:30:00.000-06:00"
      }, {
        "value" : "255",
        "qualifiers" : [ "P" ],
        "dateTime" : "2018-01-07T05:45:00.000-06:00"
      }, {
        "value" : "256",
        "qualifiers" : [ "P" ],
        "dateTime" : "2018-01-07T06:00:00.000-06:00"
      }, {
        "value" : "256",
        "qualifiers" : [ "P" ],
        "dateTime" : "2018-01-07T06:15:00.000-06:00"
      }, {
        "value" : "258",
        "qualifiers" : [ "P" ],
        "dateTime" : "2018-01-07T06:30:00.000-06:00"
      }, {
        "value" : "258",
        "qualifiers" : [ "P" ],
        "dateTime" : "2018-01-07T06:45:00.000-06:00"
      }, {
        "value" : "260",
        "qualifiers" : [ "P" ],
        "dateTime" : "2018-01-07T07:00:00.000-06:00"
      }, {
        "value" : "261",
        "qualifiers" : [ "P" ],
        "dateTime" : "2018-01-07T07:15:00.000-06:00"
      }, {
        "value" : "261",
        "qualifiers" : [ "P" ],
        "dateTime" : "2018-01-07T07:30:00.000-06:00"
      }, {
        "value" : "262",
        "qualifiers" : [ "P" ],
        "dateTime" : "2018-01-07T07:45:00.000-06:00"
      }, {
        "value" : "263",
        "qualifiers" : [ "P" ],
        "dateTime" : "2018-01-07T08:00:00.000-06:00"
      }, {
        "value" : "263",
        "qualifiers" : [ "P" ],
        "dateTime" : "2018-01-07T08:15:00.000-06:00"
      }, {
        "value" : "263",
        "qualifiers" : [ "P" ],
        "dateTime" : "2018-01-07T08:30:00.000-06:00"
      }, {
        "value" : "265",
        "qualifiers" : [ "P" ],
        "dateTime" : "2018-01-07T08:45:00.000-06:00"
      }, {
        "value" : "265",
        "qualifiers" : [ "P" ],
        "dateTime" : "2018-01-07T09:00:00.000-06:00"
      }, {
        "value" : "266",
        "qualifiers" : [ "P" ],
        "dateTime" : "2018-01-07T09:15:00.000-06:00"
      }, {
        "value" : "267",
        "qualifiers" : [ "P" ],
        "dateTime" : "2018-01-07T09:30:00.000-06:00"
      }, {
        "value" : "267",
        "qualifiers" : [ "P" ],
        "dateTime" : "2018-01-07T09:45:00.000-06:00"
      }, {
        "value" : "267",
        "qualifiers" : [ "P" ],
        "dateTime" : "2018-01-07T10:00:00.000-06:00"
      }, {
        "value" : "268",
        "qualifiers" : [ "P" ],
        "dateTime" : "2018-01-07T10:15:00.000-06:00"
      }, {
        "value" : "267",
        "qualifiers" : [ "P" ],
        "dateTime" : "2018-01-07T10:30:00.000-06:00"
      }, {
        "value" : "268",
        "qualifiers" : [ "P" ],
        "dateTime" : "2018-01-07T10:45:00.000-06:00"
      }, {
        "value" : "268",
        "qualifiers" : [ "P" ],
        "dateTime" : "2018-01-07T11:00:00.000-06:00"
      }, {
        "value" : "269",
        "qualifiers" : [ "P" ],
        "dateTime" : "2018-01-07T11:15:00.000-06:00"
      }, {
        "value" : "268",
        "qualifiers" : [ "P" ],
        "dateTime" : "2018-01-07T11:30:00.000-06:00"
      }, {
        "value" : "269",
        "qualifiers" : [ "P" ],
        "dateTime" : "2018-01-07T11:45:00.000-06:00"
      }, {
        "value" : "269",
        "qualifiers" : [ "P" ],
        "dateTime" : "2018-01-07T12:00:00.000-06:00"
      }, {
        "value" : "269",
        "qualifiers" : [ "P" ],
        "dateTime" : "2018-01-07T12:15:00.000-06:00"
      }, {
        "value" : "270",
        "qualifiers" : [ "P" ],
        "dateTime" : "2018-01-07T12:30:00.000-06:00"
      }, {
        "value" : "270",
        "qualifiers" : [ "P" ],
        "dateTime" : "2018-01-07T12:45:00.000-06:00"
      }, {
        "value" : "269",
        "qualifiers" : [ "P" ],
        "dateTime" : "2018-01-07T13:00:00.000-06:00"
      }, {
        "value" : "270",
        "qualifiers" : [ "P" ],
        "dateTime" : "2018-01-07T13:15:00.000-06:00"
      }, {
        "value" : "271",
        "qualifiers" : [ "P" ],
        "dateTime" : "2018-01-07T13:30:00.000-06:00"
      }, {
        "value" : "269",
        "qualifiers" : [ "P" ],
        "dateTime" : "2018-01-07T13:45:00.000-06:00"
      }, {
        "value" : "271",
        "qualifiers" : [ "P" ],
        "dateTime" : "2018-01-07T14:00:00.000-06:00"
      }, {
        "value" : "269",
        "qualifiers" : [ "P" ],
        "dateTime" : "2018-01-07T14:15:00.000-06:00"
      }, {
        "value" : "269",
        "qualifiers" : [ "P" ],
        "dateTime" : "2018-01-07T14:30:00.000-06:00"
      }, {
        "value" : "270",
        "qualifiers" : [ "P" ],
        "dateTime" : "2018-01-07T14:45:00.000-06:00"
      }, {
        "value" : "270",
        "qualifiers" : [ "P" ],
        "dateTime" : "2018-01-07T15:00:00.000-06:00"
      }, {
        "value" : "271",
        "qualifiers" : [ "P" ],
        "dateTime" : "2018-01-07T15:15:00.000-06:00"
      }, {
        "value" : "270",
        "qualifiers" : [ "P" ],
        "dateTime" : "2018-01-07T15:30:00.000-06:00"
      }, {
        "value" : "270",
        "qualifiers" : [ "P" ],
        "dateTime" : "2018-01-07T15:45:00.000-06:00"
      }, {
        "value" : "271",
        "qualifiers" : [ "P" ],
        "dateTime" : "2018-01-07T16:00:00.000-06:00"
      }, {
        "value" : "270",
        "qualifiers" : [ "P" ],
        "dateTime" : "2018-01-07T16:15:00.000-06:00"
      }, {
        "value" : "270",
        "qualifiers" : [ "P" ],
        "dateTime" : "2018-01-07T16:30:00.000-06:00"
      }, {
        "value" : "270",
        "qualifiers" : [ "P" ],
        "dateTime" : "2018-01-07T16:45:00.000-06:00"
      }, {
        "value" : "271",
        "qualifiers" : [ "P" ],
        "dateTime" : "2018-01-07T17:00:00.000-06:00"
      }, {
        "value" : "272",
        "qualifiers" : [ "P" ],
        "dateTime" : "2018-01-07T17:15:00.000-06:00"
      }, {
        "value" : "271",
        "qualifiers" : [ "P" ],
        "dateTime" : "2018-01-07T17:30:00.000-06:00"
      }, {
        "value" : "272",
        "qualifiers" : [ "P" ],
        "dateTime" : "2018-01-07T17:45:00.000-06:00"
      }, {
        "value" : "271",
        "qualifiers" : [ "P" ],
        "dateTime" : "2018-01-07T18:00:00.000-06:00"
      }, {
        "value" : "272",
        "qualifiers" : [ "P" ],
        "dateTime" : "2018-01-07T18:15:00.000-06:00"
      }, {
        "value" : "272",
        "qualifiers" : [ "P" ],
        "dateTime" : "2018-01-07T18:30:00.000-06:00"
      }, {
        "value" : "271",
        "qualifiers" : [ "P" ],
        "dateTime" : "2018-01-07T18:45:00.000-06:00"
      }, {
        "value" : "272",
        "qualifiers" : [ "P" ],
        "dateTime" : "2018-01-07T19:00:00.000-06:00"
      }, {
        "value" : "272",
        "qualifiers" : [ "P" ],
        "dateTime" : "2018-01-07T19:15:00.000-06:00"
      }, {
        "value" : "273",
        "qualifiers" : [ "P" ],
        "dateTime" : "2018-01-07T19:30:00.000-06:00"
      }, {
        "value" : "273",
        "qualifiers" : [ "P" ],
        "dateTime" : "2018-01-07T19:45:00.000-06:00"
      }, {
        "value" : "273",
        "qualifiers" : [ "P" ],
        "dateTime" : "2018-01-07T20:00:00.000-06:00"
      }, {
        "value" : "273",
        "qualifiers" : [ "P" ],
        "dateTime" : "2018-01-07T20:15:00.000-06:00"
      }, {
        "value" : "273",
        "qualifiers" : [ "P" ],
        "dateTime" : "2018-01-07T20:30:00.000-06:00"
      }, {
        "value" : "273",
        "qualifiers" : [ "P" ],
        "dateTime" : "2018-01-07T20:45:00.000-06:00"
      }, {
        "value" : "273",
        "qualifiers" : [ "P" ],
        "dateTime" : "2018-01-07T21:00:00.000-06:00"
      }, {
        "value" : "273",
        "qualifiers" : [ "P" ],
        "dateTime" : "2018-01-07T21:15:00.000-06:00"
      }, {
        "value" : "274",
        "qualifiers" : [ "P" ],
        "dateTime" : "2018-01-07T21:30:00.000-06:00"
      }, {
        "value" : "274",
        "qualifiers" : [ "P" ],
        "dateTime" : "2018-01-07T21:45:00.000-06:00"
      }, {
        "value" : "273",
        "qualifiers" : [ "P" ],
        "dateTime" : "2018-01-07T22:00:00.000-06:00"
      }, {
        "value" : "275",
        "qualifiers" : [ "P" ],
        "dateTime" : "2018-01-07T22:15:00.000-06:00"
      }, {
        "value" : "275",
        "qualifiers" : [ "P" ],
        "dateTime" : "2018-01-07T22:30:00.000-06:00"
      }, {
        "value" : "275",
        "qualifiers" : [ "P" ],
        "dateTime" : "2018-01-07T22:45:00.000-06:00"
      }, {
        "value" : "276",
        "qualifiers" : [ "P" ],
        "dateTime" : "2018-01-07T23:00:00.000-06:00"
      }, {
        "value" : "275",
        "qualifiers" : [ "P" ],
        "dateTime" : "2018-01-07T23:15:00.000-06:00"
      }, {
        "value" : "276",
        "qualifiers" : [ "P" ],
        "dateTime" : "2018-01-07T23:30:00.000-06:00"
      }, {
        "value" : "276",
        "qualifiers" : [ "P" ],
        "dateTime" : "2018-01-07T23:45:00.000-06:00"
      }, {
        "value" : "276",
        "qualifiers" : [ "P" ],
        "dateTime" : "2018-01-08T00:00:00.000-06:00"
      }, {
        "value" : "276",
        "qualifiers" : [ "P" ],
        "dateTime" : "2018-01-08T00:15:00.000-06:00"
      }, {
        "value" : "276",
        "qualifiers" : [ "P" ],
        "dateTime" : "2018-01-08T00:30:00.000-06:00"
      }, {
        "value" : "277",
        "qualifiers" : [ "P" ],
        "dateTime" : "2018-01-08T00:45:00.000-06:00"
      }, {
        "value" : "277",
        "qualifiers" : [ "P" ],
        "dateTime" : "2018-01-08T01:00:00.000-06:00"
      }, {
        "value" : "276",
        "qualifiers" : [ "P" ],
        "dateTime" : "2018-01-08T01:15:00.000-06:00"
      }, {
        "value" : "277",
        "qualifiers" : [ "P" ],
        "dateTime" : "2018-01-08T01:30:00.000-06:00"
      }, {
        "value" : "277",
        "qualifiers" : [ "P" ],
        "dateTime" : "2018-01-08T01:45:00.000-06:00"
      }, {
        "value" : "276",
        "qualifiers" : [ "P" ],
        "dateTime" : "2018-01-08T02:00:00.000-06:00"
      }, {
        "value" : "277",
        "qualifiers" : [ "P" ],
        "dateTime" : "2018-01-08T02:15:00.000-06:00"
      }, {
        "value" : "277",
        "qualifiers" : [ "P" ],
        "dateTime" : "2018-01-08T02:30:00.000-06:00"
      }, {
        "value" : "277",
        "qualifiers" : [ "P" ],
        "dateTime" : "2018-01-08T02:45:00.000-06:00"
      }, {
        "value" : "277",
        "qualifiers" : [ "P" ],
        "dateTime" : "2018-01-08T03:00:00.000-06:00"
      }, {
        "value" : "277",
        "qualifiers" : [ "P" ],
        "dateTime" : "2018-01-08T03:15:00.000-06:00"
      }, {
        "value" : "277",
        "qualifiers" : [ "P" ],
        "dateTime" : "2018-01-08T03:30:00.000-06:00"
      }, {
        "value" : "278",
        "qualifiers" : [ "P" ],
        "dateTime" : "2018-01-08T03:45:00.000-06:00"
      }, {
        "value" : "278",
        "qualifiers" : [ "P" ],
        "dateTime" : "2018-01-08T04:00:00.000-06:00"
      }, {
        "value" : "277",
        "qualifiers" : [ "P" ],
        "dateTime" : "2018-01-08T04:15:00.000-06:00"
      }, {
        "value" : "279",
        "qualifiers" : [ "P" ],
        "dateTime" : "2018-01-08T04:30:00.000-06:00"
      }, {
        "value" : "279",
        "qualifiers" : [ "P" ],
        "dateTime" : "2018-01-08T04:45:00.000-06:00"
      }, {
        "value" : "278",
        "qualifiers" : [ "P" ],
        "dateTime" : "2018-01-08T05:00:00.000-06:00"
      }, {
        "value" : "278",
        "qualifiers" : [ "P" ],
        "dateTime" : "2018-01-08T05:15:00.000-06:00"
      }, {
        "value" : "278",
        "qualifiers" : [ "P" ],
        "dateTime" : "2018-01-08T05:30:00.000-06:00"
      }, {
        "value" : "279",
        "qualifiers" : [ "P" ],
        "dateTime" : "2018-01-08T05:45:00.000-06:00"
      }, {
        "value" : "279",
        "qualifiers" : [ "P" ],
        "dateTime" : "2018-01-08T06:00:00.000-06:00"
      }, {
        "value" : "279",
        "qualifiers" : [ "P" ],
        "dateTime" : "2018-01-08T06:15:00.000-06:00"
      }, {
        "value" : "278",
        "qualifiers" : [ "P" ],
        "dateTime" : "2018-01-08T06:30:00.000-06:00"
      }, {
        "value" : "279",
        "qualifiers" : [ "P" ],
        "dateTime" : "2018-01-08T06:45:00.000-06:00"
      }, {
        "value" : "279",
        "qualifiers" : [ "P" ],
        "dateTime" : "2018-01-08T07:00:00.000-06:00"
      }, {
        "value" : "279",
        "qualifiers" : [ "P" ],
        "dateTime" : "2018-01-08T07:15:00.000-06:00"
      }, {
        "value" : "279",
        "qualifiers" : [ "P" ],
        "dateTime" : "2018-01-08T07:30:00.000-06:00"
      }, {
        "value" : "278",
        "qualifiers" : [ "P" ],
        "dateTime" : "2018-01-08T07:45:00.000-06:00"
      }, {
        "value" : "278",
        "qualifiers" : [ "P" ],
        "dateTime" : "2018-01-08T08:00:00.000-06:00"
      }, {
        "value" : "279",
        "qualifiers" : [ "P" ],
        "dateTime" : "2018-01-08T08:15:00.000-06:00"
      }, {
        "value" : "279",
        "qualifiers" : [ "P" ],
        "dateTime" : "2018-01-08T08:30:00.000-06:00"
      }, {
        "value" : "277",
        "qualifiers" : [ "P" ],
        "dateTime" : "2018-01-08T08:45:00.000-06:00"
      }, {
        "value" : "279",
        "qualifiers" : [ "P" ],
        "dateTime" : "2018-01-08T09:00:00.000-06:00"
      }, {
        "value" : "280",
        "qualifiers" : [ "P" ],
        "dateTime" : "2018-01-08T09:15:00.000-06:00"
      }, {
        "value" : "280",
        "qualifiers" : [ "P" ],
        "dateTime" : "2018-01-08T09:30:00.000-06:00"
      }, {
        "value" : "279",
        "qualifiers" : [ "P" ],
        "dateTime" : "2018-01-08T09:45:00.000-06:00"
      }, {
        "value" : "280",
        "qualifiers" : [ "P" ],
        "dateTime" : "2018-01-08T10:00:00.000-06:00"
      }, {
        "value" : "280",
        "qualifiers" : [ "P" ],
        "dateTime" : "2018-01-08T10:15:00.000-06:00"
      }, {
        "value" : "280",
        "qualifiers" : [ "P" ],
        "dateTime" : "2018-01-08T10:30:00.000-06:00"
      }, {
        "value" : "281",
        "qualifiers" : [ "P" ],
        "dateTime" : "2018-01-08T10:45:00.000-06:00"
      }, {
        "value" : "281",
        "qualifiers" : [ "P" ],
        "dateTime" : "2018-01-08T11:00:00.000-06:00"
      }, {
        "value" : "282",
        "qualifiers" : [ "P" ],
        "dateTime" : "2018-01-08T11:15:00.000-06:00"
      }, {
        "value" : "282",
        "qualifiers" : [ "P" ],
        "dateTime" : "2018-01-08T11:30:00.000-06:00"
      }, {
        "value" : "281",
        "qualifiers" : [ "P" ],
        "dateTime" : "2018-01-08T11:45:00.000-06:00"
      }, {
        "value" : "282",
        "qualifiers" : [ "P" ],
        "dateTime" : "2018-01-08T12:00:00.000-06:00"
      }, {
        "value" : "282",
        "qualifiers" : [ "P" ],
        "dateTime" : "2018-01-08T12:15:00.000-06:00"
      }, {
        "value" : "282",
        "qualifiers" : [ "P" ],
        "dateTime" : "2018-01-08T12:30:00.000-06:00"
      }, {
        "value" : "284",
        "qualifiers" : [ "P" ],
        "dateTime" : "2018-01-08T12:45:00.000-06:00"
      }, {
        "value" : "286",
        "qualifiers" : [ "P" ],
        "dateTime" : "2018-01-08T13:00:00.000-06:00"
      }, {
        "value" : "286",
        "qualifiers" : [ "P" ],
        "dateTime" : "2018-01-08T13:15:00.000-06:00"
      }, {
        "value" : "289",
        "qualifiers" : [ "P" ],
        "dateTime" : "2018-01-08T13:30:00.000-06:00"
      }, {
        "value" : "290",
        "qualifiers" : [ "P" ],
        "dateTime" : "2018-01-08T13:45:00.000-06:00"
      }, {
        "value" : "291",
        "qualifiers" : [ "P" ],
        "dateTime" : "2018-01-08T14:00:00.000-06:00"
      }, {
        "value" : "292",
        "qualifiers" : [ "P" ],
        "dateTime" : "2018-01-08T14:15:00.000-06:00"
      }, {
        "value" : "292",
        "qualifiers" : [ "P" ],
        "dateTime" : "2018-01-08T14:30:00.000-06:00"
      }, {
        "value" : "292",
        "qualifiers" : [ "P" ],
        "dateTime" : "2018-01-08T14:45:00.000-06:00"
      }, {
        "value" : "292",
        "qualifiers" : [ "P" ],
        "dateTime" : "2018-01-08T15:00:00.000-06:00"
      }, {
        "value" : "291",
        "qualifiers" : [ "P" ],
        "dateTime" : "2018-01-08T15:15:00.000-06:00"
      }, {
        "value" : "291",
        "qualifiers" : [ "P" ],
        "dateTime" : "2018-01-08T15:30:00.000-06:00"
      }, {
        "value" : "292",
        "qualifiers" : [ "P" ],
        "dateTime" : "2018-01-08T15:45:00.000-06:00"
      }, {
        "value" : "293",
        "qualifiers" : [ "P" ],
        "dateTime" : "2018-01-08T16:00:00.000-06:00"
      }, {
        "value" : "292",
        "qualifiers" : [ "P" ],
        "dateTime" : "2018-01-08T16:15:00.000-06:00"
      }, {
        "value" : "291",
        "qualifiers" : [ "P" ],
        "dateTime" : "2018-01-08T16:30:00.000-06:00"
      }, {
        "value" : "291",
        "qualifiers" : [ "P" ],
        "dateTime" : "2018-01-08T16:45:00.000-06:00"
      }, {
        "value" : "290",
        "qualifiers" : [ "P" ],
        "dateTime" : "2018-01-08T17:00:00.000-06:00"
      }, {
        "value" : "291",
        "qualifiers" : [ "P" ],
        "dateTime" : "2018-01-08T17:15:00.000-06:00"
      }, {
        "value" : "292",
        "qualifiers" : [ "P" ],
        "dateTime" : "2018-01-08T17:30:00.000-06:00"
      }, {
        "value" : "292",
        "qualifiers" : [ "P" ],
        "dateTime" : "2018-01-08T17:45:00.000-06:00"
      }, {
        "value" : "291",
        "qualifiers" : [ "P" ],
        "dateTime" : "2018-01-08T18:00:00.000-06:00"
      }, {
        "value" : "292",
        "qualifiers" : [ "P" ],
        "dateTime" : "2018-01-08T18:15:00.000-06:00"
      }, {
        "value" : "293",
        "qualifiers" : [ "P" ],
        "dateTime" : "2018-01-08T18:30:00.000-06:00"
      }, {
        "value" : "291",
        "qualifiers" : [ "P" ],
        "dateTime" : "2018-01-08T18:45:00.000-06:00"
      }, {
        "value" : "292",
        "qualifiers" : [ "P" ],
        "dateTime" : "2018-01-08T19:00:00.000-06:00"
      }, {
        "value" : "292",
        "qualifiers" : [ "P" ],
        "dateTime" : "2018-01-08T19:15:00.000-06:00"
      }, {
        "value" : "292",
        "qualifiers" : [ "P" ],
        "dateTime" : "2018-01-08T19:30:00.000-06:00"
      }, {
        "value" : "292",
        "qualifiers" : [ "P" ],
        "dateTime" : "2018-01-08T19:45:00.000-06:00"
      }, {
        "value" : "294",
        "qualifiers" : [ "P" ],
        "dateTime" : "2018-01-08T20:00:00.000-06:00"
      }, {
        "value" : "294",
        "qualifiers" : [ "P" ],
        "dateTime" : "2018-01-08T20:15:00.000-06:00"
      }, {
        "value" : "294",
        "qualifiers" : [ "P" ],
        "dateTime" : "2018-01-08T20:30:00.000-06:00"
      }, {
        "value" : "295",
        "qualifiers" : [ "P" ],
        "dateTime" : "2018-01-08T20:45:00.000-06:00"
      }, {
        "value" : "295",
        "qualifiers" : [ "P" ],
        "dateTime" : "2018-01-08T21:00:00.000-06:00"
      }, {
        "value" : "294",
        "qualifiers" : [ "P" ],
        "dateTime" : "2018-01-08T21:15:00.000-06:00"
      }, {
        "value" : "294",
        "qualifiers" : [ "P" ],
        "dateTime" : "2018-01-08T21:30:00.000-06:00"
      }, {
        "value" : "295",
        "qualifiers" : [ "P" ],
        "dateTime" : "2018-01-08T21:45:00.000-06:00"
      }, {
        "value" : "295",
        "qualifiers" : [ "P" ],
        "dateTime" : "2018-01-08T22:00:00.000-06:00"
      }, {
        "value" : "294",
        "qualifiers" : [ "P" ],
        "dateTime" : "2018-01-08T22:15:00.000-06:00"
      }, {
        "value" : "295",
        "qualifiers" : [ "P" ],
        "dateTime" : "2018-01-08T22:30:00.000-06:00"
      }, {
        "value" : "294",
        "qualifiers" : [ "P" ],
        "dateTime" : "2018-01-08T22:45:00.000-06:00"
      }, {
        "value" : "293",
        "qualifiers" : [ "P" ],
        "dateTime" : "2018-01-08T23:00:00.000-06:00"
      }, {
        "value" : "294",
        "qualifiers" : [ "P" ],
        "dateTime" : "2018-01-08T23:15:00.000-06:00"
      }, {
        "value" : "293",
        "qualifiers" : [ "P" ],
        "dateTime" : "2018-01-08T23:30:00.000-06:00"
      }, {
        "value" : "294",
        "qualifiers" : [ "P" ],
        "dateTime" : "2018-01-08T23:45:00.000-06:00"
      }, {
        "value" : "293",
        "qualifiers" : [ "P" ],
        "dateTime" : "2018-01-09T00:00:00.000-06:00"
      }, {
        "value" : "293",
        "qualifiers" : [ "P" ],
        "dateTime" : "2018-01-09T00:15:00.000-06:00"
      }, {
        "value" : "292",
        "qualifiers" : [ "P" ],
        "dateTime" : "2018-01-09T00:30:00.000-06:00"
      }, {
        "value" : "292",
        "qualifiers" : [ "P" ],
        "dateTime" : "2018-01-09T00:45:00.000-06:00"
      }, {
        "value" : "294",
        "qualifiers" : [ "P" ],
        "dateTime" : "2018-01-09T01:00:00.000-06:00"
      }, {
        "value" : "292",
        "qualifiers" : [ "P" ],
        "dateTime" : "2018-01-09T01:15:00.000-06:00"
      }, {
        "value" : "292",
        "qualifiers" : [ "P" ],
        "dateTime" : "2018-01-09T01:30:00.000-06:00"
      }, {
        "value" : "292",
        "qualifiers" : [ "P" ],
        "dateTime" : "2018-01-09T01:45:00.000-06:00"
      }, {
        "value" : "293",
        "qualifiers" : [ "P" ],
        "dateTime" : "2018-01-09T02:00:00.000-06:00"
      }, {
        "value" : "293",
        "qualifiers" : [ "P" ],
        "dateTime" : "2018-01-09T02:15:00.000-06:00"
      }, {
        "value" : "291",
        "qualifiers" : [ "P" ],
        "dateTime" : "2018-01-09T02:30:00.000-06:00"
      }, {
        "value" : "292",
        "qualifiers" : [ "P" ],
        "dateTime" : "2018-01-09T02:45:00.000-06:00"
      }, {
        "value" : "292",
        "qualifiers" : [ "P" ],
        "dateTime" : "2018-01-09T03:00:00.000-06:00"
      }, {
        "value" : "291",
        "qualifiers" : [ "P" ],
        "dateTime" : "2018-01-09T03:15:00.000-06:00"
      }, {
        "value" : "291",
        "qualifiers" : [ "P" ],
        "dateTime" : "2018-01-09T03:30:00.000-06:00"
      }, {
        "value" : "291",
        "qualifiers" : [ "P" ],
        "dateTime" : "2018-01-09T03:45:00.000-06:00"
      }, {
        "value" : "291",
        "qualifiers" : [ "P" ],
        "dateTime" : "2018-01-09T04:00:00.000-06:00"
      }, {
        "value" : "291",
        "qualifiers" : [ "P" ],
        "dateTime" : "2018-01-09T04:15:00.000-06:00"
      }, {
        "value" : "291",
        "qualifiers" : [ "P" ],
        "dateTime" : "2018-01-09T04:30:00.000-06:00"
      }, {
        "value" : "292",
        "qualifiers" : [ "P" ],
        "dateTime" : "2018-01-09T04:45:00.000-06:00"
      }, {
        "value" : "291",
        "qualifiers" : [ "P" ],
        "dateTime" : "2018-01-09T05:00:00.000-06:00"
      }, {
        "value" : "290",
        "qualifiers" : [ "P" ],
        "dateTime" : "2018-01-09T05:15:00.000-06:00"
      }, {
        "value" : "291",
        "qualifiers" : [ "P" ],
        "dateTime" : "2018-01-09T05:30:00.000-06:00"
      }, {
        "value" : "292",
        "qualifiers" : [ "P" ],
        "dateTime" : "2018-01-09T05:45:00.000-06:00"
      }, {
        "value" : "292",
        "qualifiers" : [ "P" ],
        "dateTime" : "2018-01-09T06:00:00.000-06:00"
      }, {
        "value" : "291",
        "qualifiers" : [ "P" ],
        "dateTime" : "2018-01-09T06:15:00.000-06:00"
      }, {
        "value" : "291",
        "qualifiers" : [ "P" ],
        "dateTime" : "2018-01-09T06:30:00.000-06:00"
      }, {
        "value" : "290",
        "qualifiers" : [ "P" ],
        "dateTime" : "2018-01-09T06:45:00.000-06:00"
      }, {
        "value" : "291",
        "qualifiers" : [ "P" ],
        "dateTime" : "2018-01-09T07:00:00.000-06:00"
      }, {
        "value" : "289",
        "qualifiers" : [ "P" ],
        "dateTime" : "2018-01-09T07:15:00.000-06:00"
      }, {
        "value" : "289",
        "qualifiers" : [ "P" ],
        "dateTime" : "2018-01-09T07:30:00.000-06:00"
      }, {
        "value" : "290",
        "qualifiers" : [ "P" ],
        "dateTime" : "2018-01-09T07:45:00.000-06:00"
      }, {
        "value" : "289",
        "qualifiers" : [ "P" ],
        "dateTime" : "2018-01-09T08:00:00.000-06:00"
      }, {
        "value" : "289",
        "qualifiers" : [ "P" ],
        "dateTime" : "2018-01-09T08:15:00.000-06:00"
      }, {
        "value" : "289",
        "qualifiers" : [ "P" ],
        "dateTime" : "2018-01-09T08:30:00.000-06:00"
      }, {
        "value" : "288",
        "qualifiers" : [ "P" ],
        "dateTime" : "2018-01-09T08:45:00.000-06:00"
      }, {
        "value" : "288",
        "qualifiers" : [ "P" ],
        "dateTime" : "2018-01-09T09:00:00.000-06:00"
      }, {
        "value" : "288",
        "qualifiers" : [ "P" ],
        "dateTime" : "2018-01-09T09:15:00.000-06:00"
      }, {
        "value" : "288",
        "qualifiers" : [ "P" ],
        "dateTime" : "2018-01-09T09:30:00.000-06:00"
      }, {
        "value" : "288",
        "qualifiers" : [ "P" ],
        "dateTime" : "2018-01-09T09:45:00.000-06:00"
      }, {
        "value" : "287",
        "qualifiers" : [ "P" ],
        "dateTime" : "2018-01-09T10:00:00.000-06:00"
      }, {
        "value" : "287",
        "qualifiers" : [ "P" ],
        "dateTime" : "2018-01-09T10:15:00.000-06:00"
      }, {
        "value" : "287",
        "qualifiers" : [ "P" ],
        "dateTime" : "2018-01-09T10:30:00.000-06:00"
      }, {
        "value" : "288",
        "qualifiers" : [ "P" ],
        "dateTime" : "2018-01-09T10:45:00.000-06:00"
      }, {
        "value" : "288",
        "qualifiers" : [ "P" ],
        "dateTime" : "2018-01-09T11:00:00.000-06:00"
      }, {
        "value" : "287",
        "qualifiers" : [ "P" ],
        "dateTime" : "2018-01-09T11:15:00.000-06:00"
      }, {
        "value" : "288",
        "qualifiers" : [ "P" ],
        "dateTime" : "2018-01-09T11:30:00.000-06:00"
      }, {
        "value" : "289",
        "qualifiers" : [ "P" ],
        "dateTime" : "2018-01-09T11:45:00.000-06:00"
      }, {
        "value" : "289",
        "qualifiers" : [ "P" ],
        "dateTime" : "2018-01-09T12:00:00.000-06:00"
      }, {
        "value" : "288",
        "qualifiers" : [ "P" ],
        "dateTime" : "2018-01-09T12:15:00.000-06:00"
      }, {
        "value" : "289",
        "qualifiers" : [ "P" ],
        "dateTime" : "2018-01-09T12:30:00.000-06:00"
      }, {
        "value" : "289",
        "qualifiers" : [ "P" ],
        "dateTime" : "2018-01-09T12:45:00.000-06:00"
      }, {
        "value" : "289",
        "qualifiers" : [ "P" ],
        "dateTime" : "2018-01-09T13:00:00.000-06:00"
      }, {
        "value" : "290",
        "qualifiers" : [ "P" ],
        "dateTime" : "2018-01-09T13:15:00.000-06:00"
      }, {
        "value" : "291",
        "qualifiers" : [ "P" ],
        "dateTime" : "2018-01-09T13:30:00.000-06:00"
      }, {
        "value" : "290",
        "qualifiers" : [ "P" ],
        "dateTime" : "2018-01-09T13:45:00.000-06:00"
      }, {
        "value" : "292",
        "qualifiers" : [ "P" ],
        "dateTime" : "2018-01-09T14:00:00.000-06:00"
      }, {
        "value" : "292",
        "qualifiers" : [ "P" ],
        "dateTime" : "2018-01-09T14:15:00.000-06:00"
      } ],
      "qualifier" : [ {
        "qualifierCode" : "P",
        "qualifierDescription" : "Provisional data subject to revision.",
        "qualifierID" : 0,
        "network" : "NWIS",
        "vocabulary" : "uv_rmk_cd"
      } ],
      "qualityControlLevel" : [ ],
      "method" : [ {
        "methodDescription" : "",
        "methodID" : 158049
      } ],
      "source" : [ ],
      "offset" : [ ],
      "sample" : [ ],
      "censorCode" : [ ]
    } ],
    "name" : "USGS:05413500:00060:00000"
  } ]
},
"nil" : false,
"globalScope" : true,
"typeSubstituted" : false
}
`;

const MOCK_RDB_NO_DATA = `#
#
# US Geological Survey, Water Resources Data
# retrieved: 2018-01-25 16:05:49 -05:00	(natwebsdas01)
#
# This file contains USGS Daily Statistics
#
# Note:The statistics generated are based on approved daily-mean data and may not match those published by the USGS in official publications.
# The user is responsible for assessment and use of statistics from this site.
# For more details on why the statistics may not match, visit http://help.waterdata.usgs.gov/faq/about-statistics.
#
# Data heading explanations.
# agency_cd       -- agency code
# site_no         -- Site identification number
# parameter_cd    -- Parameter code
# station_nm      -- Site name
# loc_web_ds      -- Additional measurement description
#
# Data for the following 1 site(s) are contained in this file
# agency_cd   site_no      parameter_cd   station_nm (loc_web_ds)
# USGS        05370000     00060          EAU GALLE RIVER AT SPRING VALLEY, WI
#
# Explanation of Parameter Codes
# parameter_cd	Parameter Name
# 00060         Discharge, cubic feet per second
#
# Data heading explanations.
# month_nu    ... The month for which the statistics apply.
# day_nu      ... The day for which the statistics apply.
# begin_yr    ... First water year of data of daily mean values for this day.
# end_yr      ... Last water year of data of daily mean values for this day.
# count_nu    ... Number of values used in the calculation.
# p50_va      ... 50 percentile (median) of daily mean values for this day.
#
agency_cd	site_no	parameter_cd	ts_id	loc_web_ds	month_nu	day_nu	begin_yr	end_yr	count_nu	p50_va
`

const MOCK_RDB = `#
#
# US Geological Survey, Water Resources Data
# retrieved: 2018-01-25 16:05:49 -05:00	(natwebsdas01)
#
# This file contains USGS Daily Statistics
#
# Note:The statistics generated are based on approved daily-mean data and may not match those published by the USGS in official publications.
# The user is responsible for assessment and use of statistics from this site.
# For more details on why the statistics may not match, visit http://help.waterdata.usgs.gov/faq/about-statistics.
#
# Data heading explanations.
# agency_cd       -- agency code
# site_no         -- Site identification number
# parameter_cd    -- Parameter code
# station_nm      -- Site name
# loc_web_ds      -- Additional measurement description
#
# Data for the following 1 site(s) are contained in this file
# agency_cd   site_no      parameter_cd   station_nm (loc_web_ds)
# USGS        05370000     00060          EAU GALLE RIVER AT SPRING VALLEY, WI
#
# Explanation of Parameter Codes
# parameter_cd	Parameter Name
# 00060         Discharge, cubic feet per second
#
# Data heading explanations.
# month_nu    ... The month for which the statistics apply.
# day_nu      ... The day for which the statistics apply.
# begin_yr    ... First water year of data of daily mean values for this day.
# end_yr      ... Last water year of data of daily mean values for this day.
# count_nu    ... Number of values used in the calculation.
# p50_va      ... 50 percentile (median) of daily mean values for this day.
#
agency_cd	site_no	parameter_cd	ts_id	loc_web_ds	month_nu	day_nu	begin_yr	end_yr	count_nu	p50_va
5s	15s	5s	10n	15s	3n	3n	6n	6n	8n	12s
USGS	05370000	00060	153885		1	1	1969	2017	49	16
USGS	05370000	00060	153885		1	2	1969	2017	49	16
USGS	05370000	00060	153885		1	3	1969	2017	49	16
USGS	05370000	00060	153885		1	4	1969	2017	49	15
USGS	05370000	00060	153885		1	5	1969	2017	49	15
USGS	05370000	00060	153885		1	6	1969	2017	49	15
USGS	05370000	00060	153885		1	7	1969	2017	49	15
USGS	05370000	00060	153885		1	8	1969	2017	49	15
USGS	05370000	00060	153885		1	9	1969	2017	49	15
USGS	05370000	00060	153885		1	10	1969	2017	49	15
USGS	05370000	00060	153885		1	11	1969	2017	49	15
USGS	05370000	00060	153885		1	12	1969	2017	49	15
USGS	05370000	00060	153885		1	13	1969	2017	49	15
`;

const MOCK_MEDIAN_DATA = [
    {agency_cd: 'USGS', site_no: '05370000', parameter_cd: '00060', ts_id: '153885', loc_web_ds: '', month_nu: '1', day_nu: '1', begin_yr: '1969', end_yr: '2017', count_nu: '49', p50_va: '16'},
    {agency_cd: 'USGS', site_no: '05370000', parameter_cd: '00060', ts_id: '153885', loc_web_ds: '', month_nu: '1', day_nu: '13', begin_yr: '1969', end_yr: '2017', count_nu: '49', p50_va: '15'},
    {agency_cd: 'USGS', site_no: '05370000', parameter_cd: '00060', ts_id: '153885', loc_web_ds: '', month_nu: '8', day_nu: '5', begin_yr: '1969', end_yr: '2017', count_nu: '49', p50_va: '15'}
];
const MOCK_TIMESERIES = [
    {'time': new Date(2018, 0, 10), 'value': 21.02},
    {'time': new Date(2018, 0, 13), 'value': 22.15}
];<|MERGE_RESOLUTION|>--- conflicted
+++ resolved
@@ -1,11 +1,4 @@
-<<<<<<< HEAD
-// Add Ajax mock to the jasmine global.
-require('jasmine-ajax');
-
-const { getTimeseries, parseRDB,  parseMedianData, getSiteStatistics} = require('./models');
-=======
 let proxyquire = require('proxyquireify')(require);
->>>>>>> 2b8e9088
 
 
 describe('Models module', () => {
@@ -96,50 +89,6 @@
         });
     });
 
-<<<<<<< HEAD
-    it('parseRDB successfully parses RDB content', () => {
-       let result = parseRDB(MOCK_RDB);
-       expect(result.length).toEqual(13);
-       expect(Object.keys(result[0])).toEqual(['agency_cd', 'site_no', 'parameter_cd', 'ts_id', 'loc_web_ds', 'month_nu',
-           'day_nu', 'begin_yr', 'end_yr', 'count_nu', 'p50_va']);
-    });
-
-    it('parseRDB handles no data', () => {
-       let result = parseRDB(MOCK_RDB_NO_DATA);
-       expect(result.length).toEqual(0);
-    });
-
-    it('parseRDB handles no headers', () => {
-       let result = parseRDB(`#Some Stuff`);
-       expect(result.length).toEqual(0);
-    });
-
-    it('parseMedian data successfully constructs data for plotting', () => {
-        let result = parseMedianData(MOCK_MEDIAN_DATA, MOCK_TIMESERIES);
-        expect(result.length).toEqual(3);
-        expect(result[0]).toEqual({time: new Date(2017, 7, 5), value: '15'});
-    });
-
-    it('parseMedia data handles empty data', () => {
-        let result = parseMedianData([], []);
-        expect(result.length).toEqual(0);
-    });
-
-    xit('getSiteStatistics returns a valid responsd', (done) => {
-       let siteID = '006713901';
-
-       jasmine.Ajax.stubRequest('https://waterservices.usgs.gov/nwis/stat/?format=rdb&sites=006713901&statReportType=daily&statTypeCd=median&parameterCd=00060').andReturn({
-           'status': 200,
-           'contentType': 'text/json',
-           'responseText': MOCK_RDB
-       });
-
-       getSiteStatistics({sites: [siteID]}).then((result) => {
-           expect(result).toBe(true);
-           done();
-       });
-    });
-=======
     describe('getPreviousYearTimeseries', () => {
         let ajaxMock;
         let models;
@@ -189,7 +138,6 @@
 
 
     })
->>>>>>> 2b8e9088
 });
 
 const MOCK_LAST_YEAR_DATA = `
@@ -3164,102 +3112,4 @@
 "globalScope" : true,
 "typeSubstituted" : false
 }
-`;
-
-const MOCK_RDB_NO_DATA = `#
-#
-# US Geological Survey, Water Resources Data
-# retrieved: 2018-01-25 16:05:49 -05:00	(natwebsdas01)
-#
-# This file contains USGS Daily Statistics
-#
-# Note:The statistics generated are based on approved daily-mean data and may not match those published by the USGS in official publications.
-# The user is responsible for assessment and use of statistics from this site.
-# For more details on why the statistics may not match, visit http://help.waterdata.usgs.gov/faq/about-statistics.
-#
-# Data heading explanations.
-# agency_cd       -- agency code
-# site_no         -- Site identification number
-# parameter_cd    -- Parameter code
-# station_nm      -- Site name
-# loc_web_ds      -- Additional measurement description
-#
-# Data for the following 1 site(s) are contained in this file
-# agency_cd   site_no      parameter_cd   station_nm (loc_web_ds)
-# USGS        05370000     00060          EAU GALLE RIVER AT SPRING VALLEY, WI
-#
-# Explanation of Parameter Codes
-# parameter_cd	Parameter Name
-# 00060         Discharge, cubic feet per second
-#
-# Data heading explanations.
-# month_nu    ... The month for which the statistics apply.
-# day_nu      ... The day for which the statistics apply.
-# begin_yr    ... First water year of data of daily mean values for this day.
-# end_yr      ... Last water year of data of daily mean values for this day.
-# count_nu    ... Number of values used in the calculation.
-# p50_va      ... 50 percentile (median) of daily mean values for this day.
-#
-agency_cd	site_no	parameter_cd	ts_id	loc_web_ds	month_nu	day_nu	begin_yr	end_yr	count_nu	p50_va
-`
-
-const MOCK_RDB = `#
-#
-# US Geological Survey, Water Resources Data
-# retrieved: 2018-01-25 16:05:49 -05:00	(natwebsdas01)
-#
-# This file contains USGS Daily Statistics
-#
-# Note:The statistics generated are based on approved daily-mean data and may not match those published by the USGS in official publications.
-# The user is responsible for assessment and use of statistics from this site.
-# For more details on why the statistics may not match, visit http://help.waterdata.usgs.gov/faq/about-statistics.
-#
-# Data heading explanations.
-# agency_cd       -- agency code
-# site_no         -- Site identification number
-# parameter_cd    -- Parameter code
-# station_nm      -- Site name
-# loc_web_ds      -- Additional measurement description
-#
-# Data for the following 1 site(s) are contained in this file
-# agency_cd   site_no      parameter_cd   station_nm (loc_web_ds)
-# USGS        05370000     00060          EAU GALLE RIVER AT SPRING VALLEY, WI
-#
-# Explanation of Parameter Codes
-# parameter_cd	Parameter Name
-# 00060         Discharge, cubic feet per second
-#
-# Data heading explanations.
-# month_nu    ... The month for which the statistics apply.
-# day_nu      ... The day for which the statistics apply.
-# begin_yr    ... First water year of data of daily mean values for this day.
-# end_yr      ... Last water year of data of daily mean values for this day.
-# count_nu    ... Number of values used in the calculation.
-# p50_va      ... 50 percentile (median) of daily mean values for this day.
-#
-agency_cd	site_no	parameter_cd	ts_id	loc_web_ds	month_nu	day_nu	begin_yr	end_yr	count_nu	p50_va
-5s	15s	5s	10n	15s	3n	3n	6n	6n	8n	12s
-USGS	05370000	00060	153885		1	1	1969	2017	49	16
-USGS	05370000	00060	153885		1	2	1969	2017	49	16
-USGS	05370000	00060	153885		1	3	1969	2017	49	16
-USGS	05370000	00060	153885		1	4	1969	2017	49	15
-USGS	05370000	00060	153885		1	5	1969	2017	49	15
-USGS	05370000	00060	153885		1	6	1969	2017	49	15
-USGS	05370000	00060	153885		1	7	1969	2017	49	15
-USGS	05370000	00060	153885		1	8	1969	2017	49	15
-USGS	05370000	00060	153885		1	9	1969	2017	49	15
-USGS	05370000	00060	153885		1	10	1969	2017	49	15
-USGS	05370000	00060	153885		1	11	1969	2017	49	15
-USGS	05370000	00060	153885		1	12	1969	2017	49	15
-USGS	05370000	00060	153885		1	13	1969	2017	49	15
-`;
-
-const MOCK_MEDIAN_DATA = [
-    {agency_cd: 'USGS', site_no: '05370000', parameter_cd: '00060', ts_id: '153885', loc_web_ds: '', month_nu: '1', day_nu: '1', begin_yr: '1969', end_yr: '2017', count_nu: '49', p50_va: '16'},
-    {agency_cd: 'USGS', site_no: '05370000', parameter_cd: '00060', ts_id: '153885', loc_web_ds: '', month_nu: '1', day_nu: '13', begin_yr: '1969', end_yr: '2017', count_nu: '49', p50_va: '15'},
-    {agency_cd: 'USGS', site_no: '05370000', parameter_cd: '00060', ts_id: '153885', loc_web_ds: '', month_nu: '8', day_nu: '5', begin_yr: '1969', end_yr: '2017', count_nu: '49', p50_va: '15'}
-];
-const MOCK_TIMESERIES = [
-    {'time': new Date(2018, 0, 10), 'value': 21.02},
-    {'time': new Date(2018, 0, 13), 'value': 22.15}
-];+`;