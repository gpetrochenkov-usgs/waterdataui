--- conflicted
+++ resolved
@@ -107,23 +107,10 @@
 
         it('Parses valid data', () => {
             models.getPreviousYearTimeseries({site: siteID, startTime: startDate, endTime: endDate}).then((series) => {
-<<<<<<< HEAD
-                expect(series.length).toBe(1);
-                expect(series[0].code).toBe(paramCode);
-                expect(series[0].name).toBe('Streamflow, ft³/s');
-                expect(series[0].description).
-                    toBe('Discharge, cubic feet per second');
-                expect(series[0].startTime).
-                    toEqual(new Date('1/2/2017, 3:00:00 PM -0600'));
-                expect(series[0].endTime).
-                    toEqual(new Date('1/2/2017, 4:45:00 PM -0600'));
-                expect(series[0].values.length).toBe(8);
-=======
                 // This returns the JSON version of the mocked response, so
                 // just do a sanity check on an attribute.
                 expect(series.name).toBe('ns1:timeSeriesResponseType');
                 done();
->>>>>>> 6f47ace2
             });
         });
     });
@@ -205,11 +192,6 @@
         });
 
         it('parseMedian data includes leap year when appropriate', () => {
-<<<<<<< HEAD
-            let result = parseMedianTimeseries(MOCK_MEDIAN_DATA, leapStartDate, leapEndDate, unit);
-            expect(result.values.length).toEqual(4);
-            expect(result.values[3]).toEqual({time: new Date(2016, 1, 29), value: 13, label: '13 ft3/s'});
-=======
             const collection = mergeMedianTimeseries({}, MOCK_MEDIAN_DATA, leapStartDate, leapEndDate, MOCK_MEDIAN_VARIABLES);
             expect(collection).toEqual({
                 timeSeries: {
@@ -260,7 +242,6 @@
                     }
                 }
             });
->>>>>>> 6f47ace2
         });
     });
 
@@ -313,7 +294,6 @@
         });
     });
 });
-
 
 const MOCK_LAST_YEAR_DATA = `
 {"name" : "ns1:timeSeriesResponseType",
