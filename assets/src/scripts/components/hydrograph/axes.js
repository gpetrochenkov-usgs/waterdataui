const { axisBottom, axisLeft } = require('d3-axis');
const { timeDay, timeWeek, timeMonth } = require('d3-time');
const { timeFormat } = require('d3-time-format');
const { createSelector } = require('reselect');

const { wrap } = require('../../utils');

const { getYTickDetails } = require('./domain');
const { layoutSelector } = require('./layout');
const { xScaleSelector, yScaleSelector } = require('./scales');
const { yLabelSelector } = require('./timeSeries');

const { getCurrentDateRange, getCurrentParmCd } = require('../../selectors/timeSeriesSelector');

const dateFormatter = timeFormat('%b %d');

const INTERVAL = {
    P7D: timeDay,
    P30D: timeWeek,
    P1Y: timeMonth
};

<<<<<<< HEAD
const FORMAT = {
    P7D: dateFormatter,
    P30D: dateFormatter,
    P1Y: timeFormat('%b %Y')
};


=======
>>>>>>> bf4d6a2e
/**
 * Create an x and y axis for hydrograph
 * @param  {Object} xScale      D3 Scale object for the x-axis
 * @param  {Object} yScale      D3 Scale object for the y-axis
 * @param  {Number} yTickSize   Size of inner ticks for the y-axis
 * @param {String} parmCd - parameter code of timeseries to be shown on the graph.
 * * @param {String} period - ISO duration for date range of the timeseries
 * @return {Object}             {xAxis, yAxis} - D3 Axis
 */
export const createAxes = function({xScale, yScale}, yTickSize, parmCd, period) {
    // Create x-axis
    const xAxis = axisBottom()
        .scale(xScale)
        .ticks(INTERVAL[period] ? INTERVAL[period] : timeDay)
<<<<<<< HEAD
        .tickSizeOuter(0);
    let xAxisWithDateTimeLabels;
    if (period === 'P7D') {
        // Only show tick marks on xAxis
        // Create a second x-axis. This x-axis will overlay the first x-axis and have labels every 12 hours but no ticks.
        // Labels not on the 12 hour points are removed with formatting.
        xAxis.tickFormat('');
        xAxisWithDateTimeLabels = axisBottom()
            .scale(xScale)
            .ticks(timeDay.hour)
            .tickPadding(5)
            .tickSize(0)
            .tickFormat(formatter);
    } else {
        xAxis.tickFormat(FORMAT[period]);
    }
=======
        .tickSizeOuter(0)
        .tickFormat(timeFormat('%b %d'));
>>>>>>> bf4d6a2e
    // Create y-axis
    const tickDetails = getYTickDetails(yScale.domain(), parmCd);
    const yAxis = axisLeft()
        .scale(yScale)
        .tickValues(tickDetails.tickValues)
        .tickFormat(tickDetails.tickFormat)
        .tickSizeInner(yTickSize)
        .tickPadding(3)
        .tickSizeOuter(0);

    return {xAxis, yAxis};
};


/**
 * Returns data necessary to render the graph axes.
 * @return {Object}
 */
export const axesSelector = createSelector(
    xScaleSelector('current'),
    yScaleSelector,
    layoutSelector,
    yLabelSelector,
    getCurrentParmCd,
    getCurrentDateRange,
    (xScale, yScale, layout, plotYLabel, parmCd, currentDateRange) => {
        return {
            ...createAxes({xScale, yScale}, -layout.width + layout.margin.right, parmCd, currentDateRange),
            layout: layout,
            yTitle: plotYLabel
        };
    }
);


/**
 * Add x and y axes to the given svg node.
 */
export const appendAxes = function(elem, {xAxis, yAxis, layout, yTitle}) {
    const xLoc = {
        x: 0,
        y: layout.height - (layout.margin.top + layout.margin.bottom)
    };
    const yLoc = {x: 0, y: 0};
    const yLabelLoc = {
        x: layout.height / -2 + layout.margin.top,
        y: -1 * layout.margin.left + 12
    };

    // Remove existing axes before adding the new ones.
    elem.selectAll('.x-axis, .y-axis').remove();

    // Add x-axis
    elem.append('g')
        .attr('class', 'x-axis')
        .attr('transform', `translate(${xLoc.x}, ${xLoc.y})`)
        .call(xAxis);

    // Add y-axis and a text label
    elem.append('g')
        .attr('class', 'y-axis')
        .attr('transform', `translate(${yLoc.x}, ${yLoc.y})`)
        .call(yAxis)
        .append('text')
            .attr('class', 'y-axis-label')
            .attr('transform', 'rotate(-90)')
            .attr('x', yLabelLoc.x)
            .attr('y', yLabelLoc.y)
            .text(yTitle)
                .call(wrap, layout.height - (layout.margin.top + layout.margin.bottom));
};<|MERGE_RESOLUTION|>--- conflicted
+++ resolved
@@ -20,7 +20,6 @@
     P1Y: timeMonth
 };
 
-<<<<<<< HEAD
 const FORMAT = {
     P7D: dateFormatter,
     P30D: dateFormatter,
@@ -28,8 +27,6 @@
 };
 
 
-=======
->>>>>>> bf4d6a2e
 /**
  * Create an x and y axis for hydrograph
  * @param  {Object} xScale      D3 Scale object for the x-axis
@@ -40,31 +37,20 @@
  * @return {Object}             {xAxis, yAxis} - D3 Axis
  */
 export const createAxes = function({xScale, yScale}, yTickSize, parmCd, period) {
+    const formatter = function(d) {
+        if(d.getHours() === 12) {
+            return dateFormatter(d);
+        } else {
+            return null;
+        }
+    };
     // Create x-axis
     const xAxis = axisBottom()
         .scale(xScale)
         .ticks(INTERVAL[period] ? INTERVAL[period] : timeDay)
-<<<<<<< HEAD
-        .tickSizeOuter(0);
-    let xAxisWithDateTimeLabels;
-    if (period === 'P7D') {
-        // Only show tick marks on xAxis
-        // Create a second x-axis. This x-axis will overlay the first x-axis and have labels every 12 hours but no ticks.
-        // Labels not on the 12 hour points are removed with formatting.
-        xAxis.tickFormat('');
-        xAxisWithDateTimeLabels = axisBottom()
-            .scale(xScale)
-            .ticks(timeDay.hour)
-            .tickPadding(5)
-            .tickSize(0)
-            .tickFormat(formatter);
-    } else {
-        xAxis.tickFormat(FORMAT[period]);
-    }
-=======
         .tickSizeOuter(0)
-        .tickFormat(timeFormat('%b %d'));
->>>>>>> bf4d6a2e
+        .tickFormat(FORMAT[period] ? FORMAT[period] : dateFormatter);
+
     // Create y-axis
     const tickDetails = getYTickDetails(yScale.domain(), parmCd);
     const yAxis = axisLeft()
