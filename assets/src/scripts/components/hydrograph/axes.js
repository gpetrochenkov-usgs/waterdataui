import { axisBottom, axisLeft, axisRight } from 'd3-axis';
import { createSelector } from 'reselect';
import { DateTime } from 'luxon';
import { wrap, deltaDays } from '../../utils';
import { getYTickDetails } from './domain';
<<<<<<< HEAD
import {getLayout} from './layout';
import { xScaleSelector, getYScale, getSecondaryYScale } from './scales';
=======
import { layoutSelector } from './layout';
import { xScaleSelector, yScaleSelector, secondaryYScaleSelector } from './scales';
>>>>>>> 164e3f72
import { yLabelSelector, secondaryYLabelSelector, tsTimeZoneSelector, TEMPERATURE_PARAMETERS } from './time-series';
import config from '../../config';
import { getCurrentDateRange, getCurrentParmCd } from '../../selectors/time-series-selector';
import { convertCelsiusToFahrenheit, convertFahrenheitToCelsius, mediaQuery } from '../../utils';


const FORMAT = {
    P7D: 'MMM dd',
    P30D: 'MMM dd',
    P1Y: 'MMM yyyy',
    custom: null
};

/**
 * Generate the values for ticks to place on a hydrograph.
 *
 * @param startDate - start datetime in the form of milliseconds since 1970-01-01 UTC
 * @param endDate - end datetime in the form of milliseconds since 1970-01-01 UTC
 * @param period - ISO duration for date range of the time series
 * @param ianaTimeZone - Internet Assigned Numbers Authority designation for a time zone
 * @returns {Array}
 */
export const generateDateTicks = function(startDate, endDate, period, ianaTimeZone) {
    const tzStartDate = DateTime.fromMillis(startDate, {zone: ianaTimeZone});
    let dates = [];
    let date;
    let timePeriod;
    let interval;
    let dateDiff;

    const setP7D = () => {
        date = tzStartDate.startOf('day');
        timePeriod = 'days';
        interval = 1;
    };
    const setP30D = () => {
        date = tzStartDate.minus({days: tzStartDate.weekday}).startOf('day');
        timePeriod = 'weeks';
        interval = 1;
    };
    const setP1Y = () => {
        date = tzStartDate.startOf('month');
        timePeriod = 'months';
        if (mediaQuery(config.USWDS_LARGE_SCREEN)) {
            interval = 1;
        } else {
            interval = 2;
        }
    };
    switch (period) {
        case 'P7D':
            setP7D();
            break;
        case 'P30D':
            setP30D();
            break;
        case 'P1Y':
            setP1Y();
            break;
        case 'custom':
            dateDiff = deltaDays(new Date(startDate), new Date(endDate));
            if (dateDiff <= 7) {
                setP7D();
                FORMAT.custom = 'MMM dd';
            } else if (7 < dateDiff && dateDiff <= 30) {
                setP30D();
                FORMAT.custom = 'MMM dd';
            } else if (30 < dateDiff && dateDiff <= 365) {
                setP1Y();
                FORMAT.custom = 'MMM yyyy';
            } else {
                date = tzStartDate.startOf('month');
                timePeriod = 'months';
                interval = Math.ceil(dateDiff/365.25);
                FORMAT.custom = 'MMM yyyy';
            }
            break;
        default:
            date = tzStartDate.startOf('day');
            timePeriod = 'days';
            interval = 1;
    }
    while (date.valueOf() <= endDate) {
        date = date.plus({[timePeriod]: interval});
        if (startDate <= date.valueOf() && date.valueOf() <= endDate) {
            dates.push(date.valueOf());
        }
    }
    return dates;
};

/**
 * Create an x and y axis for hydrograph
 * @param  {Object} xScale      D3 Scale object for the x-axis
 * @param  {Object} yScale      D3 Scale object for the y-axis
 * @param  {Number} yTickSize   Size of inner ticks for the y-axis
 * @param {String} parmCd - parameter code of time series to be shown on the graph.
 * @param {String} period - ISO duration for date range of the time series
 * @param {String} ianaTimeZone - Internet Assigned Numbers Authority designation for a time zone
 * @return {Object}             {xAxis, yAxis} - D3 Axis
 */

const createXAxis = function(xScale,  period, ianaTimeZone) {
    const [startDate, endDate] = xScale.domain();
    const tickDates = generateDateTicks(startDate, endDate, period, ianaTimeZone);
    return axisBottom()
        .scale(xScale)
        .tickValues(tickDates)
        .tickSizeOuter(0)
        .tickFormat(d => {
            return DateTime.fromMillis(d, {zone: ianaTimeZone}).toFormat(FORMAT[period]);
        });
};

export const createAxes = function(xScale, yScale, secondaryYScale, yTickSize, parmCd, period, ianaTimeZone) {
    // Create x-axis
    const xAxis = createXAxis(xScale, period, ianaTimeZone);

    // Create y-axis
    const tickDetails = getYTickDetails(yScale.domain(), parmCd);
    const yAxis = axisLeft()
        .scale(yScale)
        .tickValues(tickDetails.tickValues)
        .tickFormat(tickDetails.tickFormat)
        .tickSizeInner(yTickSize)
        .tickPadding(3)
        .tickSizeOuter(0);

    let secondaryYAxis = null;

    const createSecondaryYAxis = function(tickValues, scale) {
        return axisRight()
            .scale(scale)
            .tickValues(tickValues)
            .tickFormat(t => t.toFixed(1))
            .tickSizeInner(yTickSize)
            .tickPadding(3)
            .tickSizeOuter(0);
    };

    if (secondaryYScale !== null) {
        let secondaryAxisTicks;
        const primaryAxisTicks = tickDetails.tickValues;
        if (TEMPERATURE_PARAMETERS.celsius.includes(parmCd)) {
            secondaryAxisTicks = primaryAxisTicks.map(celsius => convertCelsiusToFahrenheit(celsius));
        } else if (TEMPERATURE_PARAMETERS.fahrenheit.includes(parmCd)) {
            secondaryAxisTicks = primaryAxisTicks.map(fahrenheit => convertFahrenheitToCelsius(fahrenheit));
        }
        secondaryYAxis = createSecondaryYAxis(secondaryAxisTicks, secondaryYScale);
    }
    return {xAxis, yAxis, secondaryYAxis};
};

/**
 *
 */
export const getZoomXAxis = createSelector(
    xScaleSelector('current'),
    tsTimeZoneSelector,
    getCurrentDateRange,
    (xScale, ianaTimeZone, period) => createXAxis(xScale, period, ianaTimeZone)
);

/**
 * Returns data necessary to render the graph axes.
 * @return {Object}
 */
export const axesSelector = createSelector(
    xScaleSelector('current'),
    yScaleSelector,
    secondaryYScaleSelector,
    layoutSelector,
    yLabelSelector,
    tsTimeZoneSelector,
    getCurrentParmCd,
    getCurrentDateRange,
    secondaryYLabelSelector,
    (xScale, yScale, secondaryYScale, layout, plotYLabel, ianaTimeZone, parmCd, currentDateRange, plotSecondaryYLabel) => {
        return {
            ...createAxes(
                xScale,
                yScale,
                secondaryYScale,
                -layout.width + layout.margin.right,
                parmCd,
                currentDateRange,
                ianaTimeZone
            ),
            layout: layout,
            yTitle: plotYLabel,
            secondaryYTitle: plotSecondaryYLabel
        };
    }
);

export const appendXAxis = function(elem, {xAxis, layout}) {
    const xLoc = {
        x: 0,
        y: layout.height - (layout.margin.top + layout.margin.bottom)
    };
    elem.selectAll('.x-axis').remove();
    elem.append('g')
        .attr('class', 'x-axis')
        .attr('transform', `translate(${xLoc.x}, ${xLoc.y})`)
        .call(xAxis);
};

/**
 * Add x and y axes to the given svg node.
 */
export const appendAxes = function(elem, {xAxis, yAxis, secondaryYAxis, layout, yTitle, secondaryYTitle}) {

    const yLoc = {x: 0, y: 0};
    const yLabelLoc = {
        x: layout.height / -2 + layout.margin.top,
        y: -1 * layout.margin.left + 12
    };

    appendXAxis(elem, {xAxis, layout});

    // Remove existing axes before adding the new ones.
    elem.selectAll('.y-axis').remove();

    // Add y-axis and a text label
    elem.append('g')
        .attr('class', 'y-axis')
        .attr('transform', `translate(${yLoc.x}, ${yLoc.y})`)
        .call(yAxis)
        .append('text')
            .attr('class', 'y-axis-label')
            .attr('transform', 'rotate(-90)')
            .attr('x', yLabelLoc.x)
            .attr('y', yLabelLoc.y)
            .text(yTitle)
                .call(wrap, layout.height - (layout.margin.top + layout.margin.bottom));

    if (secondaryYAxis !== null && secondaryYTitle !== null) {
        const maxXScaleRange = xAxis.scale().range()[1];
        const secondaryYLabelLoc = {
            x: layout.height / -2 + layout.margin.top,
            y: (layout.width - maxXScaleRange) * 1.5
        };
        elem.append('g')
            .attr('class', 'y-axis')
            .attr('transform', `translate(${maxXScaleRange}, ${yLoc.y})`)
            .call(secondaryYAxis)
            .append('text')
                .attr('class', 'y-axis-label')
                .attr('transform', 'rotate(-90)')
                .attr('x', secondaryYLabelLoc.x )
                .attr('y', secondaryYLabelLoc.y )
                .text(secondaryYTitle)
                    .call(wrap, layout.height - (layout.margin.top + layout.margin.bottom));
    }
};<|MERGE_RESOLUTION|>--- conflicted
+++ resolved
@@ -1,19 +1,16 @@
 import { axisBottom, axisLeft, axisRight } from 'd3-axis';
+import memoize from 'fast-memoize';
+import { DateTime } from 'luxon';
 import { createSelector } from 'reselect';
-import { DateTime } from 'luxon';
-import { wrap, deltaDays } from '../../utils';
+
+import config from '../../config';
+import { getCurrentDateRange, getCurrentParmCd } from '../../selectors/time-series-selector';
+import { convertCelsiusToFahrenheit, convertFahrenheitToCelsius, mediaQuery, wrap, deltaDays } from '../../utils';
+
 import { getYTickDetails } from './domain';
-<<<<<<< HEAD
 import {getLayout} from './layout';
 import { xScaleSelector, getYScale, getSecondaryYScale } from './scales';
-=======
-import { layoutSelector } from './layout';
-import { xScaleSelector, yScaleSelector, secondaryYScaleSelector } from './scales';
->>>>>>> 164e3f72
 import { yLabelSelector, secondaryYLabelSelector, tsTimeZoneSelector, TEMPERATURE_PARAMETERS } from './time-series';
-import config from '../../config';
-import { getCurrentDateRange, getCurrentParmCd } from '../../selectors/time-series-selector';
-import { convertCelsiusToFahrenheit, convertFahrenheitToCelsius, mediaQuery } from '../../utils';
 
 
 const FORMAT = {
@@ -109,7 +106,7 @@
  * @param {String} parmCd - parameter code of time series to be shown on the graph.
  * @param {String} period - ISO duration for date range of the time series
  * @param {String} ianaTimeZone - Internet Assigned Numbers Authority designation for a time zone
- * @return {Object}             {xAxis, yAxis} - D3 Axis
+ * @return {Object} {xAxis, yAxis, secondardYaxis} - D3 Axis
  */
 
 const createXAxis = function(xScale,  period, ianaTimeZone) {
@@ -177,11 +174,11 @@
  * Returns data necessary to render the graph axes.
  * @return {Object}
  */
-export const axesSelector = createSelector(
+export const getAxes = memoize(kind => createSelector(
     xScaleSelector('current'),
-    yScaleSelector,
-    secondaryYScaleSelector,
-    layoutSelector,
+    getYScale(kind),
+    getSecondaryYScale(kind),
+    getLayout(kind),
     yLabelSelector,
     tsTimeZoneSelector,
     getCurrentParmCd,
@@ -203,7 +200,7 @@
             secondaryYTitle: plotSecondaryYLabel
         };
     }
-);
+));
 
 export const appendXAxis = function(elem, {xAxis, layout}) {
     const xLoc = {
