/**
 * Hydrograph charting module.
 */
const { bisector } = require('d3-array');
const { mouse, select } = require('d3-selection');
const { line } = require('d3-shape');
const { createSelector, createStructuredSelector } = require('reselect');

const { addSVGAccessibility, addSROnlyTable } = require('../../accessibility');
const { dispatch, link, provide } = require('../../lib/redux');

const { appendAxes, axesSelector } = require('./axes');
const { ASPECT_RATIO_PERCENT, MARGIN, layoutSelector } = require('./layout');
const { pointsSelector, lineSegmentsSelector, isVisibleSelector } = require('./points');
const { xScaleSelector, yScaleSelector } = require('./scales');
const { Actions, configureStore } = require('./store');


// Function that returns the left bounding point for a given chart point.
const bisectDate = bisector(d => d.time).left;



const drawMessage = function (elem, message) {
    // Set up parent element and SVG
    elem.innerHTML = '';
    const alertBox = elem
        .append('div')
            .attr('class', 'usa-alert usa-alert-warning')
            .append('div')
                .attr('class', 'usa-alert-body');
    alertBox
        .append('h3')
            .attr('class', 'usa-alert-heading')
            .html('Hydrograph Alert');
    alertBox
        .append('p')
            .html(message);
};


const plotDataLine = function (elem, {visible, lines, tsDataKey, xScale, yScale}) {
    const elemId = 'ts-' + tsDataKey;
    elem.selectAll(`#${elemId}`).remove();

    if (!visible) {
        return;
    }

    const tsLine = line()
        .x(d => xScale(new Date(d.time)))
        .y(d => yScale(d.value));

    for (let line of lines) {
        elem.append('path')
            .datum(line.points)
            .classed('line', true)
            .classed('approved', line.classes.approved)
            .classed('estimated', line.classes.estimated)
            .attr('data-title', tsDataKey)
            .attr('id', `ts-${tsDataKey}`)
            .attr('d', tsLine);
    }
};


const getNearestTime = function (data, time) {
    let index = bisectDate(data, time, 1);
    let datum;
    let d0 = data[index - 1];
    let d1 = data[index];

    if (d0 && d1) {
        datum = time - d0.time > d1.time - time ? d1 : d0;
    } else {
        datum = d0 || d1;
    }

    // Return the nearest data point and its index.
    return {
        datum,
        index: datum === d0 ? index - 1 : index
    };
};


const plotTooltips = function (elem, {xScale, yScale, data, isCompareVisible, compareXScale, compareData}) {
    // Create a node to highlight the currently selected date/time.
    elem.select('#plot-tooltip').remove();
    elem.select('.overlay').remove();
    let focus = elem.append('g')
        .attr('id', 'plot-tooltip')
        .attr('class', 'focus')
        .style('display', 'none');
    focus.append('circle')
        .attr('r', 7.5);
    let tooltipText = focus.append('g')
    tooltipText.append('text')
        .attr('class', 'current-tooltip-text');
    tooltipText.append('text')
        .attr('class', 'compare-tooltip-text');

    elem.append('rect')
        .attr('class', 'overlay')
        .attr('width', '100%')
        .attr('height', '100%')
        .on('mouseover', () => focus.style('display', null))
        .on('mouseout', () => focus.style('display', 'none'))
        .on('mousemove', function () {
            // Get the nearest data point for the current mouse position.
            const time = xScale.invert(mouse(this)[0]);
            const {datum, index} = getNearestTime(data, time);
            if (!datum) {
                return;
            }
            let compareTime;
            let compare;
            if (isCompareVisible) {
                compareTime = compareXScale.invert(mouse(this)[0]);
                compare = getNearestTime(compareData, compareTime);
            }

            // Move the focus node to this date/time.
            focus.attr('transform', `translate(${xScale(datum.time)}, ${yScale(datum.value)})`);

            // Draw text, anchored to the left or right, depending on
            // which side of the graph the point is on.
            // TODO: Should we use the position of the mouse rather than the index of the date?
            const isFirstHalf = index < data.length / 2;
            tooltipText.select('.current-tooltip-text')
                .attr('text-anchor', isFirstHalf ? 'start' : 'end')
                .attr('x', isFirstHalf ? 15 : -15)
                .attr('y', '-.31em')
                .text(() => datum.label);
            tooltipText.select('.compare-tooltip-text')
               .text(() => isCompareVisible ? compare.datum.label : '')
                .attr('text-anchor', isFirstHalf ? 'start' : 'end')
                .attr('x', isFirstHalf ? 15 : -15)
                .attr('y', '1em');
        });
};


const plotMedianPoints = function (elem, {visible, xscale, yscale, medianStatsData}) {
    elem.select('#median-points').remove();

    if (!visible) {
        return;
    }

    const container = elem
        .append('g')
            .attr('id', 'median-points');

    container.selectAll('medianPoint')
        .data(medianStatsData)
        .enter()
        .append('circle')
            .attr('id', 'median-point')
            .attr('x', function(d) {
                return xscale(d.time);
            })
            .attr('y', function(d) {
                return yscale(d.value);
            })
            .attr('cx', function(d) {
                return xscale(d.time);
            })
            .attr('cy', function(d) {
                return yscale(d.value);
            });

    container.selectAll('medianPointText')
        .data(medianStatsData)
        .enter()
        .append('text')
            .text(function(d) {
                return d.label;
            })
            .attr('id', 'median-text')
            .attr('x', function(d) {
                return xscale(d.time) + 5;
            })
            .attr('y', function(d) {
                return yscale(d.value);
            });
};


const timeSeriesGraph = function (elem) {
    elem.append('div')
        .attr('class', 'hydrograph-container')
        .style('padding-bottom', ASPECT_RATIO_PERCENT)
        .append('svg')
            .call(link((elem, layout) => elem.attr('viewBox', `0 0 ${layout.width} ${layout.height}`), layoutSelector))
            .call(link(addSVGAccessibility, createStructuredSelector({
                title: state => state.title,
                description: state => state.desc,
                isInteractive: () => true
            })))
            .append('g')
                .attr('transform', `translate(${MARGIN.left},${MARGIN.top})`)
                .call(link(appendAxes, axesSelector))
                .call(link(plotDataLine, createStructuredSelector({
                    visible: isVisibleSelector('current'),
                    lines: lineSegmentsSelector('current'),
                    xScale: xScaleSelector('current'),
                    yScale: yScaleSelector,
                    tsDataKey: () => 'current'
                })))
                .call(link(plotDataLine, createStructuredSelector({
                    visible: isVisibleSelector('compare'),
                    lines: lineSegmentsSelector('compare'),
                    xScale: xScaleSelector('compare'),
                    yScale: yScaleSelector,
                    tsDataKey: () => 'compare'
                })))
                .call(link(plotTooltips, createStructuredSelector({
                    xScale: xScaleSelector('current'),
                    yScale: yScaleSelector,
<<<<<<< HEAD
                    data: pointsSelector('current'),
                    isCompareVisible: isVisibleSelector('compare'),
                    compareXScale: xScaleSelector('compare'),
                    compareData: pointsSelector('compare')
=======
                    data: pointsSelector('current')
>>>>>>> 8f934346
                })))
                .call(link(plotMedianPoints, createStructuredSelector({
                    visible: isVisibleSelector('medianStatistics'),
                    xscale: xScaleSelector('current'),
                    yscale: yScaleSelector,
                    medianStatsData: pointsSelector('medianStatistics')
                })));
    elem.append('div')
        .call(link(addSROnlyTable, createStructuredSelector({
            columnNames: createSelector(
                (state) => state.title,
                (title) => [title, 'Time']
            ),
            data: createSelector(
                pointsSelector('current'),
                points => points.map((value) => {
                    return [value.value, value.time];
                })
            ),
            describeById: () => {return 'time-series-sr-desc'},
            describeByText: () => {return 'current time series data in tabular format'}
    })));

    elem.append('div')
        .call(link(addSROnlyTable, createStructuredSelector({
            columnNames: createSelector(
                (state) => state.title,
                (title) => [`Median ${title}`, 'Time']
            ),
            data: createSelector(
                pointsSelector('medianStatistics'),
                points => points.map((value) => {
                    return [value.value, value.time];
                })
            ),
            describeById: () => {return 'median-statistics-sr-desc'},
            describeByText: () => {return 'median statistical data in tabular format'}
    })));
};


const attachToNode = function (node, {siteno} = {}) {
    if (!siteno) {
        select(node).call(drawMessage, 'No data is available.');
        return;
    }

    let store = configureStore({
        width: node.offsetWidth
    });

    select(node)
        .call(provide(store))
        .call(timeSeriesGraph)
        .select('.hydrograph-last-year-input')
            .on('change', dispatch(function () {
                return Actions.toggleTimeseries('compare', this.checked);
            }));

    window.onresize = function() {
        store.dispatch(Actions.resizeTimeseriesPlot(node.offsetWidth));
    };
    store.dispatch(Actions.retrieveTimeseries(siteno));
};


module.exports = {attachToNode, getNearestTime, timeSeriesGraph};<|MERGE_RESOLUTION|>--- conflicted
+++ resolved
@@ -218,14 +218,10 @@
                 .call(link(plotTooltips, createStructuredSelector({
                     xScale: xScaleSelector('current'),
                     yScale: yScaleSelector,
-<<<<<<< HEAD
                     data: pointsSelector('current'),
                     isCompareVisible: isVisibleSelector('compare'),
                     compareXScale: xScaleSelector('compare'),
                     compareData: pointsSelector('compare')
-=======
-                    data: pointsSelector('current')
->>>>>>> 8f934346
                 })))
                 .call(link(plotMedianPoints, createStructuredSelector({
                     visible: isVisibleSelector('medianStatistics'),
