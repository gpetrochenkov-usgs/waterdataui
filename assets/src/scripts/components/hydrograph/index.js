--- conflicted
+++ resolved
@@ -230,6 +230,7 @@
             .on('click', dispatch(function() {
                 return Actions.showMedianStatsLabel(!showLabel);
             }));
+
     if (showLabel) {
         elem.selectAll('medianPointText')
             .data(points)
@@ -344,12 +345,8 @@
                         yscale: yScaleSelector,
                         seriesMap: currentVariableTimeSeriesSelector('median'),
                         variable: getCurrentVariable,
-<<<<<<< HEAD
                         dateRange: getCurrentDateRange,
-                        showLabel: (state) => state.timeseriesState.showMedianStatsLabel
-=======
                         showLabel: (state) => state.timeSeriesState.showMedianStatsLabel
->>>>>>> 4b843020
                     })));
             });
 };
