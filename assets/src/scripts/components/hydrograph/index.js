--- conflicted
+++ resolved
@@ -289,7 +289,13 @@
     }
 };
 
-<<<<<<< HEAD
+const createTitle = function(elem) {
+    elem.append('div')
+        .classed('timeseries-graph-title', true)
+        .call(link((elem, title) => {
+            elem.html(title);
+        }, titleSelector));
+};
 /**
  * Modify styling to hide or display the plot area.
  *
@@ -310,15 +316,6 @@
     }
 };
 
-=======
-const createTitle = function(elem) {
-    elem.append('div')
-        .classed('timeseries-graph-title', true)
-        .call(link((elem, title) => {
-            elem.html(title);
-        }, titleSelector));
-};
->>>>>>> 15218509
 
 const timeSeriesGraph = function (elem) {
     elem.call(link(controlGraphDisplay, createStructuredSelector({
