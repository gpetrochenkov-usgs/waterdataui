--- conflicted
+++ resolved
@@ -414,7 +414,6 @@
     }
 };
 
-<<<<<<< HEAD
 const noDataAlert = function(elem, tsCollections) {
     elem.select('#no-data-message').remove();
     if (tsCollections && tsCollections.length === 0) {
@@ -429,10 +428,7 @@
     }
 };
 
-const attachToNode = function(store, node, {siteno} = {}) {
-=======
-const attachToNode = function (store, node, {siteno, parameter, compare, cursorOffset} = {}) {
->>>>>>> b49d3ac2
+const attachToNode = function(store, node, {siteno, parameter, compare, cursorOffset} = {}) {
     if (!siteno) {
         select(node).call(drawMessage, 'No data is available.');
         return;
@@ -489,12 +485,7 @@
     window.onresize = function() {
         store.dispatch(Actions.resizeUI(window.innerWidth, node.offsetWidth));
     };
-<<<<<<< HEAD
-    store.dispatch(Actions.retrieveTimeSeries(siteno));
-
-=======
     store.dispatch(Actions.retrieveTimeSeries(siteno, parameter ? [parameter] : null));
->>>>>>> b49d3ac2
 };
 
 
