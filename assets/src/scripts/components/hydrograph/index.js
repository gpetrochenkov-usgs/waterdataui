--- conflicted
+++ resolved
@@ -139,6 +139,7 @@
     const container = elem
         .append('g')
             .attr('id', 'median-points');
+
     container.selectAll('medianPoint')
         .data(medianStatsData)
         .enter()
@@ -174,7 +175,6 @@
     let svg = elem.append('div')
         .attr('class', 'hydrograph-container')
         .style('padding-bottom', ASPECT_RATIO_PERCENT)
-<<<<<<< HEAD
         .append('svg');
 
 
@@ -218,53 +218,6 @@
 
     })));
 
-    elem.call(link(addSROnlyTable, createStructuredSelector({
-        columnNames: createSelector(
-            (state) => state.title,
-            (title) => [title, 'Time']
-        ),
-        data: createSelector(
-            pointsSelector('current'),
-            points => points.map((value) => {
-                return [value.value, value.time];
-            })
-        )
-=======
-        .append('svg')
-            .call(link((elem, layout) => elem.attr('viewBox', `0 0 ${layout.width} ${layout.height}`), layoutSelector))
-            .call(link(addSVGAccessibility, createStructuredSelector({
-                title: state => state.title,
-                description: state => state.desc,
-                isInteractive: () => true
-            })))
-            .append('g')
-                .attr('transform', `translate(${MARGIN.left},${MARGIN.top})`)
-                .call(link(appendAxes, axesSelector))
-                .call(link(plotDataLine, createStructuredSelector({
-                    visible: isVisibleSelector('current'),
-                    lines: lineSegmentsSelector('current'),
-                    xScale: xScaleSelector('current'),
-                    yScale: yScaleSelector,
-                    tsDataKey: () => 'current'
-                })))
-                .call(link(plotDataLine, createStructuredSelector({
-                    visible: isVisibleSelector('compare'),
-                    lines: lineSegmentsSelector('compare'),
-                    xScale: xScaleSelector('compare'),
-                    yScale: yScaleSelector,
-                    tsDataKey: () => 'compare'
-                })))
-                .call(link(plotTooltips, createStructuredSelector({
-                    xScale: xScaleSelector('current'),
-                    yScale: yScaleSelector,
-                    data: pointsSelector('current')
-                })))
-                .call(link(plotMedianPoints, createStructuredSelector({
-                    visible: isVisibleSelector('medianStatistics'),
-                    xscale: xScaleSelector('current'),
-                    yscale: yScaleSelector,
-                    medianStatsData: pointsSelector('medianStatistics')
-                })));
     elem.append('div')
         .call(link(addSROnlyTable, createStructuredSelector({
             columnNames: createSelector(
@@ -295,7 +248,6 @@
             ),
             describeById: () => {return 'median-statistics-sr-desc'},
             describeByText: () => {return 'median statistical data in tabular format'}
->>>>>>> 8f934346
     })));
 };
 
