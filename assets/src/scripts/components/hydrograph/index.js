/**
 * Hydrograph charting module.
 */
const { extent } = require('d3-array');
const { line: d3Line, curveStepAfter } = require('d3-shape');
const { select } = require('d3-selection');

const { createStructuredSelector } = require('reselect');

const { addSVGAccessibility } = require('../../accessibility');
const { USWDS_SMALL_SCREEN, STATIC_URL } = require('../../config');
const { dispatch, link, provide } = require('../../lib/redux');
const { Actions } = require('../../store');
const { mediaQuery } = require('../../utils');

const { audibleUI } = require('./audible');
const { appendAxes, axesSelector } = require('./axes');
const { cursorSlider } = require('./cursor');
const {lineSegmentsByParmCdSelector, currentVariableLineSegmentsSelector, MASK_DESC, HASH_ID
} = require('./drawingData');
const { CIRCLE_RADIUS_SINGLE_PT, SPARK_LINE_DIM, layoutSelector } = require('./layout');
const { drawSimpleLegend, legendMarkerRowsSelector } = require('./legend');
const { plotSeriesSelectTable, availableTimeSeriesSelector } = require('./parameters');
const { xScaleSelector, yScaleSelector, timeSeriesScalesByParmCdSelector } = require('./scales');
<<<<<<< HEAD
const { allTimeSeriesSelector,  isVisibleSelector, titleSelector,
    descriptionSelector,  currentVariableTimeSeriesSelector, hasTimeSeriesWithPoints, tsTimeZoneSelector } = require('./timeSeries');
=======
const { allTimeSeriesSelector, isVisibleSelector, titleSelector, descriptionSelector,
    currentVariableTimeSeriesSelector, hasTimeSeriesWithPoints } = require('./timeSeries');
>>>>>>> 158b8317
const { createTooltipFocus, createTooltipText } = require('./tooltip');
const { coerceStatisticalSeries } = require('./statistics');

const { getCurrentDateRange, getTimeSeriesCollectionIds, isLoadingTS } = require('../../selectors/timeSeriesSelector');


const drawMessage = function(elem, message) {
    // Set up parent element and SVG
    elem.innerHTML = '';
    const alertBox = elem
        .append('div')
            .attr('class', 'usa-alert usa-alert-warning')
            .append('div')
                .attr('class', 'usa-alert-body');
    alertBox
        .append('h3')
            .attr('class', 'usa-alert-heading')
            .html('Hydrograph Alert');
    alertBox
        .append('p')
            .html(message);
};


const plotDataLine = function(elem, {visible, lines, tsKey, xScale, yScale}) {
    if (!visible) {
        return;
    }
    for (let line of lines) {
        if (line.classes.dataMask === null) {
            // If this is a single point line, then represent it as a circle.
            // Otherwise, render as a line.
            if (line.points.length === 1) {
                elem.append('circle')
                    .data(line.points)
                    .classed('line-segment', true)
                    .classed('approved', line.classes.approved)
                    .classed('estimated', line.classes.estimated)
                    .attr('r', CIRCLE_RADIUS_SINGLE_PT)
                    .attr('cx', d => xScale(d.dateTime))
                    .attr('cy', d => yScale(d.value));
            } else {
                const tsLine = d3Line()
                    .x(d => xScale(d.dateTime))
                    .y(d => yScale(d.value));
                elem.append('path')
                    .datum(line.points)
                    .classed('line-segment', true)
                    .classed('approved', line.classes.approved)
                    .classed('estimated', line.classes.estimated)
                    .classed(`ts-${tsKey}`, true)
                    .attr('d', tsLine);
            }
        } else {
            const maskCode = line.classes.dataMask.toLowerCase();
            const maskDisplayName = MASK_DESC[maskCode].replace(' ', '-').toLowerCase();
            const [xDomainStart, xDomainEnd] = extent(line.points, d => d.dateTime);
            const [yRangeStart, yRangeEnd] = yScale.domain();
            let maskGroup = elem.append('g')
                .attr('class', `${tsKey}-mask-group`);
            const xSpan = xScale(xDomainEnd) - xScale(xDomainStart);
            const rectWidth = xSpan > 1 ? xSpan : 1;

            maskGroup.append('rect')
                .attr('x', xScale(xDomainStart))
                .attr('y', yScale(yRangeEnd))
                .attr('width', rectWidth)
                .attr('height', Math.abs(yScale(yRangeEnd) - yScale(yRangeStart)))
                .attr('class', `mask ${maskDisplayName}-mask`);

            const patternId = HASH_ID[tsKey] ? `url(#${HASH_ID[tsKey]})` : '';

            maskGroup.append('rect')
                .attr('x', xScale(xDomainStart))
                .attr('y', yScale(yRangeEnd))
                .attr('width', rectWidth)
                .attr('height', Math.abs(yScale(yRangeEnd) - yScale(yRangeStart)))
                .attr('fill', patternId);
        }
    }
};


const plotDataLines = function(elem, {visible, tsLinesMap, tsKey, xScale, yScale}, container) {
    container = container || elem.append('g');

    const elemId = `ts-${tsKey}-group`;
    container.selectAll(`#${elemId}`).remove();
    const tsLineGroup = container
        .append('g')
            .attr('id', elemId)
            .classed('tsKey', true);

    for (const lines of Object.values(tsLinesMap)) {
        plotDataLine(tsLineGroup, {visible, lines, tsKey, xScale, yScale});
    }

    return container;
};


const plotSvgDefs = function(elem) {

    let defs = elem.append('defs');

    defs.append('mask')
        .attr('id', 'display-mask')
        .attr('maskUnits', 'userSpaceOnUse')
        .append('rect')
            .attr('x', '0')
            .attr('y', '0')
            .attr('width', '100%')
            .attr('height', '100%')
            .attr('fill', '#0000ff');

    defs.append('pattern')
        .attr('id', HASH_ID.current)
        .attr('width', '8')
        .attr('height', '8')
        .attr('patternUnits', 'userSpaceOnUse')
        .attr('patternTransform', 'rotate(45)')
        .append('rect')
            .attr('width', '4')
            .attr('height', '8')
            .attr('transform', 'translate(0, 0)')
            .attr('mask', 'url(#display-mask)');

    defs.append('pattern')
        .attr('id', HASH_ID.compare)
        .attr('width', '8')
        .attr('height', '8')
        .attr('patternUnits', 'userSpaceOnUse')
        .attr('patternTransform', 'rotate(135)')
        .append('rect')
            .attr('width', '4')
            .attr('height', '8')
            .attr('transform', 'translate(0, 0)')
            .attr('mask', 'url(#display-mask)');
};


const timeSeriesLegend = function(elem) {
    elem.append('div')
        .classed('hydrograph-container', true)
        .call(link(drawSimpleLegend, createStructuredSelector({
            legendMarkerRows: legendMarkerRowsSelector,
            layout: layoutSelector
        })));
};


/**
 * Plots the median points for a single median time series.
 * @param  {Object} elem
 * @param  {Function} xscale
 * @param  {Function} yscale
 * @param  {Number} modulo
 * @param  {Array} points
 */
const plotMedianPoints = function(elem, {xscale, yscale, modulo, points}) {
    const stepFunction = d3Line()
        .curve(curveStepAfter)
        .x(function(d) {
            return xscale(d.dateTime);
        })
        .y(function(d) {
            return yscale(d.value);
        });
    let medianGrp = elem.append('g');
    medianGrp.append('path')
        .datum(points)
        .classed('median-data-series', true)
        .classed('median-step', true)
        .classed(`median-step-${modulo}`, true)
        .attr('d', stepFunction);
};

/**
 * Plots the median points for all median time series for the current variable.
 * @param  {Object} elem
 * @param  {Boolean} visible
 * @param  {Function} xscale
 * @param  {Function} yscale
 * @param  {Array} pointsList
 */
<<<<<<< HEAD
const plotAllMedianPoints = function (elem, {visible, xscale, yscale, seriesMap, dateRange, ianaTimeZone}) {
=======
const plotAllMedianPoints = function(elem, {visible, xscale, yscale, seriesMap, dateRange}) {
>>>>>>> 158b8317
    elem.select('#median-points').remove();
    if (!visible) {
        return;
    }
    const container = elem
        .append('g')
            .attr('id', 'median-points');
    for (const [index, seriesID] of Object.keys(seriesMap).entries()) {
        const points = coerceStatisticalSeries(seriesMap[seriesID], dateRange, ianaTimeZone);
        plotMedianPoints(container, {xscale, yscale, modulo: index % 6, points});
    }
};


const createTitle = function(elem) {
    elem.append('div')
        .classed('time-series-graph-title', true)
        .call(link((elem, title) => {
            elem.html(title);
        }, titleSelector));
};

const watermark = function(elem) {
    elem.append('image')
        .classed('watermark', true)
        .attr('href', STATIC_URL + '/img/USGS_green_logo.svg')
        .call(link(function(elem, layout) {
            const transformStringSmallScreen = `matrix(0.5, 0, 0, 0.5, ${(layout.width - layout.margin.left) * .025
                    + layout.margin.left}, ${layout.height * .60})`;
            const transformStringForAllOtherScreens = `matrix(1, 0, 0, 1, ${(layout.width - layout.margin.left) * .025
                    + layout.margin.left}, ${(layout.height * .75 - (-1 * layout.height + 503) * .12)})`;
            if (!mediaQuery(USWDS_SMALL_SCREEN)) {
                // calculates the watermark position based on current layout dimensions
                // and a conversion factor minus the area for blank space due to scaling
                elem.style('transform', transformStringSmallScreen);
                // adapts code for Safari browser
                elem.style('-webkit-transform', transformStringSmallScreen);
            } else {
                // calculates the watermark position based on current layout dimensions and a conversion factor
                elem.style('transform', transformStringForAllOtherScreens);
                // adapts code for Safari browser
                elem.style('-webkit-transform', transformStringForAllOtherScreens);
            }
        }, layoutSelector));
};

const timeSeriesGraph = function(elem) {
    elem.append('div')
        .attr('class', 'hydrograph-container')
        .call(createTitle)
        .call(createTooltipText)
        .append('svg')
            .attr('xmlns', 'http://www.w3.org/2000/svg')
            .classed('hydrograph-svg', true)
            .call(link((elem, layout) => {
                elem.attr('viewBox', `0 0 ${layout.width + layout.margin.left + layout.margin.right} ${layout.height + layout.margin.top + layout.margin.bottom}`);
                elem.attr('width', layout.width);
                elem.attr('height', layout.height);
            }, layoutSelector))
            .call(link(addSVGAccessibility, createStructuredSelector({
                title: titleSelector,
                description: descriptionSelector,
                isInteractive: () => true
            })))
            .call(plotSvgDefs)
            .call(watermark)
            .call(svg => {
                svg.append('g')
                    .call(link((elem, layout) => elem.attr('transform', `translate(${layout.margin.left},${layout.margin.top})`), layoutSelector))
                    .call(link(appendAxes, axesSelector))
                    .call(link(plotDataLines, createStructuredSelector({
                        visible: isVisibleSelector('current'),
                        tsLinesMap: currentVariableLineSegmentsSelector('current'),
                        xScale: xScaleSelector('current'),
                        yScale: yScaleSelector,
                        tsKey: () => 'current'
                    })))
                    .call(link(plotDataLines, createStructuredSelector({
                        visible: isVisibleSelector('compare'),
                        tsLinesMap: currentVariableLineSegmentsSelector('compare'),
                        xScale: xScaleSelector('compare'),
                        yScale: yScaleSelector,
                        tsKey: () => 'compare'
                    })))
                    .call(createTooltipFocus)
                    .call(link(plotAllMedianPoints, createStructuredSelector({
                        visible: isVisibleSelector('median'),
                        xscale: xScaleSelector('current'),
                        yscale: yScaleSelector,
                        seriesMap: currentVariableTimeSeriesSelector('median'),
                        dateRange: getCurrentDateRange,
                        ianaTimeZone: tsTimeZoneSelector
                    })));
        });
};

/*
 * Create the show last year toggle and the audible toggle for the time series graph.
 * @param {Object} elem - D3 selection
 */
const graphControls = function(elem) {
    const graphControlDiv = elem.append('ul')
        .classed('usa-fieldset-inputs', true)
        .classed('usa-unstyled-list', true)
        .classed('graph-controls-container', true);

    graphControlDiv.append('li')
        .call(audibleUI);

    const compareControlDiv = graphControlDiv.append('li');
    compareControlDiv.append('input')
        .attr('type', 'checkbox')
        .attr('id', 'last-year-checkbox')
        .attr('aria-labelledby', 'last-year-label')
        .attr('ga-on', 'click')
        .attr('ga-event-category', 'TimeSeriesGraph')
        .attr('ga-event-action', 'toggleCompare')
        .on('click', dispatch(function() {
            return Actions.toggleTimeSeries('compare', this.checked);
        }))
        // Disables the checkbox if no compare time series for the current variable
        .call(link(function(elem, compareTimeSeries) {
            const exists = Object.keys(compareTimeSeries) ?
                Object.values(compareTimeSeries).filter(tsValues => tsValues.points.length).length > 0 : false;
            elem.property('disabled', !exists);
        }, currentVariableTimeSeriesSelector('compare')))
        // Sets the state of the toggle
        .call(link(function(elem, checked) {
            elem.property('checked', checked);
        }, isVisibleSelector('compare')));
    compareControlDiv.append('label')
        .attr('id', 'last-year-label')
        .attr('for', 'last-year-checkbox')
        .text('Compare to last year');
};

/**
 * Modify styling to hide or display the elem.
 *
 * @param elem
 * @param {Boolean} showElem
 */
const controlDisplay = function(elem, showElem) {
    elem.attr('hidden', showElem ? null : true);
};

const loadingIndicator = function(elem, {showLoadingIndicator, sizeClass}) {
    elem.select('.loading-indicator').remove();
    if (showLoadingIndicator) {
        elem.append('i')
            .attr('class', `loading-indicator fas ${sizeClass} fa-spin fa-spinner`);
    }
};

const dateRangeControls = function(elem, siteno) {
    const DATE_RANGE = [{
        label: 'seven-day',
        name: '7 days',
        period: 'P7D'
    }, {
        label: 'thirty-days',
        name: '30 days',
        period: 'P30D'
    }, {
        label: 'one-year',
        name: '1 year',
        period: 'P1Y'
    }];

    const container = elem.insert('div', ':nth-child(2)')
        .attr('id', 'ts-daterange-select-container')
        .call(link(function(container, showControls) {
            container.attr('hidden', showControls ? null : true);
        }, hasTimeSeriesWithPoints('current', 'P7D')));
    const listContainer = container.append('ul')
        .attr('class', 'usa-fieldset-inputs usa-unstyled-list');
    const li = listContainer.selectAll('li')
        .data(DATE_RANGE)
        .enter().append('li');
    listContainer.call(link(loadingIndicator, createStructuredSelector({
        showLoadingIndicator: isLoadingTS('current'),
        sizeClass: () => 'fa-lg'
    })));

    li.append('input')
        .attr('type', 'radio')
        .attr('name', 'ts-daterange-input')
        .attr('id', d => d.label)
        .attr('value', d => d.period)
        .attr('ga-on', 'click')
        .attr('ga-event-category', 'TimeSeriesGraph')
        .attr('ga-event-action', d => `changeDateRangeTo${d.period}`)
        .on('change', dispatch(function() {
            return Actions.retrieveExtendedTimeSeries(
                siteno,
                li.select('input:checked').attr('value')
            );
        }));
    li.append('label')
        .attr('for', (d) => d.label)
        .text((d) => d.name);
    li.select(`#${DATE_RANGE[0].label}`).attr('checked', true);
};


const noDataAlert = function(elem, tsCollectionIds) {
    elem.select('#no-data-message').remove();
    if (tsCollectionIds && tsCollectionIds.length === 0) {
        elem.append('div')
            .attr('id', 'no-data-message')
            .attr('class', 'usa-alert usa-alert-info')
            .append('div')
                .attr('class', 'usa-alert-body')
                .append('p')
                    .attr('class', 'usa-alert-text')
                    .text('No current time series data available for this site');
    }
};

const attachToNode = function(store, node, {siteno, parameter, compare, cursorOffset} = {}) {
    if (!siteno) {
        select(node).call(drawMessage, 'No data is available.');
        return;
    }

    store.dispatch(Actions.resizeUI(window.innerWidth, node.offsetWidth));
    select(node)
        .call(provide(store));
    select(node)
        .call(link(noDataAlert, getTimeSeriesCollectionIds('current', 'P7D')));
    select(node).select('.loading-indicator-container')
        .call(link(loadingIndicator, createStructuredSelector({
            showLoadingIndicator: isLoadingTS('current', 'P7D'),
            sizeClass: () => 'fa-3x'
        })));
    select(node)
        .call(dateRangeControls, siteno);

    // If specified, turn the visibility of the comparison time series on.
    if (compare) {
        store.dispatch(Actions.toggleTimeSeries('compare', true));
    }

    // If specified, initialize the cursorOffset
    if (cursorOffset !== undefined) {
        store.dispatch(Actions.setCursorOffset(cursorOffset));
    }

    select(node).select('.graph-container')
        .call(link(controlDisplay, hasTimeSeriesWithPoints('current', 'P7D')))
        .call(timeSeriesGraph, siteno)
        .call(cursorSlider)
        .append('div')
            .classed('ts-legend-controls-container', true)
            .call(timeSeriesLegend)
            .call(graphControls);
    select(node).select('.select-time-series-container')
        .call(link(plotSeriesSelectTable, createStructuredSelector({
            siteno: () => siteno,
            availableTimeSeries: availableTimeSeriesSelector,
            lineSegmentsByParmCd: lineSegmentsByParmCdSelector('current', 'P7D'),
            timeSeriesScalesByParmCd: timeSeriesScalesByParmCdSelector('current', 'P7D', SPARK_LINE_DIM),
            layout: layoutSelector
        })));
    select(node).select('.provisional-data-alert')
        .call(link(function(elem, allTimeSeries) {
            elem.attr('hidden', Object.keys(allTimeSeries).length ? null : true);
        }, allTimeSeriesSelector));


    window.onresize = function() {
        store.dispatch(Actions.resizeUI(window.innerWidth, node.offsetWidth));
    };
    const latitude = node.dataset.latitude;
    const longitude = node.dataset.longitude;
    store.dispatch(Actions.retrieveLocationTimeZone(latitude, longitude));
    store.dispatch(Actions.retrieveTimeSeries(siteno, parameter ? [parameter] : null));
};


module.exports = {attachToNode, timeSeriesLegend, timeSeriesGraph};<|MERGE_RESOLUTION|>--- conflicted
+++ resolved
@@ -22,13 +22,8 @@
 const { drawSimpleLegend, legendMarkerRowsSelector } = require('./legend');
 const { plotSeriesSelectTable, availableTimeSeriesSelector } = require('./parameters');
 const { xScaleSelector, yScaleSelector, timeSeriesScalesByParmCdSelector } = require('./scales');
-<<<<<<< HEAD
 const { allTimeSeriesSelector,  isVisibleSelector, titleSelector,
     descriptionSelector,  currentVariableTimeSeriesSelector, hasTimeSeriesWithPoints, tsTimeZoneSelector } = require('./timeSeries');
-=======
-const { allTimeSeriesSelector, isVisibleSelector, titleSelector, descriptionSelector,
-    currentVariableTimeSeriesSelector, hasTimeSeriesWithPoints } = require('./timeSeries');
->>>>>>> 158b8317
 const { createTooltipFocus, createTooltipText } = require('./tooltip');
 const { coerceStatisticalSeries } = require('./statistics');
 
@@ -57,6 +52,7 @@
     if (!visible) {
         return;
     }
+
     for (let line of lines) {
         if (line.classes.dataMask === null) {
             // If this is a single point line, then represent it as a circle.
@@ -214,11 +210,7 @@
  * @param  {Function} yscale
  * @param  {Array} pointsList
  */
-<<<<<<< HEAD
 const plotAllMedianPoints = function (elem, {visible, xscale, yscale, seriesMap, dateRange, ianaTimeZone}) {
-=======
-const plotAllMedianPoints = function(elem, {visible, xscale, yscale, seriesMap, dateRange}) {
->>>>>>> 158b8317
     elem.select('#median-points').remove();
     if (!visible) {
         return;
