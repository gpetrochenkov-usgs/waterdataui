/**
 * Hydrograph charting module.
 */
const { extent } = require('d3-array');
const { line: d3Line, curveStepAfter } = require('d3-shape');
const { select } = require('d3-selection');

const { createStructuredSelector } = require('reselect');

const { addSVGAccessibility } = require('../../accessibility');
const { USWDS_SMALL_SCREEN, STATIC_URL } = require('../../config');
const { dispatch, link, provide } = require('../../lib/redux');
const { Actions } = require('../../store');
const { mediaQuery } = require('../../utils');

const { audibleUI } = require('./audible');
const { appendAxes, axesSelector } = require('./axes');
const { cursorSlider } = require('./cursor');
const {lineSegmentsByParmCdSelector, currentVariableLineSegmentsSelector, MASK_DESC, HASH_ID
} = require('./drawingData');
const { CIRCLE_RADIUS_SINGLE_PT, SPARK_LINE_DIM, layoutSelector } = require('./layout');
const { drawSimpleLegend, legendMarkerRowsSelector } = require('./legend');
const { plotSeriesSelectTable, availableTimeSeriesSelector } = require('./parameters');
const { xScaleSelector, yScaleSelector, timeSeriesScalesByParmCdSelector } = require('./scales');
const { allTimeSeriesSelector, isVisibleSelector, titleSelector, descriptionSelector,
    currentVariableTimeSeriesSelector, hasTimeSeriesWithPoints } = require('./timeSeries');
const { createTooltipFocus, createTooltipText } = require('./tooltip');
const { coerceStatisticalSeries } = require('./statistics');

const { getCurrentDateRange, getTimeSeriesCollectionIds, isLoadingTS } = require('../../selectors/timeSeriesSelector');


const drawMessage = function(elem, message) {
    // Set up parent element and SVG
    elem.innerHTML = '';
    const alertBox = elem
        .append('div')
            .attr('class', 'usa-alert usa-alert-warning')
            .append('div')
                .attr('class', 'usa-alert-body');
    alertBox
        .append('h3')
            .attr('class', 'usa-alert-heading')
            .html('Hydrograph Alert');
    alertBox
        .append('p')
            .html(message);
};


const plotDataLine = function(elem, {visible, lines, tsKey, xScale, yScale}) {
    if (!visible) {
        return;
    }

    for (let line of lines) {
        if (line.classes.dataMask === null) {
            // If this is a single point line, then represent it as a circle.
            // Otherwise, render as a line.
            if (line.points.length === 1) {
                elem.append('circle')
                    .data(line.points)
                    .classed('line-segment', true)
                    .classed('approved', line.classes.approved)
                    .classed('estimated', line.classes.estimated)
                    .attr('r', CIRCLE_RADIUS_SINGLE_PT)
                    .attr('cx', d => xScale(d.dateTime))
                    .attr('cy', d => yScale(d.value));
            } else {
                const tsLine = d3Line()
                    .x(d => xScale(d.dateTime))
                    .y(d => yScale(d.value));
                elem.append('path')
                    .datum(line.points)
                    .classed('line-segment', true)
                    .classed('approved', line.classes.approved)
                    .classed('estimated', line.classes.estimated)
                    .classed(`ts-${tsKey}`, true)
                    .attr('d', tsLine);
            }
        } else {
            const maskCode = line.classes.dataMask.toLowerCase();
            const maskDisplayName = MASK_DESC[maskCode].replace(' ', '-').toLowerCase();
            const [xDomainStart, xDomainEnd] = extent(line.points, d => d.dateTime);
            const [yRangeStart, yRangeEnd] = yScale.domain();
            let maskGroup = elem.append('g')
                .attr('class', `${tsKey}-mask-group`);
            const xSpan = xScale(xDomainEnd) - xScale(xDomainStart);
            const rectWidth = xSpan > 1 ? xSpan : 1;

            maskGroup.append('rect')
                .attr('x', xScale(xDomainStart))
                .attr('y', yScale(yRangeEnd))
                .attr('width', rectWidth)
                .attr('height', Math.abs(yScale(yRangeEnd) - yScale(yRangeStart)))
                .attr('class', `mask ${maskDisplayName}-mask`);

            const patternId = HASH_ID[tsKey] ? `url(#${HASH_ID[tsKey]})` : '';

            maskGroup.append('rect')
                .attr('x', xScale(xDomainStart))
                .attr('y', yScale(yRangeEnd))
                .attr('width', rectWidth)
                .attr('height', Math.abs(yScale(yRangeEnd) - yScale(yRangeStart)))
                .attr('fill', patternId);
        }
    }
};


const plotDataLines = function(elem, {visible, tsLinesMap, tsKey, xScale, yScale}, container) {
    container = container || elem.append('g');

    const elemId = `ts-${tsKey}-group`;
    container.selectAll(`#${elemId}`).remove();
    const tsLineGroup = container
        .append('g')
            .attr('id', elemId)
            .classed('tsKey', true);

    for (const lines of Object.values(tsLinesMap)) {
        plotDataLine(tsLineGroup, {visible, lines, tsKey, xScale, yScale});
    }

    return container;
};


const plotSvgDefs = function(elem) {

    let defs = elem.append('defs');

    defs.append('mask')
        .attr('id', 'display-mask')
        .attr('maskUnits', 'userSpaceOnUse')
        .append('rect')
            .attr('x', '0')
            .attr('y', '0')
            .attr('width', '100%')
            .attr('height', '100%')
            .attr('fill', '#0000ff');

    defs.append('pattern')
        .attr('id', HASH_ID.current)
        .attr('width', '8')
        .attr('height', '8')
        .attr('patternUnits', 'userSpaceOnUse')
        .attr('patternTransform', 'rotate(45)')
        .append('rect')
            .attr('width', '4')
            .attr('height', '8')
            .attr('transform', 'translate(0, 0)')
            .attr('mask', 'url(#display-mask)');

    defs.append('pattern')
        .attr('id', HASH_ID.compare)
        .attr('width', '8')
        .attr('height', '8')
        .attr('patternUnits', 'userSpaceOnUse')
        .attr('patternTransform', 'rotate(135)')
        .append('rect')
            .attr('width', '4')
            .attr('height', '8')
            .attr('transform', 'translate(0, 0)')
            .attr('mask', 'url(#display-mask)');
};


const timeSeriesLegend = function(elem) {
    elem.append('div')
        .classed('hydrograph-container', true)
        .call(link(drawSimpleLegend, createStructuredSelector({
            legendMarkerRows: legendMarkerRowsSelector,
            layout: layoutSelector
        })));
};


/**
 * Plots the median points for a single median time series.
 * @param  {Object} elem
 * @param  {Function} xscale
 * @param  {Function} yscale
 * @param  {Number} modulo
 * @param  {Array} points
 */
const plotMedianPoints = function(elem, {xscale, yscale, modulo, points}) {
    const stepFunction = d3Line()
        .curve(curveStepAfter)
        .x(function(d) {
            return xscale(d.dateTime);
        })
        .y(function(d) {
            return yscale(d.value);
        });
    let medianGrp = elem.append('g');
    medianGrp.append('path')
        .datum(points)
        .classed('median-data-series', true)
        .classed('median-step', true)
        .classed(`median-step-${modulo}`, true)
        .attr('d', stepFunction);
};

/**
 * Plots the median points for all median time series for the current variable.
 * @param  {Object} elem
 * @param  {Boolean} visible
 * @param  {Function} xscale
 * @param  {Function} yscale
 * @param  {Array} pointsList
 */
const plotAllMedianPoints = function(elem, {visible, xscale, yscale, seriesMap, dateRange}) {
    elem.select('#median-points').remove();
    if (!visible) {
        return;
    }
    const container = elem
        .append('g')
            .attr('id', 'median-points');
    for (const [index, seriesID] of Object.keys(seriesMap).entries()) {
        const points = coerceStatisticalSeries(seriesMap[seriesID], dateRange);
        plotMedianPoints(container, {xscale, yscale, modulo: index % 6, points});
    }
};


const createTitle = function(elem) {
    elem.append('div')
        .classed('time-series-graph-title', true)
        .call(link((elem, title) => {
            elem.html(title);
        }, titleSelector));
};

<<<<<<< HEAD
const watermark = function(elem) {
    elem.append('img')
=======
const watermark = function (elem) {
    elem.append('image')
>>>>>>> d03bca5f
        .classed('watermark', true)
        .attr('href', STATIC_URL + '/img/USGS_green_logo.svg')
        .call(link(function(elem, layout) {
            const transformStringSmallScreen = `matrix(0.5, 0, 0, 0.5, ${(layout.width - layout.margin.left) * .025
<<<<<<< HEAD
                + layout.margin.left - 50}, ${layout.height * .60})`;
=======
                    + layout.margin.left}, ${layout.height * .60})`;
>>>>>>> d03bca5f
            const transformStringForAllOtherScreens = `matrix(1, 0, 0, 1, ${(layout.width - layout.margin.left) * .025
                + layout.margin.left}, ${(layout.height * .75 - (-1 * layout.height + 503) * .12)})`;
            if (!mediaQuery(USWDS_SMALL_SCREEN)) {
                // calculates the watermark position based on current layout dimensions
                // and a conversion factor minus the area for blank space due to scaling
                elem.style('transform', transformStringSmallScreen);
                // adapts code for Safari browser
                elem.style('-webkit-transform', transformStringSmallScreen);
            } else {
                // calculates the watermark position based on current layout dimensions and a conversion factor
                elem.style('transform', transformStringForAllOtherScreens);
                // adapts code for Safari browser
                elem.style('-webkit-transform', transformStringForAllOtherScreens);
            }
        }, layoutSelector));
};

<<<<<<< HEAD
const timeSeriesGraph = function(elem) {
    elem.call(watermark)
        .append('div')
            .attr('class', 'hydrograph-container')
            .call(createTitle)
            .call(createTooltipText)
            .append('svg')
                .attr('xmlns', 'http://www.w3.org/2000/svg')
                .classed('hydrograph-svg', true)
                .call(link((elem, layout) => {
                    elem.attr('viewBox', `0 0 ${layout.width + layout.margin.left + layout.margin.right} ${layout.height + layout.margin.top + layout.margin.bottom}`);
                    elem.attr('width', layout.width);
                    elem.attr('height', layout.height);
                }, layoutSelector))
                .call(link(addSVGAccessibility, createStructuredSelector({
                    title: titleSelector,
                    description: descriptionSelector,
                    isInteractive: () => true
                })))
                .call(plotSvgDefs)
                .call(svg => {
                    svg.append('g')
                        .call(link((elem, layout) => elem.attr('transform', `translate(${layout.margin.left},${layout.margin.top})`), layoutSelector))
                        .call(link(appendAxes, axesSelector))
                        .call(link(plotDataLines, createStructuredSelector({
                            visible: isVisibleSelector('current'),
                            tsLinesMap: currentVariableLineSegmentsSelector('current'),
                            xScale: xScaleSelector('current'),
                            yScale: yScaleSelector,
                            tsKey: () => 'current'
                        })))
                        .call(link(plotDataLines, createStructuredSelector({
                            visible: isVisibleSelector('compare'),
                            tsLinesMap: currentVariableLineSegmentsSelector('compare'),
                            xScale: xScaleSelector('compare'),
                            yScale: yScaleSelector,
                            tsKey: () => 'compare'
                        })))
                        .call(createTooltipFocus)
                        .call(link(plotAllMedianPoints, createStructuredSelector({
                            visible: isVisibleSelector('median'),
                            xscale: xScaleSelector('current'),
                            yscale: yScaleSelector,
                            seriesMap: currentVariableTimeSeriesSelector('median'),
                            dateRange: getCurrentDateRange
                        })));
        });
=======
const timeSeriesGraph = function (elem) {
    elem.append('div')
        .attr('class', 'hydrograph-container')
        .call(createTitle)
        .call(createTooltipText)
        .append('svg')
            .attr('xmlns', 'http://www.w3.org/2000/svg')
            .classed('hydrograph-svg', true)
            .call(link((elem, layout) => {
                elem.attr('viewBox', `0 0 ${layout.width + layout.margin.left + layout.margin.right} ${layout.height + layout.margin.top + layout.margin.bottom}`);
                elem.attr('width', layout.width);
                elem.attr('height', layout.height);
            }, layoutSelector))
            .call(link(addSVGAccessibility, createStructuredSelector({
                title: titleSelector,
                description: descriptionSelector,
                isInteractive: () => true
            })))
            .call(plotSvgDefs)
            .call(watermark)
            .call(svg => {
                svg.append('g')
                    .call(link((elem, layout) => elem.attr('transform', `translate(${layout.margin.left},${layout.margin.top})`), layoutSelector))
                    .call(link(appendAxes, axesSelector))
                    .call(link(plotDataLines, createStructuredSelector({
                        visible: isVisibleSelector('current'),
                        tsLinesMap: currentVariableLineSegmentsSelector('current'),
                        xScale: xScaleSelector('current'),
                        yScale: yScaleSelector,
                        tsKey: () => 'current'
                    })))
                    .call(link(plotDataLines, createStructuredSelector({
                        visible: isVisibleSelector('compare'),
                        tsLinesMap: currentVariableLineSegmentsSelector('compare'),
                        xScale: xScaleSelector('compare'),
                        yScale: yScaleSelector,
                        tsKey: () => 'compare'
                    })))
                    .call(createTooltipFocus)
                    .call(link(plotAllMedianPoints, createStructuredSelector({
                        visible: isVisibleSelector('median'),
                        xscale: xScaleSelector('current'),
                        yscale: yScaleSelector,
                        seriesMap: currentVariableTimeSeriesSelector('median'),
                        dateRange: getCurrentDateRange
                    })));
            });
>>>>>>> d03bca5f
};

/*
 * Create the show last year toggle and the audible toggle for the time series graph.
 * @param {Object} elem - D3 selection
 */
const graphControls = function(elem) {
    const graphControlDiv = elem.append('ul')
        .classed('usa-fieldset-inputs', true)
        .classed('usa-unstyled-list', true)
        .classed('graph-controls-container', true);

    graphControlDiv.append('li')
        .call(audibleUI);

    const compareControlDiv = graphControlDiv.append('li');
    compareControlDiv.append('input')
        .attr('type', 'checkbox')
        .attr('id', 'last-year-checkbox')
        .attr('aria-labelledby', 'last-year-label')
        .attr('ga-on', 'click')
        .attr('ga-event-category', 'TimeSeriesGraph')
        .attr('ga-event-action', 'toggleCompare')
        .on('click', dispatch(function() {
            return Actions.toggleTimeSeries('compare', this.checked);
        }))
        // Disables the checkbox if no compare time series for the current variable
        .call(link(function(elem, compareTimeSeries) {
            const exists = Object.keys(compareTimeSeries) ?
                Object.values(compareTimeSeries).filter(tsValues => tsValues.points.length).length > 0 : false;
            elem.property('disabled', !exists);
        }, currentVariableTimeSeriesSelector('compare')))
        // Sets the state of the toggle
        .call(link(function(elem, checked) {
            elem.property('checked', checked);
        }, isVisibleSelector('compare')));
    compareControlDiv.append('label')
        .attr('id', 'last-year-label')
        .attr('for', 'last-year-checkbox')
        .text('Compare to last year');
};

/**
 * Modify styling to hide or display the elem.
 *
 * @param elem
 * @param {Boolean} showElem
 */
const controlDisplay = function(elem, showElem) {
    elem.attr('hidden', showElem ? null : true);
};

const loadingIndicator = function(elem, {showLoadingIndicator, sizeClass}) {
    elem.select('.loading-indicator').remove();
    if (showLoadingIndicator) {
        elem.append('i')
            .attr('class', `loading-indicator fas ${sizeClass} fa-spin fa-spinner`);
    }
};

const dateRangeControls = function(elem, siteno) {
    const DATE_RANGE = [{
        label: 'seven-day',
        name: '7 days',
        period: 'P7D'
    }, {
        label: 'thirty-days',
        name: '30 days',
        period: 'P30D'
    }, {
        label: 'one-year',
        name: '1 year',
        period: 'P1Y'
    }];

    const container = elem.insert('div', ':nth-child(2)')
        .attr('id', 'ts-daterange-select-container')
        .call(link(function(container, showControls) {
            container.attr('hidden', showControls ? null : true);
        }, hasTimeSeriesWithPoints('current', 'P7D')));
    const listContainer = container.append('ul')
        .attr('class', 'usa-fieldset-inputs usa-unstyled-list');
    const li = listContainer.selectAll('li')
        .data(DATE_RANGE)
        .enter().append('li');
    listContainer.call(link(loadingIndicator, createStructuredSelector({
        showLoadingIndicator: isLoadingTS('current'),
        sizeClass: () => 'fa-lg'
    })));

    li.append('input')
        .attr('type', 'radio')
        .attr('name', 'ts-daterange-input')
        .attr('id', d => d.label)
        .attr('value', d => d.period)
        .attr('ga-on', 'click')
        .attr('ga-event-category', 'TimeSeriesGraph')
        .attr('ga-event-action', d => `changeDateRangeTo${d.period}`)
        .on('change', dispatch(function() {
            return Actions.retrieveExtendedTimeSeries(
                siteno,
                li.select('input:checked').attr('value')
            );
        }));
    li.append('label')
        .attr('for', (d) => d.label)
        .text((d) => d.name);
    li.select(`#${DATE_RANGE[0].label}`).attr('checked', true);
};


const noDataAlert = function(elem, tsCollectionIds) {
    elem.select('#no-data-message').remove();
    if (tsCollectionIds && tsCollectionIds.length === 0) {
        elem.append('div')
            .attr('id', 'no-data-message')
            .attr('class', 'usa-alert usa-alert-info')
            .append('div')
                .attr('class', 'usa-alert-body')
                .append('p')
                    .attr('class', 'usa-alert-text')
                    .text('No current time series data available for this site');
    }
};

const attachToNode = function(store, node, {siteno, parameter, compare, cursorOffset} = {}) {
    if (!siteno) {
        select(node).call(drawMessage, 'No data is available.');
        return;
    }

    store.dispatch(Actions.resizeUI(window.innerWidth, node.offsetWidth));
    select(node)
        .call(provide(store));
    select(node)
        .call(link(noDataAlert, getTimeSeriesCollectionIds('current', 'P7D')));
    select(node).select('.loading-indicator-container')
        .call(link(loadingIndicator, createStructuredSelector({
            showLoadingIndicator: isLoadingTS('current', 'P7D'),
            sizeClass: () => 'fa-3x'
        })));
    select(node)
        .call(dateRangeControls, siteno);

    // If specified, turn the visibility of the comparison time series on.
    if (compare) {
        store.dispatch(Actions.toggleTimeSeries('compare', true));
    }

    // If specified, initialize the cursorOffset
    if (cursorOffset !== undefined) {
        store.dispatch(Actions.setCursorOffset(cursorOffset));
    }

    select(node).select('.graph-container')
        .call(link(controlDisplay, hasTimeSeriesWithPoints('current', 'P7D')))
        .call(timeSeriesGraph, siteno)
        .call(cursorSlider)
        .append('div')
            .classed('ts-legend-controls-container', true)
            .call(timeSeriesLegend)
            .call(graphControls);
    select(node).select('.select-time-series-container')
        .call(link(plotSeriesSelectTable, createStructuredSelector({
            siteno: () => siteno,
            availableTimeSeries: availableTimeSeriesSelector,
            lineSegmentsByParmCd: lineSegmentsByParmCdSelector('current', 'P7D'),
            timeSeriesScalesByParmCd: timeSeriesScalesByParmCdSelector('current', 'P7D', SPARK_LINE_DIM),
            layout: layoutSelector
        })));
    select(node).select('.provisional-data-alert')
        .call(link(function(elem, allTimeSeries) {
            elem.attr('hidden', Object.keys(allTimeSeries).length ? null : true);
        }, allTimeSeriesSelector));


    window.onresize = function() {
        store.dispatch(Actions.resizeUI(window.innerWidth, node.offsetWidth));
    };
    store.dispatch(Actions.retrieveTimeSeries(siteno, parameter ? [parameter] : null));
};


module.exports = {attachToNode, timeSeriesLegend, timeSeriesGraph};<|MERGE_RESOLUTION|>--- conflicted
+++ resolved
@@ -233,24 +233,15 @@
         }, titleSelector));
 };
 
-<<<<<<< HEAD
 const watermark = function(elem) {
-    elem.append('img')
-=======
-const watermark = function (elem) {
     elem.append('image')
->>>>>>> d03bca5f
         .classed('watermark', true)
         .attr('href', STATIC_URL + '/img/USGS_green_logo.svg')
         .call(link(function(elem, layout) {
             const transformStringSmallScreen = `matrix(0.5, 0, 0, 0.5, ${(layout.width - layout.margin.left) * .025
-<<<<<<< HEAD
-                + layout.margin.left - 50}, ${layout.height * .60})`;
-=======
                     + layout.margin.left}, ${layout.height * .60})`;
->>>>>>> d03bca5f
             const transformStringForAllOtherScreens = `matrix(1, 0, 0, 1, ${(layout.width - layout.margin.left) * .025
-                + layout.margin.left}, ${(layout.height * .75 - (-1 * layout.height + 503) * .12)})`;
+                    + layout.margin.left}, ${(layout.height * .75 - (-1 * layout.height + 503) * .12)})`;
             if (!mediaQuery(USWDS_SMALL_SCREEN)) {
                 // calculates the watermark position based on current layout dimensions
                 // and a conversion factor minus the area for blank space due to scaling
@@ -266,56 +257,7 @@
         }, layoutSelector));
 };
 
-<<<<<<< HEAD
 const timeSeriesGraph = function(elem) {
-    elem.call(watermark)
-        .append('div')
-            .attr('class', 'hydrograph-container')
-            .call(createTitle)
-            .call(createTooltipText)
-            .append('svg')
-                .attr('xmlns', 'http://www.w3.org/2000/svg')
-                .classed('hydrograph-svg', true)
-                .call(link((elem, layout) => {
-                    elem.attr('viewBox', `0 0 ${layout.width + layout.margin.left + layout.margin.right} ${layout.height + layout.margin.top + layout.margin.bottom}`);
-                    elem.attr('width', layout.width);
-                    elem.attr('height', layout.height);
-                }, layoutSelector))
-                .call(link(addSVGAccessibility, createStructuredSelector({
-                    title: titleSelector,
-                    description: descriptionSelector,
-                    isInteractive: () => true
-                })))
-                .call(plotSvgDefs)
-                .call(svg => {
-                    svg.append('g')
-                        .call(link((elem, layout) => elem.attr('transform', `translate(${layout.margin.left},${layout.margin.top})`), layoutSelector))
-                        .call(link(appendAxes, axesSelector))
-                        .call(link(plotDataLines, createStructuredSelector({
-                            visible: isVisibleSelector('current'),
-                            tsLinesMap: currentVariableLineSegmentsSelector('current'),
-                            xScale: xScaleSelector('current'),
-                            yScale: yScaleSelector,
-                            tsKey: () => 'current'
-                        })))
-                        .call(link(plotDataLines, createStructuredSelector({
-                            visible: isVisibleSelector('compare'),
-                            tsLinesMap: currentVariableLineSegmentsSelector('compare'),
-                            xScale: xScaleSelector('compare'),
-                            yScale: yScaleSelector,
-                            tsKey: () => 'compare'
-                        })))
-                        .call(createTooltipFocus)
-                        .call(link(plotAllMedianPoints, createStructuredSelector({
-                            visible: isVisibleSelector('median'),
-                            xscale: xScaleSelector('current'),
-                            yscale: yScaleSelector,
-                            seriesMap: currentVariableTimeSeriesSelector('median'),
-                            dateRange: getCurrentDateRange
-                        })));
-        });
-=======
-const timeSeriesGraph = function (elem) {
     elem.append('div')
         .attr('class', 'hydrograph-container')
         .call(createTitle)
@@ -361,8 +303,7 @@
                         seriesMap: currentVariableTimeSeriesSelector('median'),
                         dateRange: getCurrentDateRange
                     })));
-            });
->>>>>>> d03bca5f
+        });
 };
 
 /*
