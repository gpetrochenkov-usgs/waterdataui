--- conflicted
+++ resolved
@@ -12,12 +12,8 @@
 const { appendAxes, axesSelector } = require('./axes');
 const { ASPECT_RATIO_PERCENT, MARGIN, CIRCLE_RADIUS, layoutSelector } = require('./layout');
 const { drawSimpleLegend, legendDisplaySelector, createLegendMarkers } = require('./legend');
-<<<<<<< HEAD
 const { plotSeriesSelectTable, availableTimeseriesSelector } = require('./parameters');
-const { pointsSelector, lineSegmentsSelector, isVisibleSelector, titleSelector, descriptionSelector } = require('./timeseries');
-=======
-const { pointsSelector, lineSegmentsSelector, isVisibleSelector, MASK_DESC } = require('./points');
->>>>>>> ba73e8fa
+const { pointsSelector, lineSegmentsSelector, isVisibleSelector, titleSelector, descriptionSelector, MASK_DESC } = require('./timeseries');
 const { xScaleSelector, yScaleSelector } = require('./scales');
 const { Actions, configureStore } = require('./store');
 const { createTooltipFocus, createTooltipText } = require('./tooltip');
@@ -69,8 +65,7 @@
                 .attr('data-title', tsDataKey)
                 .attr('id', `ts-${tsDataKey}`)
                 .attr('d', tsLine);
-        }
-        else {
+        } else {
             const maskCode = line.classes.dataMask.toLowerCase();
             const maskDisplayName = MASK_DESC[maskCode].replace(' ', '-').toLowerCase();
             const [xDomainStart, xDomainEnd] = extent(line.points, d => d.time);
