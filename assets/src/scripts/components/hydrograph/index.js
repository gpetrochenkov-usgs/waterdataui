--- conflicted
+++ resolved
@@ -150,8 +150,9 @@
                     visible: isVisibleSelector('medianStatistics'),
                     xscale: xScaleSelector('current'),
                     yscale: yScaleSelector,
-<<<<<<< HEAD
-                    medianStatsData: pointsSelector('medianStatistics')
+                    medianStatsData: pointsSelector('medianStatistics'),
+                    showLabel: (state) => state.showMedianStatsLabel
+
                 })))
                 .call(link(createTooltip, createStructuredSelector({
                     xScale: xScaleSelector('current'),
@@ -160,10 +161,6 @@
                     currentTsData: pointsSelector('current'),
                     compareTsData: pointsSelector('compare'),
                     isCompareVisible: isVisibleSelector('compare')
-=======
-                    medianStatsData: pointsSelector('medianStatistics'),
-                    showLabel: (state) => state.showMedianStatsLabel
->>>>>>> 158c199f
                 })));
 
     elem.append('div')
