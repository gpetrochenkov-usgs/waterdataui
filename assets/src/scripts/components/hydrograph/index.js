/**
 * Hydrograph charting module.
 */
const { select } = require('d3-selection');
const { extent } = require('d3-array');
const { line: d3Line } = require('d3-shape');
const { createStructuredSelector } = require('reselect');

const { addSVGAccessibility, addSROnlyTable } = require('../../accessibility');
const { dispatch, link, provide } = require('../../lib/redux');

const { audibleUI } = require('./audible');
const { appendAxes, axesSelector } = require('./axes');
const { MARGIN, CIRCLE_RADIUS, CIRCLE_RADIUS_SINGLE_PT, SPARK_LINE_DIM, layoutSelector } = require('./layout');
const { drawSimpleLegend, legendMarkerRowsSelector } = require('./legend');
const { plotSeriesSelectTable, availableTimeseriesSelector } = require('./parameters');
const { xScaleSelector, yScaleSelector, timeSeriesScalesByParmCdSelector } = require('./scales');
const { Actions } = require('../../store');
const { currentVariableLineSegmentsSelector, currentVariableSelector, currentVariableTimeseries, pointsSelector,
    methodsSelector, pointsTableDataSelector, isVisibleSelector, titleSelector,
    descriptionSelector, lineSegmentsByParmCdSelector, currentVariableTimeSeriesSelector, MASK_DESC, HASH_ID } = require('./timeseries');
const { createTooltipFocus, createTooltipText } = require('./tooltip');


const drawMessage = function (elem, message) {
    // Set up parent element and SVG
    elem.innerHTML = '';
    const alertBox = elem
        .append('div')
            .attr('class', 'usa-alert usa-alert-warning')
            .append('div')
                .attr('class', 'usa-alert-body');
    alertBox
        .append('h3')
            .attr('class', 'usa-alert-heading')
            .html('Hydrograph Alert');
    alertBox
        .append('p')
            .html(message);
};


const plotDataLine = function (elem, {visible, lines, tsKey, xScale, yScale}) {
    if (!visible) {
        return;
    }

    for (let line of lines) {
        if (line.classes.dataMask === null) {
            // If this is a single point line, then represent it as a circle.
            // Otherwise, render as a line.
            if (line.points.length === 1) {
                elem.append('circle')
                    .data(line.points)
                    .classed('line-segment', true)
                    .classed('approved', line.classes.approved)
                    .classed('estimated', line.classes.estimated)
                    .attr('r', CIRCLE_RADIUS_SINGLE_PT)
                    .attr('cx', d => xScale(d.dateTime))
                    .attr('cy', d => yScale(d.value));
            } else {
                const tsLine = d3Line()
                    .x(d => xScale(d.dateTime))
                    .y(d => yScale(d.value));
                elem.append('path')
                    .datum(line.points)
                    .classed('line-segment', true)
                    .classed('approved', line.classes.approved)
                    .classed('estimated', line.classes.estimated)
                    .classed(`ts-${tsKey}`, true)
                    .attr('d', tsLine);
            }
        } else {
            const maskCode = line.classes.dataMask.toLowerCase();
            const maskDisplayName = MASK_DESC[maskCode].replace(' ', '-').toLowerCase();
            const [xDomainStart, xDomainEnd] = extent(line.points, d => d.dateTime);
            const [yRangeStart, yRangeEnd] = yScale.domain();
            let maskGroup = elem.append('g')
                .attr('class', `${tsKey}-mask-group`);
            const xSpan = xScale(xDomainEnd) - xScale(xDomainStart);
            const rectWidth = xSpan > 0 ? xSpan : 1;

            maskGroup.append('rect')
                .attr('x', xScale(xDomainStart))
                .attr('y', yScale(yRangeEnd))
                .attr('width', rectWidth)
                .attr('height', Math.abs(yScale(yRangeEnd)- yScale(yRangeStart)))
                .attr('class', `mask ${maskDisplayName}-mask`);

            const patternId = HASH_ID[tsKey] ? `url(#${HASH_ID[tsKey]})` : '';

            maskGroup.append('rect')
                .attr('x', xScale(xDomainStart))
                .attr('y', yScale(yRangeEnd))
                .attr('width', rectWidth)
                .attr('height', Math.abs(yScale(yRangeEnd) - yScale(yRangeStart)))
                .attr('fill', patternId);
        }
    }
};


const plotDataLines = function (elem, {visible, tsLinesMap, tsKey, xScale, yScale}) {
    const elemId = `ts-${tsKey}-group`;

    elem.selectAll(`#${elemId}`).remove();
    const tsLineGroup = elem
        .append('g')
        .attr('id', elemId)
        .classed('tsKey', true);

    for (const lines of Object.values(tsLinesMap)) {
        plotDataLine(tsLineGroup, {visible, lines, tsKey, xScale, yScale});
    }
};


const plotSvgDefs = function(elem) {

    let defs = elem.append('defs');

    defs.append('mask')
        .attr('id', 'display-mask')
        .attr('maskUnits', 'userSpaceOnUse')
        .append('rect')
            .attr('x', '0')
            .attr('y', '0')
            .attr('width', '100%')
            .attr('height', '100%')
            .attr('fill', '#0000ff');

    defs.append('pattern')
        .attr('id', HASH_ID.current)
        .attr('width', '8')
        .attr('height', '8')
        .attr('patternUnits', 'userSpaceOnUse')
        .attr('patternTransform', 'rotate(45)')
        .append('rect')
            .attr('width', '4')
            .attr('height', '8')
            .attr('transform', 'translate(0, 0)')
            .attr('mask', 'url(#display-mask)');

    defs.append('pattern')
        .attr('id', HASH_ID.compare)
        .attr('width', '8')
        .attr('height', '8')
        .attr('patternUnits', 'userSpaceOnUse')
        .attr('patternTransform', 'rotate(135)')
        .append('rect')
            .attr('width', '4')
            .attr('height', '8')
            .attr('transform', 'translate(0, 0)')
            .attr('mask', 'url(#display-mask)');
};


const timeSeriesLegend = function(elem) {
    elem.append('div')
        .attr('class', 'hydrograph-container')
        .append('svg')
            .call(link(drawSimpleLegend, createStructuredSelector({
                legendMarkerRows: legendMarkerRowsSelector,
                layout: layoutSelector
            })));
};


/**
 * Plots the median points for a single median time series.
 * @param  {Object} elem
 * @param  {Function} options.xscale
 * @param  {Function} options.yscale
 * @param  {Number} options.modulo
 * @param  {Array} options.points
 * @param  {Boolean} options.showLabel
 * @param  {Object} options.variable
 */
const plotMedianPoints = function (elem, {xscale, yscale, modulo, points, showLabel, variable}) {
    elem.selectAll('medianPoint')
        .data(points)
        .enter()
        .append('circle')
            .classed('median-data-series', true)
            .classed(`median-modulo-${modulo}`, true)
            .attr('r', CIRCLE_RADIUS)
            .attr('cx', function(d) {
                return xscale(d.dateTime);
            })
            .attr('cy', function(d) {
                return yscale(d.value);
            })
            .on('click', dispatch(function() {
                return Actions.showMedianStatsLabel(!showLabel);
            }));

    if (showLabel) {
        elem.selectAll('medianPointText')
            .data(points)
            .enter()
            .append('text')
                .text(function(d) {
                    return `${d.value} ${variable.unit.unitCode}`;
                })
                .attr('x', function(d) {
                    return xscale(d.dateTime) + 5;
                })
                .attr('y', function(d) {
                    return yscale(d.value);
                });
    }
};

/**
 * Plots the median points for all median time series for the current variable.
 * @param  {Object} elem
 * @param  {Boolean} options.visible
 * @param  {Function} options.xscale
 * @param  {Function} options.yscale
 * @param  {Array} options.pointsList
 * @param  {Boolean} options.showLabel
 * @param  {Object} options.variable
 */
const plotAllMedianPoints = function (elem, {visible, xscale, yscale, seriesMap, showLabel, variable}) {
    elem.select('#median-points').remove();

    if (!visible) {
        return;
    }
    const container = elem
        .append('g')
            .attr('id', 'median-points');

    for (const [index, seriesID] of Object.keys(seriesMap).entries()) {
        const points = seriesMap[seriesID].points;
        plotMedianPoints(container, {xscale, yscale, modulo: index % 6, points, showLabel, variable});
    }
};

const plotSROnlyTable = function (elem, {tsKey, variable, methods, visible, dataByTsID, timeSeries}) {
<<<<<<< HEAD
    elem.selectAll(`.sr-only-${tsKey}`).remove();
=======
    elem.selectAll(`#sr-only-${tsKey}`).remove();
>>>>>>> 6c2f52e8

    if (!visible) {
        return;
    }

    const container = elem.append('div')
        .attr('class', `sr-only-${tsKey}`)
        .attr('class', 'usa-sr-only');

    for (const seriesID of Object.keys(timeSeries)) {
        const series = timeSeries[seriesID];
        const method = methods[series.method].methodDescription;
        let title = variable.variableName;
        if (method) {
            title += ` (${method})`;
        }
        if (tsKey === 'median') {
            title = `Median ${title}`;
        }
        addSROnlyTable(container, {
            columnNames: [title, 'Time', 'Qualifiers'],
            data: dataByTsID[seriesID],
            describeById: `${seriesID}-time-series-sr-desc`,
            describeByText: `${seriesID} time series data in tabular format`
        });
    }
};

const timeSeriesGraph = function (elem) {
    elem.append('div')
        .attr('class', 'hydrograph-container')
        .append('svg')
            .call(link((elem, layout) => elem.attr('viewBox', `0 0 ${layout.width} ${layout.height}`), layoutSelector))
            .call(link(addSVGAccessibility, createStructuredSelector({
                titleSelector,
                descriptionSelector,
                isInteractive: () => true
            })))
            .call(createTooltipText)
            .call(plotSvgDefs)
            .append('g')
                .attr('transform', `translate(${MARGIN.left},${MARGIN.top})`)
                .call(link(appendAxes, axesSelector))
                .call(link(plotDataLines, createStructuredSelector({
                    visible: isVisibleSelector('current'),
                    tsLinesMap: currentVariableLineSegmentsSelector('current'),
                    xScale: xScaleSelector('current'),
                    yScale: yScaleSelector,
                    tsKey: () => 'current'
                })))
                .call(link(plotDataLines, createStructuredSelector({
                    visible: isVisibleSelector('compare'),
                    tsLinesMap: currentVariableLineSegmentsSelector('compare'),
                    xScale: xScaleSelector('compare'),
                    yScale: yScaleSelector,
                    tsKey: () => 'compare'
                })))
                .call(link(createTooltipFocus, createStructuredSelector({
                    xScale: xScaleSelector('current'),
                    yScale: yScaleSelector,
                    compareXScale: xScaleSelector('compare'),
                    currentTsData: pointsSelector('current'),
                    compareTsData: pointsSelector('compare'),
                    isCompareVisible: isVisibleSelector('compare')
                })))
                .call(link(plotAllMedianPoints, createStructuredSelector({
                    visible: isVisibleSelector('median'),
                    xscale: xScaleSelector('current'),
                    yscale: yScaleSelector,
                    seriesMap: currentVariableTimeseries('median'),
                    variable: currentVariableSelector,
                    showLabel: (state) => state.showMedianStatsLabel
                })));

    elem.call(link(plotSeriesSelectTable, createStructuredSelector({
        availableTimeseries: availableTimeseriesSelector,
        lineSegmentsByParmCd: lineSegmentsByParmCdSelector('current'),
        timeSeriesScalesByParmCd: timeSeriesScalesByParmCdSelector('current')(SPARK_LINE_DIM),
        layout: layoutSelector
    })));

    elem.append('div')
        .call(link(plotSROnlyTable, createStructuredSelector({
            tsKey: () => 'current',
            variable: currentVariableSelector,
            methods: methodsSelector,
            visible: isVisibleSelector('current'),
            dataByTsID: pointsTableDataSelector('current'),
            timeSeries: currentVariableTimeSeriesSelector('current')
    })));
    elem.append('div')
        .call(link(plotSROnlyTable, createStructuredSelector({
            tsKey: () => 'compare',
            variable: currentVariableSelector,
            methods: methodsSelector,
            visible: isVisibleSelector('compare'),
            dataByTsID: pointsTableDataSelector('compare'),
            timeSeries: currentVariableTimeSeriesSelector('compare')
    })));
    elem.append('div')
        .call(link(plotSROnlyTable, createStructuredSelector({
            tsKey: () => 'median',
            variable: currentVariableSelector,
            methods: methodsSelector,
            visible: isVisibleSelector('median'),
            dataByTsID: pointsTableDataSelector('median'),
            timeSeries: currentVariableTimeSeriesSelector('median')
    })));
};


const attachToNode = function (store, node, {siteno} = {}) {
    if (!siteno) {
        select(node).call(drawMessage, 'No data is available.');
        return;
    }

    store.dispatch(Actions.resizeUI(window.innerWidth, node.offsetWidth));
    select(node)
        .call(provide(store))
        .call(timeSeriesGraph)
        .call(timeSeriesLegend)
        .call(audibleUI)
        .select('.hydrograph-last-year-input')
            .on('change', dispatch(function () {
                return Actions.toggleTimeseries('compare', this.checked);
            }));

    window.onresize = function() {
        store.dispatch(Actions.resizeUI(window.innerWidth, node.offsetWidth));
    };
    store.dispatch(Actions.retrieveTimeseries(siteno));
};


module.exports = {attachToNode, timeSeriesLegend, timeSeriesGraph};<|MERGE_RESOLUTION|>--- conflicted
+++ resolved
@@ -238,19 +238,14 @@
 };
 
 const plotSROnlyTable = function (elem, {tsKey, variable, methods, visible, dataByTsID, timeSeries}) {
-<<<<<<< HEAD
-    elem.selectAll(`.sr-only-${tsKey}`).remove();
-=======
     elem.selectAll(`#sr-only-${tsKey}`).remove();
->>>>>>> 6c2f52e8
 
     if (!visible) {
         return;
     }
 
     const container = elem.append('div')
-        .attr('class', `sr-only-${tsKey}`)
-        .attr('class', 'usa-sr-only');
+        .attr('id', `sr-only-${tsKey}`);
 
     for (const seriesID of Object.keys(timeSeries)) {
         const series = timeSeries[seriesID];
