--- conflicted
+++ resolved
@@ -1,12 +1,8 @@
 /**
  * Hydrograph charting module.
  */
-<<<<<<< HEAD
-const { bisector, extent } = require('d3-array');
-const { mouse, select } = require('d3-selection');
-=======
 const { select } = require('d3-selection');
->>>>>>> a041dee7
+const { extent } = require('d3-array');
 const { line } = require('d3-shape');
 const { createSelector, createStructuredSelector } = require('reselect');
 
@@ -98,65 +94,6 @@
     }
 };
 
-<<<<<<< HEAD
-
-const getNearestTime = function (data, time) {
-    let index = bisectDate(data, time, 1);
-    let datum;
-    let d0 = data[index - 1];
-    let d1 = data[index];
-
-    if (d0 && d1) {
-        datum = time - d0.time > d1.time - time ? d1 : d0;
-    } else {
-        datum = d0 || d1;
-    }
-
-    // Return the nearest data point and its index.
-    return {
-        datum,
-        index: datum === d0 ? index - 1 : index
-    };
-};
-
-
-const plotTooltips = function (elem, {xScale, yScale, data}) {
-    // Create a node to hightlight the currently selected date/time.
-    let focus = elem.append('g')
-        .attr('class', 'focus')
-        .style('display', 'none');
-    focus.append('circle')
-        .attr('r', 7.5);
-    focus.append('text');
-
-    elem.append('rect')
-        .attr('class', 'overlay')
-        .attr('width', '100%')
-        .attr('height', '100%')
-        .on('mouseover', () => focus.style('display', null))
-        .on('mouseout', () => focus.style('display', 'none'))
-        .on('mousemove', function () {
-            // Get the nearest data point for the current mouse position.
-            const time = xScale.invert(mouse(this)[0]);
-            const {datum, index} = getNearestTime(data, time);
-            if (!datum) {
-                return;
-            }
-
-            // Move the focus node to this date/time.
-            focus.attr('transform', `translate(${xScale(datum.time)}, ${yScale(datum.value)})`);
-
-            // Draw text, anchored to the left or right, depending on
-            // which side of the graph the point is on.
-            const isFirstHalf = index < data.length / 2;
-            focus.select('text')
-                .text(() => datum.label)
-                .attr('text-anchor', isFirstHalf ? 'start' : 'end')
-                .attr('x', isFirstHalf ? 15 : -15)
-                .attr('dy', isFirstHalf ? '.31em' : '-.31em');
-        });
-};
-
 
 const plotPatterns = function(elem) {
 
@@ -200,8 +137,6 @@
 };
 
 
-=======
->>>>>>> a041dee7
 const plotLegend = function(elem, {displayItems, width}) {
     elem.select('.legend').remove();
     let markers = createLegendMarkers(displayItems);
