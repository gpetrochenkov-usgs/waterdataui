const { select, selectAll } = require('d3-selection');
const { provide } = require('../../lib/redux');

const { attachToNode, timeSeriesGraph } = require('./index');
const { Actions, configureStore } = require('./store');


const TEST_STATE = {
    series: {
        timeSeries: {
            '00060:current': {
                startTime: new Date('2018-01-02T15:00:00.000-06:00'),
                endTime: new Date('2018-01-02T15:00:00.000-06:00'),
                points: [{
                    dateTime: new Date('2018-01-02T15:00:00.000-06:00'),
                    value: 10,
                    qualifiers: ['P']
                }]
            },
            '00060:compare': {
                startTime: new Date('2018-01-02T15:00:00.000-06:00'),
                endTime: new Date('2018-01-02T15:00:00.000-06:00'),
                points: [{
                    dateTime: new Date('2018-01-02T15:00:00.000-06:00'),
                    value: 10,
                    qualifiers: ['P']
                }]
            },
            '00060:median': {
                startTime: new Date('2018-01-02T15:00:00.000-06:00'),
                endTime: new Date('2018-01-02T15:00:00.000-06:00'),
                points: [{
                    dateTime: new Date('2018-01-02T15:00:00.000-06:00'),
                    value: 10
                }]
            }
        },
        timeSeriesCollections: {
            'coll1': {
                variable: 45807197,
                timeSeries: ['00060:current']
            },
            'coll2': {
                variable: 45807197,
                timeSeries: ['00060:compare']
            },
            'coll3': {
                variable: 45807197,
                timeSeries: ['00060:median']
            }
        },
        requests: {
            current: {
                timeSeriesCollections: ['coll1']
            },
            compare: {
                timeSeriesCollections: ['coll2']
            },
            median: {
                timeSeriesCollections: ['coll3']
            }
        },
        variables: {
            '45807197': {
                variableCode: '00060',
                oid: 45807197,
                unit: {
                    unitCode: 'unitCode'
                }
            }
        }
    },
    currentVariableID: '45807197',
    showSeries: {
        current: true,
        compare: true,
        median: true
    },
    width: 400
};


describe('Hydrograph charting module', () => {
    let graphNode;

    beforeEach(() => {
        select('body')
            .append('div')
            .attr('id', 'hydrograph');
        graphNode = document.getElementById('hydrograph');
    });

    afterEach(() => {
        select('#hydrograph').remove();
    });

    it('empty graph displays warning', () => {
        attachToNode(graphNode, {});
        expect(graphNode.innerHTML).toContain('No data is available');
    });

    it('single data point renders', () => {
<<<<<<< HEAD
        const store = configureStore(TEST_STATE);
=======
        const store = configureStore({
            tsData: {
                current: {
                    '00060': {
                        values: [{
                            time: new Date(),
                            value: 10,
                            label: 'Label',
                            qualifiers: ['P'],
                            approved: false,
                            estimated: false
                        }]
                    }
                },
                compare: {
                    '00060': {
                        values: []
                    }
                },
                medianStatistics: {
                    '00060': {
                        values: []
                    }
                }
            },
            showSeries: {
                current: true,
                compare: false,
                medianStatistics: true
            },
            title: '',
            desc: '',
            width: 400
        });
>>>>>>> fe711f60
        select(graphNode)
            .call(provide(store))
            .call(timeSeriesGraph);
        let svgNodes = graphNode.getElementsByTagName('svg');
        expect(svgNodes.length).toBe(1);
        expect(svgNodes[0].getAttribute('viewBox')).toContain('400 200');
        expect(graphNode.innerHTML).toContain('hydrograph-container');
    });

    describe('SVG has been made accessibile', () => {
        let svg;
        beforeEach(() => {
<<<<<<< HEAD
            const store = configureStore(TEST_STATE);
=======
            const store = configureStore({
                tsData: {
                    current: {
                        '00060': {
                            values: [{
                                time: new Date(),
                                value: 10,
                                label: 'Label',
                                qualifiers: ['P'],
                                approved: false,
                                estimated: false
                            }]
                        }
                    },
                    compare: {
                        '00060': {
                            values: []
                        }
                    },
                    medianStatistics: {
                        '00060': {
                            values: []
                        }
                    }
                },
                showSeries: {
                    current: true,
                    compare: false,
                    medianStatistics: true
                },
                title: 'My Title',
                desc: 'My Description',
                width: 400
            });
>>>>>>> fe711f60
            select(graphNode)
                .call(provide(store))
                .call(timeSeriesGraph);
            svg = select('svg');
        });

        it('title and desc attributes are present', function() {
            expect(svg.attr('title'), 'My Title');
            expect(svg.attr('desc'), 'My Description');
            expect(svg.attr('aria-labelledby')).toContain('title');
            expect(svg.attr('aria-describedby')).toContain('desc');
        });

        it('svg should be focusable', function() {
           expect(svg.attr('tabindex')).toBe('0');
        });
    });

    describe('SVG contains the expected elements', () => {
        /* eslint no-use-before-define: 0 */
        let store;
        beforeEach(() => {
            store = configureStore({
                ...TEST_STATE,
                series: {
                    ...TEST_STATE.series,
                    timeSeries: {
                        ...TEST_STATE.series.timeSeries,
                        '00060:current': {
                            ...TEST_STATE.series.timeSeries['00060:current'],
                            startTime: new Date('2018-01-02T15:00:00.000-06:00'),
                            endTime: new Date('2018-01-02T16:00:00.000-06:00'),
                            points: [{
                                dateTime: new Date('2018-01-02T15:00:00.000-06:00'),
                                value: 10,
                                qualifiers: ['P']
                            }, {
                                dateTime: new Date('2018-01-02T16:00:00.000-06:00'),
                                value: null,
<<<<<<< HEAD
                                qualifiers: ['P', 'FLD']
                            }]
=======
                                label: 'Masked Data',
                                qualifiers: ['P', 'FLD'],
                                approved: false,
                                estimated: false
                            }]
                        }
                    },
                    compare: {
                        '00060': {
                            values: []
                        }
                    },
                    medianStatistics: {
                        '00060': {
                            values: MOCK_MEDIAN_STAT_DATA
>>>>>>> fe711f60
                        }
                    }
                }
            });
            select(graphNode)
                .call(provide(store))
                .call(timeSeriesGraph);
        });

        it('should render an svg node', () => {
            expect(selectAll('svg').size()).toBe(1);
        });

        it('should have a defs node', () => {
            expect(selectAll('defs').size()).toBe(1);
            expect(selectAll('defs mask').size()).toBe(1);
            expect(selectAll('defs pattern').size()).toBe(2);
        });

        it('should render timeseries data as a line', () => {
            // There is not a good way to validate that <path d="..."/>
            // has the correct data, but we can validate that tooltips display
            // at the correct location.

            // First, confirm the chart line exists.
            expect(selectAll('svg path.line').size()).toBe(2);
        });

        it('should render a rectangle for masked data', () => {
            expect(selectAll('g.current-mask-group').size()).toBe(1);
        });

        it('should have a point for the median stat data with a label', () => {
            expect(selectAll('svg #median-points circle.median-data-series').size()).toBe(1);
            expect(selectAll('svg #median-points text').size()).toBe(0);
        });

<<<<<<< HEAD
        it('should have a legend with six markers', () => {
            // Current year, Current Mask, Last Year, Compare Mask, Median, Flood
            expect(selectAll('g.legend-marker').size()).toBe(6);
=======
        it('should have a legend with three markers', () => {
           expect(selectAll('g.legend-marker').size()).toBe(3);
>>>>>>> fe711f60
        });

        it('show the labels for the median stat data showMedianStatsLabel is true', () => {
            store.dispatch(Actions.showMedianStatsLabel(true));
            expect(selectAll('svg #median-points text').size()).toBe(1);
        });
    });

    describe('Adding and removing compare time series', () => {
        let store;
        beforeEach(() => {
<<<<<<< HEAD
            store = configureStore(TEST_STATE);
=======
            store = configureStore({
                tsData: {
                    current: {
                        '00060': {
                            values: [{
                                time: new Date(),
                                value: 10,
                                label: 'Label',
                                qualifiers: ['P'],
                                approved: false,
                                estimated: false
                            }]
                        }
                    },
                    compare: {
                        '00060': {
                            values: [{
                                time: new Date(),
                                value: 10,
                                label: 'Label',
                                qualifiers: ['P'],
                                approved: false,
                                estimated: false
                            }]
                        }
                    },
                    medianStatistics: {
                        '00060': {
                            values: []
                        }
                    }
                },
                showSeries: {
                    current: true,
                    compare: true,
                    medianStatistics: true
                },
                title: 'My Title',
                desc: 'My Description',
                currentParameterCode: '00060'
            });
>>>>>>> fe711f60
            select(graphNode)
                .call(provide(store))
                .call(timeSeriesGraph);
        });

        it('Should render two lines', () => {
            expect(selectAll('svg path.line').size()).toBe(2);
        });

        it('Should have three legend markers', () => {
            expect(selectAll('g.legend-marker').size()).toBe(3);
        });

        it('Should remove one of the lines when removing the compare time series', () => {
            store.dispatch(Actions.toggleTimeseries('compare', false));
            expect(selectAll('svg path.line').size()).toBe(1);
        });

        it('Should have two legend markers after the compare time series is removed', () => {
            store.dispatch(Actions.toggleTimeseries('compare', false));
            expect(selectAll('g.legend-marker').size()).toBe(2);
        });

        //TODO: Consider adding a test which checks that the y axis is rescaled by
        // examining the contents of the text labels.
    });
});


const MOCK_MEDIAN_STAT_DATA = [
    {
        'label': '18 ft3/s',
        'time': '2017-01-03T00:00:00.000Z',
        'value': 18
    }
];<|MERGE_RESOLUTION|>--- conflicted
+++ resolved
@@ -100,44 +100,7 @@
     });
 
     it('single data point renders', () => {
-<<<<<<< HEAD
         const store = configureStore(TEST_STATE);
-=======
-        const store = configureStore({
-            tsData: {
-                current: {
-                    '00060': {
-                        values: [{
-                            time: new Date(),
-                            value: 10,
-                            label: 'Label',
-                            qualifiers: ['P'],
-                            approved: false,
-                            estimated: false
-                        }]
-                    }
-                },
-                compare: {
-                    '00060': {
-                        values: []
-                    }
-                },
-                medianStatistics: {
-                    '00060': {
-                        values: []
-                    }
-                }
-            },
-            showSeries: {
-                current: true,
-                compare: false,
-                medianStatistics: true
-            },
-            title: '',
-            desc: '',
-            width: 400
-        });
->>>>>>> fe711f60
         select(graphNode)
             .call(provide(store))
             .call(timeSeriesGraph);
@@ -150,44 +113,7 @@
     describe('SVG has been made accessibile', () => {
         let svg;
         beforeEach(() => {
-<<<<<<< HEAD
             const store = configureStore(TEST_STATE);
-=======
-            const store = configureStore({
-                tsData: {
-                    current: {
-                        '00060': {
-                            values: [{
-                                time: new Date(),
-                                value: 10,
-                                label: 'Label',
-                                qualifiers: ['P'],
-                                approved: false,
-                                estimated: false
-                            }]
-                        }
-                    },
-                    compare: {
-                        '00060': {
-                            values: []
-                        }
-                    },
-                    medianStatistics: {
-                        '00060': {
-                            values: []
-                        }
-                    }
-                },
-                showSeries: {
-                    current: true,
-                    compare: false,
-                    medianStatistics: true
-                },
-                title: 'My Title',
-                desc: 'My Description',
-                width: 400
-            });
->>>>>>> fe711f60
             select(graphNode)
                 .call(provide(store))
                 .call(timeSeriesGraph);
@@ -227,26 +153,8 @@
                             }, {
                                 dateTime: new Date('2018-01-02T16:00:00.000-06:00'),
                                 value: null,
-<<<<<<< HEAD
                                 qualifiers: ['P', 'FLD']
                             }]
-=======
-                                label: 'Masked Data',
-                                qualifiers: ['P', 'FLD'],
-                                approved: false,
-                                estimated: false
-                            }]
-                        }
-                    },
-                    compare: {
-                        '00060': {
-                            values: []
-                        }
-                    },
-                    medianStatistics: {
-                        '00060': {
-                            values: MOCK_MEDIAN_STAT_DATA
->>>>>>> fe711f60
                         }
                     }
                 }
@@ -284,14 +192,8 @@
             expect(selectAll('svg #median-points text').size()).toBe(0);
         });
 
-<<<<<<< HEAD
-        it('should have a legend with six markers', () => {
-            // Current year, Current Mask, Last Year, Compare Mask, Median, Flood
-            expect(selectAll('g.legend-marker').size()).toBe(6);
-=======
-        it('should have a legend with three markers', () => {
-           expect(selectAll('g.legend-marker').size()).toBe(3);
->>>>>>> fe711f60
+        it('should have a legend with four markers', () => {
+           expect(selectAll('g.legend-marker').size()).toBe(4);
         });
 
         it('show the labels for the median stat data showMedianStatsLabel is true', () => {
@@ -303,51 +205,7 @@
     describe('Adding and removing compare time series', () => {
         let store;
         beforeEach(() => {
-<<<<<<< HEAD
             store = configureStore(TEST_STATE);
-=======
-            store = configureStore({
-                tsData: {
-                    current: {
-                        '00060': {
-                            values: [{
-                                time: new Date(),
-                                value: 10,
-                                label: 'Label',
-                                qualifiers: ['P'],
-                                approved: false,
-                                estimated: false
-                            }]
-                        }
-                    },
-                    compare: {
-                        '00060': {
-                            values: [{
-                                time: new Date(),
-                                value: 10,
-                                label: 'Label',
-                                qualifiers: ['P'],
-                                approved: false,
-                                estimated: false
-                            }]
-                        }
-                    },
-                    medianStatistics: {
-                        '00060': {
-                            values: []
-                        }
-                    }
-                },
-                showSeries: {
-                    current: true,
-                    compare: true,
-                    medianStatistics: true
-                },
-                title: 'My Title',
-                desc: 'My Description',
-                currentParameterCode: '00060'
-            });
->>>>>>> fe711f60
             select(graphNode)
                 .call(provide(store))
                 .call(timeSeriesGraph);
@@ -374,13 +232,4 @@
         //TODO: Consider adding a test which checks that the y axis is rescaled by
         // examining the contents of the text labels.
     });
-});
-
-
-const MOCK_MEDIAN_STAT_DATA = [
-    {
-        'label': '18 ft3/s',
-        'time': '2017-01-03T00:00:00.000Z',
-        'value': 18
-    }
-];+});