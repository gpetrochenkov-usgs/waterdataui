const { select, selectAll } = require('d3-selection');
const { provide } = require('../../lib/redux');

const { attachToNode, timeSeriesGraph, timeSeriesLegend } = require('./index');
const { Actions, configureStore } = require('./store');


const TEST_STATE = {
    series: {
        timeSeries: {
            '00060:current': {
                startTime: new Date('2018-01-02T15:00:00.000-06:00'),
                endTime: new Date('2018-01-02T15:00:00.000-06:00'),
                points: [{
                    dateTime: new Date('2018-01-02T15:00:00.000-06:00'),
                    value: 10,
                    qualifiers: ['P']
                }],
                method: 'method1',
                tsKey: 'current',
                variable: 45807197
            },
            '00060:compare': {
                startTime: new Date('2018-01-02T15:00:00.000-06:00'),
                endTime: new Date('2018-01-02T15:00:00.000-06:00'),
                points: [{
                    dateTime: new Date('2018-01-02T15:00:00.000-06:00'),
                    value: 10,
                    qualifiers: ['P']
                }],
                method: 'method1',
                tsKey: 'compare',
                variable: 45807197
            },
            '00060:median': {
                startTime: new Date('2018-01-02T15:00:00.000-06:00'),
                endTime: new Date('2018-01-02T15:00:00.000-06:00'),
                points: [{
                    dateTime: new Date('2018-01-02T15:00:00.000-06:00'),
                    value: 10
                }],
                metadata: {
                    beginYear: '2010',
                    endYear: '2015'
                },
                method: 'method1',
                tsKey: 'median',
                variable: 45807197
            }
        },
        timeSeriesCollections: {
            'coll1': {
                variable: 45807197,
                timeSeries: ['00060:current']
            },
            'coll2': {
                variable: 45807197,
                timeSeries: ['00060:compare']
            },
            'coll3': {
                variable: 45807197,
                timeSeries: ['00060:median']
            }
        },
        requests: {
            current: {
                timeSeriesCollections: ['coll1']
            },
            compare: {
                timeSeriesCollections: ['coll2']
            },
            median: {
                timeSeriesCollections: ['coll3']
            }
        },
        variables: {
            '45807197': {
                variableCode: '00060',
                oid: 45807197,
                unit: {
                    unitCode: 'unitCode'
                }
            }
        },
        methods: {
            'method1': {
                methodDescription: 'method description'
            }
        }
    },
    currentVariableID: '45807197',
    showSeries: {
        current: true,
        compare: true,
        median: true
    },
    width: 400
};


describe('Hydrograph charting module', () => {
    let graphNode;

    beforeEach(() => {
        select('body')
            .append('div')
            .attr('id', 'hydrograph');
        graphNode = document.getElementById('hydrograph');
    });

    afterEach(() => {
        select('#hydrograph').remove();
    });

    it('empty graph displays warning', () => {
        attachToNode(graphNode, {});
        expect(graphNode.innerHTML).toContain('No data is available');
    });

    it('single data point renders', () => {
        const store = configureStore(TEST_STATE);
        select(graphNode)
            .call(provide(store))
            .call(timeSeriesGraph);
        let svgNodes = graphNode.getElementsByTagName('svg');
        expect(svgNodes.length).toBe(2);
        expect(svgNodes[0].getAttribute('viewBox')).toContain('400 200');
        expect(graphNode.innerHTML).toContain('hydrograph-container');
    });

    describe('SVG has been made accessibile', () => {
        let svg;
        beforeEach(() => {
            const store = configureStore(TEST_STATE);
            select(graphNode)
                .call(provide(store))
                .call(timeSeriesGraph);
            svg = select('svg');
        });

        it('title and desc attributes are present', function() {
            expect(svg.attr('title'), 'My Title');
            expect(svg.attr('desc'), 'My Description');
            expect(svg.attr('aria-labelledby')).toContain('title');
            expect(svg.attr('aria-describedby')).toContain('desc');
        });

        it('svg should be focusable', function() {
           expect(svg.attr('tabindex')).toBe('0');
        });

        it('should have an accessibility table for each time series', function() {
           expect(selectAll('table.usa-sr-only').size()).toBe(3);
        });
    });

    describe('SVG contains the expected elements', () => {
        /* eslint no-use-before-define: 0 */
        let store;
        beforeEach(() => {
            store = configureStore({
                ...TEST_STATE,
                series: {
                    ...TEST_STATE.series,
                    timeSeries: {
                        ...TEST_STATE.series.timeSeries,
                        '00060:current': {
                            ...TEST_STATE.series.timeSeries['00060:current'],
                            startTime: new Date('2018-01-02T15:00:00.000-06:00'),
                            endTime: new Date('2018-01-02T16:00:00.000-06:00'),
                            points: [{
                                dateTime: new Date('2018-01-02T15:00:00.000-06:00'),
                                value: 10,
                                qualifiers: ['P']
                            }, {
                                dateTime: new Date('2018-01-02T16:00:00.000-06:00'),
                                value: null,
                                qualifiers: ['P', 'FLD']
                            }]
                        }
                    }
<<<<<<< HEAD
                }
=======
                },
                showSeries: {
                    current: true,
                    compare: false,
                    medianStatistics: true
                },
                title: 'My Title',
                desc: 'My Description',
                showMedianStatsLabel: false,
                windowWidth: 400,
                width: 400,
                currentParameterCode: '00060'
>>>>>>> a323c65c
            });
            select(graphNode)
                .call(provide(store))
                .call(timeSeriesGraph);
        });

        it('should render an svg node', () => {
            expect(selectAll('svg').size()).toBe(2);
        });

        it('should have a defs node', () => {
            expect(selectAll('defs').size()).toBe(1);
            expect(selectAll('defs mask').size()).toBe(1);
            expect(selectAll('defs pattern').size()).toBe(2);
        });

        it('should render timeseries data as a line', () => {
            // There is not a good way to validate that <path d="..."/>
            // has the correct data, but we can validate that tooltips display
            // at the correct location.

            // First, confirm the chart line exists.
            expect(selectAll('svg path.line').size()).toBe(2);
        });

        it('should render a rectangle for masked data', () => {
            expect(selectAll('g.current-mask-group').size()).toBe(1);
        });

        it('should have a point for the median stat data with a label', () => {
            expect(selectAll('svg #median-points circle.median-data-series').size()).toBe(1);
            expect(selectAll('svg #median-points text').size()).toBe(0);
        });

        it('show the labels for the median stat data showMedianStatsLabel is true', () => {
            store.dispatch(Actions.showMedianStatsLabel(true));
            expect(selectAll('svg #median-points text').size()).toBe(1);
<<<<<<< HEAD
=======
        });

        it('should have tooltips for the select series table', () => {
            expect(selectAll('table .tooltip-table').size()).toBe(1);
        });

        it('should not have tooltips for the select series table when the screen is large', () => {
            store.dispatch(Actions.resizeUI(800, 800));
            expect(selectAll('table .tooltip-table').size()).toBe(0);
>>>>>>> a323c65c
        });
    });

    describe('Adding and removing compare time series', () => {
        let store;
        beforeEach(() => {
            store = configureStore(TEST_STATE);
            select(graphNode)
                .call(provide(store))
                .call(timeSeriesGraph);
        });

        it('Should render two lines', () => {
            expect(selectAll('svg path.line').size()).toBe(2);
        });

        it('Should remove one of the lines when removing the compare time series', () => {
            store.dispatch(Actions.toggleTimeseries('compare', false));
            expect(selectAll('svg path.line').size()).toBe(1);
        });

        //TODO: Consider adding a test which checks that the y axis is rescaled by
        // examining the contents of the text labels.
    });

    describe('legends should render', () => {
        let store;
        beforeEach(() => {
            store = configureStore(TEST_STATE);
            select(graphNode)
                .call(provide(store))
                .call(timeSeriesLegend);
        });

        it('Should have three legend markers', () => {
            expect(selectAll('g.legend-marker').size()).toBe(3);
        });

        it('Should have two legend markers after the compare time series is removed', () => {
            store.dispatch(Actions.toggleTimeseries('compare', false));
            expect(selectAll('g.legend-marker').size()).toBe(2);
        });

        it('Should have one legend marker after the compare and median time series are removed', () => {
            store.dispatch(Actions.toggleTimeseries('compare', false));
            store.dispatch(Actions.toggleTimeseries('median', false));
            expect(selectAll('g.legend-marker').size()).toBe(1);
        });
    });
});<|MERGE_RESOLUTION|>--- conflicted
+++ resolved
@@ -179,22 +179,18 @@
                             }]
                         }
                     }
-<<<<<<< HEAD
-                }
-=======
                 },
                 showSeries: {
                     current: true,
-                    compare: false,
-                    medianStatistics: true
+                    compare: true,
+                    median: true
                 },
                 title: 'My Title',
                 desc: 'My Description',
                 showMedianStatsLabel: false,
                 windowWidth: 400,
                 width: 400,
-                currentParameterCode: '00060'
->>>>>>> a323c65c
+                currentVariableID: '45807197'
             });
             select(graphNode)
                 .call(provide(store))
@@ -232,8 +228,6 @@
         it('show the labels for the median stat data showMedianStatsLabel is true', () => {
             store.dispatch(Actions.showMedianStatsLabel(true));
             expect(selectAll('svg #median-points text').size()).toBe(1);
-<<<<<<< HEAD
-=======
         });
 
         it('should have tooltips for the select series table', () => {
@@ -243,7 +237,6 @@
         it('should not have tooltips for the select series table when the screen is large', () => {
             store.dispatch(Actions.resizeUI(800, 800));
             expect(selectAll('table .tooltip-table').size()).toBe(0);
->>>>>>> a323c65c
         });
     });
 
