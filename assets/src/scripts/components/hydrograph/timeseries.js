const { timeFormat } = require('d3-time-format');
const memoize = require('fast-memoize');
const { createSelector } = require('reselect');


// Create a time formatting function from D3's timeFormat
const formatTime = timeFormat('%c %Z');

<<<<<<< HEAD
export const MASK_DESC = {
    ice: 'Ice',
=======
const MASK_DESC = {
    ice: 'Ice Affected',
>>>>>>> fe711f60
    fld: 'Flood',
    bkw: 'Backwater',
    zfl: 'Zeroflow',
    dry: 'Dry',
    ssn: 'Seasonal',
    pr: 'Partial Record',
    rat: 'Rating Development',
    eqp: 'Equipment Malfunction',
    mnt: 'Maintenance',
    dis: 'Discontinued',
    tst: 'Test',
    pmp: 'Pump',
    '***': 'Unavailable'
};

<<<<<<< HEAD

export const requestSelector = memoize(tsKey => state => {
    return state.series.requests && state.series.requests[tsKey] ? state.series.requests[tsKey] : null;
});


export const collectionsSelector = memoize(tsKey => createSelector(
    requestSelector(tsKey),
    state => state.series.timeSeriesCollections,
    (request, collections) => {
        if (!request || !request.timeSeriesCollections || !collections) {
            return [];
        } else {
            return request.timeSeriesCollections.map(colID => collections[colID]);
        }
    }
));


export const currentVariableSelector = createSelector(
    state => state.series.variables,
    state => state.currentVariableID,
    (variables, variableID) => {
        return variableID ? variables[variableID] : null;
    }
);


export const methodsSelector = state => state.series.methods;


/**
 * Returns a selector that, for a given tsKey:
 * Selects all time series.
 * @param  {String} tsKey       Time-series key
 * @param  {String} hasPoints   Only return time series that have point data
 * @param  {Object} state       Redux state
 * @return {Object}             Time-series data
 */
export const timeSeriesSelector = memoize((tsKey, hasPoints=true) => createSelector(
    state => state.series.timeSeries,
    collectionsSelector(tsKey),
    (timeSeries, collections) => {
        const series = collections.reduce((seriesList, collection) => {
            const colSeries = collection.timeSeries.map(sID => timeSeries[sID]);
            Array.prototype.push.apply(seriesList, colSeries);
            return seriesList;
        }, []);
        if (hasPoints) {
            return series.filter(ts => ts.points.length > 0);
        } else {
            return series;
        }
    }
));


/**
 * Returns a selector that, for a given tsKey:
 * Selects all time series for the current time series variable.
 * @param  {String} tsKey   Time-series key
 * @param  {Object} state   Redux state
 * @return {Object}         Time-series data
 */
export const currentTimeSeriesSelector = memoize(tsKey => createSelector(
    state => state.series.timeSeries,
    collectionsSelector(tsKey),
    currentVariableSelector,
    (timeSeries, collections, variable) => {
        return collections.filter(c => c.variable === variable.oid).reduce((seriesList, collection) => {
            const colSeries = collection.timeSeries.map(sID => timeSeries[sID]);
            Array.prototype.push.apply(seriesList, colSeries);
            return seriesList;
        }, []);
    }
));

=======
const HASH_ID = {
    current: 'hash-45',
    compare: 'hash-135'
};
>>>>>>> fe711f60

/**
 * Returns the points for a given timeseries.
 * @param  {Object} state     Redux store
 * @param  {String} tsKey     Timeseries key
 * @return {Array}            Array of points.
 */
export const pointsSelector = memoize(tsKey => createSelector(
    currentTimeSeriesSelector(tsKey),
    (timeSeries) => {
        // FIXME: Return all points, not just those from the first time series.
        const pointsList = timeSeries.map(series => series.points);
        return pointsList[0] || [];
    }
));


export const classesForPoint = point => {
    return {
        approved: point.qualifiers.indexOf('A') > -1,
        estimated: point.qualifiers.indexOf('E') > -1
    };
};


/**
 * Returns an array of points for each visible timeseries.
 * @param  {Object} state     Redux store
 * @return {Array}            Array of point arrays.
 */
export const visiblePointsSelector = createSelector(
    pointsSelector('current'),
    pointsSelector('compare'),
    pointsSelector('median'),
    (state) => state.showSeries,
    (current, compare, median, showSeries) => {
        const pointArray = [];
        if (showSeries['current']) {
            pointArray.push(current);
        }
        if (showSeries['compare']) {
            pointArray.push(compare);
        }
        if (showSeries['median']) {
            pointArray.push(median);
        }
        return pointArray;
    }
);


/**
 * Factory function creates a function that:
 * Returns the current show state of a timeseries.
 * @param  {Object}  state     Redux store
 * @param  {String}  tsDataKey Timeseries key
 * @return {Boolean}           Show state of the timeseries
 */
export const isVisibleSelector = memoize(tsDataKey => (state) => {
    return state.showSeries[tsDataKey];
});

/**
 * Factor function creates a function that:
 * Returns all point data as an array of [value, time, qualifiers] if the data is visible.
 * Otherwise an empty array is returned.
 * @param {Object} state - Redux store
 * @param {String} tsDataKey - timeseries key
 * @param {Array of Array} for each point returns [value, time, qualifiers] or empty array.
 */
const pointsTableDataSelector = memoize(tsDataKey => createSelector(
    pointsSelector(tsDataKey),
    isVisibleSelector(tsDataKey),
    (points, isVisible) => {
        if (isVisible) {
            return points.map((value) => {
                return [
                    value.value || '',
                    value.time || '',
                    value.qualifiers && value.qualifiers.length > 0 ? value.qualifiers.join(', ') : ''
                ];
            });
        } else {
            return [];
        }
    }
));


/**
 * Factory function creates a function that:
 * Returns all points in a timeseries grouped into line segments.
 * @param  {Object} state     Redux store
 * @param  {String} tsDataKey Timeseries key
 * @return {Array}            Array of points.
 */
export const lineSegmentsSelector = memoize(tsDataKey => createSelector(
    pointsSelector(tsDataKey),
    (points) => {
        // Accumulate data into line groups, splitting on the estimated and
        // approval status.
        let lines = [];

        let lastClasses = {};
        const masks = new Set(Object.keys(MASK_DESC));

        for (let pt of points) {
            // Classes to put on the line with this point.
            let lineClasses = {
                approved: pt.approved,
                estimated: pt.estimated,
                dataMask: null
            };
            if (pt.value === null) {
                let qualifiers = new Set(pt.qualifiers.map(q => q.toLowerCase()));
                // current business rules specify that a particular data point
                // will only have at most one masking qualifier
                let maskIntersection = new Set([...masks].filter(x => qualifiers.has(x)));
                lineClasses.dataMask = [...maskIntersection][0];
            }
            // If this point doesn't have the same classes as the last point,
            // create a new line for it.
            if (lastClasses.approved !== lineClasses.approved ||
                    lastClasses.estimated !== lineClasses.estimated ||
                    lastClasses.dataMask !== lineClasses.dataMask) {
                lines.push({
                    classes: lineClasses,
                    points: []
                });
            }

            // Add this point to the current line.
            lines[lines.length - 1].points.push(pt);

            // Cache the classes for the next loop iteration.
            lastClasses = lineClasses;
        }

        return lines;
    }
));


export const yLabelSelector = createSelector(
    currentVariableSelector,
    variable => variable ? variable.variableDescription : ''
);


export const titleSelector = createSelector(
    currentVariableSelector,
    variable => variable ? variable.variableName : ''
);


<<<<<<< HEAD
export const descriptionSelector = createSelector(
    currentVariableSelector,
    currentTimeSeriesSelector('current'),
    (variable, timeSeriesList) => {
        const desc = variable ? variable.variableDescription : '';
        const startTime = Math.max.apply(timeSeriesList.map(ts => ts.startTime));
        const endTime = Math.max.apply(timeSeriesList.map(ts => ts.startTime));
        return `${desc} from ${formatTime(startTime)} to ${formatTime(endTime)}`;
    }
);
=======
const descriptionSelector = createSelector(
    referenceSeriesSelector,
    series => series.description + ' from ' +
        formatTime(series.startTime) + ' to ' +
        formatTime(series.endTime)
);


module.exports = {
    pointsSelector, lineSegmentsSelector, isVisibleSelector, yLabelSelector,
    pointsTableDataSelector, titleSelector, descriptionSelector, MASK_DESC, HASH_ID
};
>>>>>>> fe711f60
<|MERGE_RESOLUTION|>--- conflicted
+++ resolved
@@ -6,13 +6,8 @@
 // Create a time formatting function from D3's timeFormat
 const formatTime = timeFormat('%c %Z');
 
-<<<<<<< HEAD
 export const MASK_DESC = {
-    ice: 'Ice',
-=======
-const MASK_DESC = {
     ice: 'Ice Affected',
->>>>>>> fe711f60
     fld: 'Flood',
     bkw: 'Backwater',
     zfl: 'Zeroflow',
@@ -28,7 +23,6 @@
     '***': 'Unavailable'
 };
 
-<<<<<<< HEAD
 
 export const requestSelector = memoize(tsKey => state => {
     return state.series.requests && state.series.requests[tsKey] ? state.series.requests[tsKey] : null;
@@ -106,12 +100,10 @@
     }
 ));
 
-=======
-const HASH_ID = {
+export const HASH_ID = {
     current: 'hash-45',
     compare: 'hash-135'
 };
->>>>>>> fe711f60
 
 /**
  * Returns the points for a given timeseries.
@@ -175,14 +167,14 @@
 });
 
 /**
- * Factor function creates a function that:
+ * Factory function creates a function that:
  * Returns all point data as an array of [value, time, qualifiers] if the data is visible.
  * Otherwise an empty array is returned.
  * @param {Object} state - Redux store
  * @param {String} tsDataKey - timeseries key
  * @param {Array of Array} for each point returns [value, time, qualifiers] or empty array.
  */
-const pointsTableDataSelector = memoize(tsDataKey => createSelector(
+export const pointsTableDataSelector = memoize(tsDataKey => createSelector(
     pointsSelector(tsDataKey),
     isVisibleSelector(tsDataKey),
     (points, isVisible) => {
@@ -267,7 +259,6 @@
 );
 
 
-<<<<<<< HEAD
 export const descriptionSelector = createSelector(
     currentVariableSelector,
     currentTimeSeriesSelector('current'),
@@ -277,18 +268,4 @@
         const endTime = Math.max.apply(timeSeriesList.map(ts => ts.startTime));
         return `${desc} from ${formatTime(startTime)} to ${formatTime(endTime)}`;
     }
-);
-=======
-const descriptionSelector = createSelector(
-    referenceSeriesSelector,
-    series => series.description + ' from ' +
-        formatTime(series.startTime) + ' to ' +
-        formatTime(series.endTime)
-);
-
-
-module.exports = {
-    pointsSelector, lineSegmentsSelector, isVisibleSelector, yLabelSelector,
-    pointsTableDataSelector, titleSelector, descriptionSelector, MASK_DESC, HASH_ID
-};
->>>>>>> fe711f60
+);