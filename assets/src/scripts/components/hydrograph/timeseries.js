const { timeFormat } = require('d3-time-format');
const memoize = require('fast-memoize');
const { createSelector } = require('reselect');


// Create a time formatting function from D3's timeFormat
const formatTime = timeFormat('%c %Z');

export const MASK_DESC = {
    ice: 'Ice Affected',
    fld: 'Flood',
    bkw: 'Backwater',
    zfl: 'Zeroflow',
    dry: 'Dry',
    ssn: 'Seasonal',
    pr: 'Partial Record',
    rat: 'Rating Development',
    eqp: 'Equipment Malfunction',
    mnt: 'Maintenance',
    dis: 'Discontinued',
    tst: 'Test',
    pmp: 'Pump',
    '***': 'Unavailable'
};


export const requestSelector = memoize(tsKey => state => {
    return state.series.requests && state.series.requests[tsKey] ? state.series.requests[tsKey] : null;
});


export const collectionsSelector = memoize(tsKey => createSelector(
    requestSelector(tsKey),
    state => state.series.timeSeriesCollections,
    (request, collections) => {
        if (!request || !request.timeSeriesCollections || !collections) {
            return [];
        } else {
            return request.timeSeriesCollections.map(colID => collections[colID]);
        }
    }
));


export const currentVariableSelector = createSelector(
    state => state.series.variables,
    state => state.currentVariableID,
    (variables, variableID) => {
        return variableID ? variables[variableID] : null;
    }
);


export const methodsSelector = state => state.series.methods;
export const allTimeSeriesSelector = state => (state.series ? state.series.timeSeries : {}) || {};

/**
 * Returns a selector that, for a given tsKey:
 * Selects all time series for the current time series variable.
 * @param  {String} tsKey   Time-series key
 * @param  {Object} state   Redux state
 * @return {Object}         Time-series data
 */
export const timeSeriesSelector = memoize(tsKey => createSelector(
    allTimeSeriesSelector,
    collectionsSelector(tsKey),
    currentVariableSelector,
    (timeSeries, collections, variable) => {
        return collections.filter(c => c.variable === variable.oid).reduce((series, collection) => {
            collection.timeSeries.forEach(sID => series[sID] = timeSeries[sID]);
            return series;
        }, {});
    }
));

/**
 * Returns a selector that, for a given tsKey:
 * Selects all time series data.
 * @param  {String} tsKey   Time-series key
 * @param  {Object} state   Redux state
 * @return {Object}         Time-series data
 */
export const timeSeriesSelectorNew = memoize(tsKey => createSelector(
    allTimeSeriesSelector,
    collectionsSelector(tsKey),
    (timeSeries, collections) => {
        return collections.reduce((series, collection) => {
            collection.timeSeries.forEach(sID => series[sID] = timeSeries[sID]);
            return series;
        }, {});
    }
));

export const HASH_ID = {
    current: 'hash-45',
    compare: 'hash-135'
};

/**
 * Returns a selector that, for a given tsKey:
 * Returns the points for a given timeseries.
 * @param  {Object} state     Redux store
<<<<<<< HEAD
 * @param  {String} tsKey     Timeseries key
 * @return {Array}            Array of points.
 */
export const oldPointsSelector = memoize(tsKey => createSelector(
    timeSeriesSelector(tsKey),
    (timeSeries) => {
        // FIXME: Return all points, not just those from the first time series.
        const pointsList = Object.values(timeSeries).map(series => series.points);
        return pointsList[0] || [];
=======
 * @param  {String} tsDataKey Timeseries key
 * @param  {String} altParmCd Optional parameter code for which data will be retrieved; if not specified the state's current parameter code is used
 * @return {Array}            Array of points.
 */
const pointsSelector = memoize((tsDataKey, altParmCd) => createSelector(
    state => state.tsData,
    state => state.currentParameterCode,
    (tsData, parmCd) => {
        const parameterCode = altParmCd ? altParmCd : parmCd;
        if (tsData[tsDataKey] && tsData[tsDataKey][parameterCode]) {
            return tsData[tsDataKey][parameterCode].values;
        } else {
            return [];
        }
>>>>>>> a323c65c
    }
));


/**
 * Returns a selector that, for a given tsKey:
 * Returns an array of time points for all visible time series.
 * @param  {Object} state     Redux store
 * @param  {String} tsKey     Timeseries key
 * @return {Array}            Array of array of points.
 */
export const pointsSelector = memoize((tsKey) => createSelector(
    timeSeriesSelector(tsKey),
    (timeSeries) => {
        return Object.values(timeSeries).map(series => series.points);
    }
));


/**
 * Returns a selector that, for a given tsKey:
 * Returns an array of time points for all visible time series.
 * @param  {Object} state     Redux store
 * @param  {String} tsKey     Timeseries key
 * @return {Array}            Array of array of points.
 */
export const pointsSelectorNew = memoize((tsKey) => createSelector(
    timeSeriesSelectorNew(tsKey),
    (timeSeries) => {
        return Object.values(timeSeries).map(series => series.points);
    }
));


/**
 * Returns a selector that, for a given tsKey:
 * Returns time series for the current variable.
 * @param  {Object} state     Redux store
 * @param  {String} tsKey     Timeseries key
 * @return {Array}            Array of array of points.
 */
export const currentVariableTimeseries = memoize((tsKey) => createSelector(
    timeSeriesSelectorNew(tsKey),
    currentVariableSelector,
    (timeSeries, variable) => {
        return Object.keys(timeSeries).filter(sID => timeSeries[sID].variable === variable.oid).reduce((series, sID) => {
            series[sID] = timeSeries[sID];
            return series;
        }, {});
    }
));


/**
 * Factory function that returns a selector for a given tsKey, that:
 * Returns a single array of all points.
 * @param  {Object} state       Redux state
 * @return {Array}              Array of points.
 */
export const flatPointsSelector = memoize(tsKey => createSelector(
    pointsSelector(tsKey),
    tsPointsList => tsPointsList.reduce((finalPoints, points) => {
        Array.prototype.push.apply(finalPoints, points);
        return finalPoints;
    }, [])
));


export const classesForPoint = point => {
    return {
        approved: point.qualifiers.indexOf('A') > -1,
        estimated: point.qualifiers.indexOf('E') > -1
    };
};


/**
 * Returns an array of points for each visible timeseries.
 * @param  {Object} state     Redux store
 * @return {Array}            Array of point arrays.
 */
export const visiblePointsSelector = createSelector(
    pointsSelector('current'),
    pointsSelector('compare'),
    pointsSelector('median'),
    (state) => state.showSeries,
    (current, compare, median, showSeries) => {
        const pointArray = [];
        if (showSeries['current']) {
            Array.prototype.push.apply(pointArray, current);
        }
        if (showSeries['compare']) {
            Array.prototype.push.apply(pointArray, compare);
        }
        if (showSeries['median']) {
            Array.prototype.push.apply(pointArray, median);
        }
        return pointArray;
    }
);


//export const visibleTimeseriesSelector = createSelector(
//)


/**
 * Factory function creates a function that:
 * Returns the current show state of a timeseries.
 * @param  {Object}  state     Redux store
 * @param  {String}  tsKey Timeseries key
 * @return {Boolean}           Show state of the timeseries
 */
export const isVisibleSelector = memoize(tsKey => (state) => {
    return state.showSeries[tsKey];
});


/**
 * Factory function creates a function that, for a given tsKey:
 * Returns all point data as an array of [value, time, qualifiers].
 * @param {Object} state - Redux store
<<<<<<< HEAD
 * @param {String} tsKey - timeseries key
 * @param {Array of Array} for each point returns [value, time, qualifiers] or empty array.
=======
 * @param {String} tsDataKey - timeseries key
 * @param {Array of Arrays} for each point returns [value, time, qualifiers] or empty array.
>>>>>>> a323c65c
 */
export const pointsTableDataSelector = memoize(tsKey => createSelector(
    allTimeSeriesSelector,
    (timeSeries) => {
        return Object.keys(timeSeries).reduce((dataByTsID, tsID) => {
            const series = timeSeries[tsID];
            if (series.tsKey !== tsKey) {
                return dataByTsID;
            }

            dataByTsID[tsID] = series.points.map((value) => {
                return [
                    value.value || '',
                    value.dateTime || '',
                    value.qualifiers && value.qualifiers.length > 0 ? value.qualifiers.join(', ') : ''
                ];
            });

            return dataByTsID;
        }, {});
    }
));


/**
 * Factory function creates a function that:
 * Returns all points in a timeseries grouped into line segments, for each time series.
 * @param  {Object} state     Redux store
<<<<<<< HEAD
 * @param  {String} tsKey Timeseries key
 * @return {Array}            Array of array of points.
 */
export const lineSegmentsSelector = memoize(tsKey => createSelector(
    timeSeriesSelector(tsKey),
    (seriesMap) => {
        const seriesLines = {};
        for (const sID of Object.keys(seriesMap)) {
            const series = seriesMap[sID];
            const points = series.points;
            // Accumulate data into line groups, splitting on the estimated and
            // approval status.
            const lines = [];
            let lastClasses = {};
            const masks = new Set(Object.keys(MASK_DESC));
=======
 * @param  {String} tsDataKey Timeseries key
 * @param  {String} altParmCd Optional parameter code for which data will be retrieved; if not specified the state's current parameter code is used
 * @return {Array}            Array of points.
 */
const lineSegmentsSelector = memoize((tsDataKey, altParmCd) => createSelector(
    pointsSelector(tsDataKey, altParmCd),
    (points) => {
        // Accumulate data into line groups, splitting on the estimated and
        // approval status.
        let lines = [];

        let lastClasses = {};
        const masks = new Set(Object.keys(MASK_DESC));

        for (let pt of points) {
            // Classes to put on the line with this point.
            let lineClasses = {
                approved: pt.approved,
                estimated: pt.estimated,
                dataMask: null
            };
            if (pt.value === null) {
                let qualifiers = new Set(pt.qualifiers.map(q => q.toLowerCase()));
                // current business rules specify that a particular data point
                // will only have at most one masking qualifier
                let maskIntersection = new Set([...masks].filter(x => qualifiers.has(x)));
                lineClasses.dataMask = [...maskIntersection][0];
            }
            // If this point doesn't have the same classes as the last point,
            // create a new line for it.
            if (lastClasses.approved !== lineClasses.approved ||
                    lastClasses.estimated !== lineClasses.estimated ||
                    lastClasses.dataMask !== lineClasses.dataMask) {
                lines.push({
                    classes: lineClasses,
                    points: []
                });
            }
>>>>>>> a323c65c

            for (let pt of points) {
                // Classes to put on the line with this point.
                let lineClasses = {
                    ...classesForPoint(pt),
                    dataMask: null
                };
                if (pt.value === null) {
                    let qualifiers = new Set(pt.qualifiers.map(q => q.toLowerCase()));
                    // current business rules specify that a particular data point
                    // will only have at most one masking qualifier
                    let maskIntersection = new Set([...masks].filter(x => qualifiers.has(x)));
                    lineClasses.dataMask = [...maskIntersection][0];
                }
                // If this point doesn't have the same classes as the last point,
                // create a new line for it.
                if (lastClasses.approved !== lineClasses.approved ||
                        lastClasses.estimated !== lineClasses.estimated ||
                        lastClasses.dataMask !== lineClasses.dataMask) {
                    lines.push({
                        classes: lineClasses,
                        points: []
                    });
                }

<<<<<<< HEAD
                // Add this point to the current line.
                lines[lines.length - 1].points.push(pt);

                // Cache the classes for the next loop iteration.
                lastClasses = lineClasses;
            }
            seriesLines[sID] = lines;
        }
        return seriesLines;
=======
            // Cache the classes for the next loop iteration.
            lastClasses = lineClasses;
        }
        return lines;
>>>>>>> a323c65c
    }
));


const currentVariableTimeseriesSelector = memoize(tsKey => createSelector(
    timeSeriesSelectorNew(tsKey),
    currentVariableSelector,
    (seriesMap, variable) => {
        return Object.keys(seriesMap).filter(
                sID => seriesMap[sID].variable === variable.oid).reduce((curMap, sID) => {
            curMap[sID] = seriesMap[sID];
            return curMap;
        }, {});
    }
));


export const currentVariableLineSegmentsSelector = memoize(tsKey => createSelector(
    currentVariableTimeseriesSelector(tsKey),
    lineSegmentsSelector(tsKey),
    (seriesMap, linesMap) => {
        return Object.keys(seriesMap).reduce((visMap, sID) => {
            visMap[sID] = linesMap[sID];
            return visMap;
        }, {});
    }
));


export const yLabelSelector = createSelector(
    currentVariableSelector,
    variable => variable ? variable.variableDescription : ''
);


export const titleSelector = createSelector(
    currentVariableSelector,
    variable => variable ? variable.variableName : ''
);

/**
 * Given a parameter, get the parameters data
 * and line segments.
 */
const currentDataSelector = memoize(parmCd => createSelector(
    state => state.tsData['current'][parmCd],
    lineSegmentsSelector('current', parmCd),
    (data, lineSegments) => {
        if ( data && data.hasOwnProperty('values') ) {
            return {parmData: data.values, lines: lineSegments};
        } else {
            return {parmData: null, lines: lineSegments};
        }
    }
));


<<<<<<< HEAD
export const descriptionSelector = createSelector(
    currentVariableSelector,
    timeSeriesSelectorNew('current'),
    (variable, timeSeries) => {
        const desc = variable ? variable.variableDescription : '';
        const startTime = new Date(Math.min.apply(null, Object.values(timeSeries).map(ts => ts.startTime)));
        const endTime = new Date(Math.max.apply(null, Object.values(timeSeries).map(ts => ts.endTime)));
        return `${desc} from ${formatTime(startTime)} to ${formatTime(endTime)}`;
    }
);
=======
module.exports = {
    pointsSelector, lineSegmentsSelector, isVisibleSelector, yLabelSelector,
    pointsTableDataSelector, titleSelector, descriptionSelector, MASK_DESC, HASH_ID,
    currentDataSelector
};
>>>>>>> a323c65c
<|MERGE_RESOLUTION|>--- conflicted
+++ resolved
@@ -42,6 +42,13 @@
 ));
 
 
+export const variablesSelector = createSelector(
+    state => state.series.variables,
+    (variables) => variables
+);
+
+
+
 export const currentVariableSelector = createSelector(
     state => state.series.variables,
     state => state.currentVariableID,
@@ -84,10 +91,16 @@
     allTimeSeriesSelector,
     collectionsSelector(tsKey),
     (timeSeries, collections) => {
-        return collections.reduce((series, collection) => {
-            collection.timeSeries.forEach(sID => series[sID] = timeSeries[sID]);
+        const a = collections.reduce((series, collection) => {
+            collection.timeSeries.forEach(sID => {
+                // TODO: WDFN-104 & WDFN-96 - Filter out series with no points.
+                //if (timeSeries[sID].points.length > 0) {
+                    series[sID] = timeSeries[sID];
+                //}
+            });
             return series;
         }, {});
+        return a;
     }
 ));
 
@@ -100,7 +113,6 @@
  * Returns a selector that, for a given tsKey:
  * Returns the points for a given timeseries.
  * @param  {Object} state     Redux store
-<<<<<<< HEAD
  * @param  {String} tsKey     Timeseries key
  * @return {Array}            Array of points.
  */
@@ -110,22 +122,6 @@
         // FIXME: Return all points, not just those from the first time series.
         const pointsList = Object.values(timeSeries).map(series => series.points);
         return pointsList[0] || [];
-=======
- * @param  {String} tsDataKey Timeseries key
- * @param  {String} altParmCd Optional parameter code for which data will be retrieved; if not specified the state's current parameter code is used
- * @return {Array}            Array of points.
- */
-const pointsSelector = memoize((tsDataKey, altParmCd) => createSelector(
-    state => state.tsData,
-    state => state.currentParameterCode,
-    (tsData, parmCd) => {
-        const parameterCode = altParmCd ? altParmCd : parmCd;
-        if (tsData[tsDataKey] && tsData[tsDataKey][parameterCode]) {
-            return tsData[tsDataKey][parameterCode].values;
-        } else {
-            return [];
-        }
->>>>>>> a323c65c
     }
 ));
 
@@ -248,13 +244,8 @@
  * Factory function creates a function that, for a given tsKey:
  * Returns all point data as an array of [value, time, qualifiers].
  * @param {Object} state - Redux store
-<<<<<<< HEAD
  * @param {String} tsKey - timeseries key
  * @param {Array of Array} for each point returns [value, time, qualifiers] or empty array.
-=======
- * @param {String} tsDataKey - timeseries key
- * @param {Array of Arrays} for each point returns [value, time, qualifiers] or empty array.
->>>>>>> a323c65c
  */
 export const pointsTableDataSelector = memoize(tsKey => createSelector(
     allTimeSeriesSelector,
@@ -283,12 +274,11 @@
  * Factory function creates a function that:
  * Returns all points in a timeseries grouped into line segments, for each time series.
  * @param  {Object} state     Redux store
-<<<<<<< HEAD
  * @param  {String} tsKey Timeseries key
  * @return {Array}            Array of array of points.
  */
 export const lineSegmentsSelector = memoize(tsKey => createSelector(
-    timeSeriesSelector(tsKey),
+    timeSeriesSelectorNew(tsKey),
     (seriesMap) => {
         const seriesLines = {};
         for (const sID of Object.keys(seriesMap)) {
@@ -299,46 +289,6 @@
             const lines = [];
             let lastClasses = {};
             const masks = new Set(Object.keys(MASK_DESC));
-=======
- * @param  {String} tsDataKey Timeseries key
- * @param  {String} altParmCd Optional parameter code for which data will be retrieved; if not specified the state's current parameter code is used
- * @return {Array}            Array of points.
- */
-const lineSegmentsSelector = memoize((tsDataKey, altParmCd) => createSelector(
-    pointsSelector(tsDataKey, altParmCd),
-    (points) => {
-        // Accumulate data into line groups, splitting on the estimated and
-        // approval status.
-        let lines = [];
-
-        let lastClasses = {};
-        const masks = new Set(Object.keys(MASK_DESC));
-
-        for (let pt of points) {
-            // Classes to put on the line with this point.
-            let lineClasses = {
-                approved: pt.approved,
-                estimated: pt.estimated,
-                dataMask: null
-            };
-            if (pt.value === null) {
-                let qualifiers = new Set(pt.qualifiers.map(q => q.toLowerCase()));
-                // current business rules specify that a particular data point
-                // will only have at most one masking qualifier
-                let maskIntersection = new Set([...masks].filter(x => qualifiers.has(x)));
-                lineClasses.dataMask = [...maskIntersection][0];
-            }
-            // If this point doesn't have the same classes as the last point,
-            // create a new line for it.
-            if (lastClasses.approved !== lineClasses.approved ||
-                    lastClasses.estimated !== lineClasses.estimated ||
-                    lastClasses.dataMask !== lineClasses.dataMask) {
-                lines.push({
-                    classes: lineClasses,
-                    points: []
-                });
-            }
->>>>>>> a323c65c
 
             for (let pt of points) {
                 // Classes to put on the line with this point.
@@ -364,7 +314,6 @@
                     });
                 }
 
-<<<<<<< HEAD
                 // Add this point to the current line.
                 lines[lines.length - 1].points.push(pt);
 
@@ -374,12 +323,22 @@
             seriesLines[sID] = lines;
         }
         return seriesLines;
-=======
-            // Cache the classes for the next loop iteration.
-            lastClasses = lineClasses;
-        }
-        return lines;
->>>>>>> a323c65c
+    }
+));
+
+// FIXME: use variable ID instead of parmCd
+export const lineSegmentsByParmCdSelector = memoize(tsKey => createSelector(
+    lineSegmentsSelector(tsKey),
+    timeSeriesSelectorNew(tsKey),
+    variablesSelector,
+    (lineSegmentsBySeriesID, timeSeriesMap, variables) => {
+        return Object.keys(lineSegmentsBySeriesID).reduce((byVarID, sID) => {
+            const series = timeSeriesMap[sID];
+            const parmCd = variables[series.variable].variableCode.value;
+            byVarID[parmCd] = byVarID[parmCd] || [];
+            byVarID[parmCd].push(lineSegmentsBySeriesID[sID]);
+            return byVarID;
+        }, {});
     }
 ));
 
@@ -420,24 +379,7 @@
     variable => variable ? variable.variableName : ''
 );
 
-/**
- * Given a parameter, get the parameters data
- * and line segments.
- */
-const currentDataSelector = memoize(parmCd => createSelector(
-    state => state.tsData['current'][parmCd],
-    lineSegmentsSelector('current', parmCd),
-    (data, lineSegments) => {
-        if ( data && data.hasOwnProperty('values') ) {
-            return {parmData: data.values, lines: lineSegments};
-        } else {
-            return {parmData: null, lines: lineSegments};
-        }
-    }
-));
-
-
-<<<<<<< HEAD
+
 export const descriptionSelector = createSelector(
     currentVariableSelector,
     timeSeriesSelectorNew('current'),
@@ -447,11 +389,4 @@
         const endTime = new Date(Math.max.apply(null, Object.values(timeSeries).map(ts => ts.endTime)));
         return `${desc} from ${formatTime(startTime)} to ${formatTime(endTime)}`;
     }
-);
-=======
-module.exports = {
-    pointsSelector, lineSegmentsSelector, isVisibleSelector, yLabelSelector,
-    pointsTableDataSelector, titleSelector, descriptionSelector, MASK_DESC, HASH_ID,
-    currentDataSelector
-};
->>>>>>> a323c65c
+);