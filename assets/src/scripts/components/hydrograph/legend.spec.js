--- conflicted
+++ resolved
@@ -24,7 +24,7 @@
                 text: 'Rectangle Marker',
                 groupId: 'rectangle-marker-group'
             }],
-            medianStatistics: [{
+            median: [{
                 type: circleMarker,
                 r: 4,
                 domId: null,
@@ -67,19 +67,10 @@
 
         it('should return markers for display', () => {
             let result = createLegendMarkers({
-<<<<<<< HEAD
-                dataItems: ['current', 'median'],
-                metadata: {
-                    statistics: {
-                        beginYear: 2010,
-                        endYear: 2012
-                    }
-=======
                 current: {masks: ['ice']},
-                medianStatistics: {
+                median: {
                     beginYear: 2010,
                     endYear: 2012
->>>>>>> fe711f60
                 }
             });
             expect(result).toEqual({
@@ -100,53 +91,11 @@
                         fill: 'url(#hash-45)'
                     }],
                 compare: [],
-                medianStatistics: [{
+                median: [{
                     type: circleMarker,
                     r: 4,
                     domId: null,
                     domClass: 'median-data-series',
-<<<<<<< HEAD
-                    groupId: 'median-circle-marker',
-                    text: 'Median 2010 - 2012',
-                    fill: null
-                }
-            ]);
-        });
-
-        it('should line segment markers for display', () => {
-            let result = createLegendMarkers({
-                dataItems: ['current', 'median'],
-                metadata: {
-                    statistics: {
-                        beginYear: 2010,
-                        endYear: 2012
-                    }
-                }
-            }, [
-                {
-                    classes: {approved: false, estimated: false, dataMask: 'ice'},
-                    points: []
-                },
-                {
-                    classes: {approved: false, estimated: false, dataMask: 'eqp'},
-                    points: []
-                }
-            ]);
-            expect(result).toEqual([
-                {
-                    type: lineMarker,
-                    domId: 'ts-legend-current',
-                    domClass: 'line',
-                    text: 'Current Year',
-                    groupId: 'current-line-marker'
-                },
-                {
-                    type: rectangleMarker,
-                    domId: null,
-                    domClass: 'mask',
-                    text: 'Current Timeseries Mask',
-=======
->>>>>>> fe711f60
                     groupId: null,
                     text: 'Median 2010 - 2012',
                     fill: null
@@ -158,27 +107,18 @@
             let result = createLegendMarkers({});
             expect(result.current.length).toEqual(0);
             expect(result.compare.length).toEqual(0);
-            expect(result.medianStatistics.length).toEqual(0);
+            expect(result.median.length).toEqual(0);
 
         });
 
         it('should still work if stat begin and end years are absent', () => {
             let result = createLegendMarkers({
-<<<<<<< HEAD
-                dataItems: ['median'],
-                metadata: {
-                    statistics: {
-                        beginYear: undefined,
-                        endYear: undefined
-                    }
-=======
-                medianStatistics: {
+                median: {
                     beginYear: undefined,
                     endYear: undefined
->>>>>>> fe711f60
                 }
             });
-            expect(result.medianStatistics[0].text).toEqual('Median ');
+            expect(result.median[0].text).toEqual('Median ');
         });
     });
 
@@ -219,43 +159,28 @@
                 currentParameterCode: '00060'
             });
             expect(result).toEqual({
-<<<<<<< HEAD
-                dataItems: ['current', 'median'],
-                metadata: {
-                    statistics: {
-                        beginYear: 2010,
-                        endYear: 2012,
-                        description: 'method description'
-                    }
+                current: {masks: new Set()},
+                compare: undefined,
+                median: {
+                    beginYear: 2010,
+                    endYear: 2012,
+                    description: 'method description'
                 }
             });
         });
 
         it('should not choke if median time series is absent', () => {
-=======
-                current: {masks: new Set()},
-                medianStatistics: {
-                    beginYear: 2010,
-                    endYear: 2012,
-                    description: ''
-                }
-            });
-        });
-
-        it('should not choke if medianMetadata years are absent', () => {
->>>>>>> fe711f60
             let result = legendDisplaySelector({
                 series: {},
                 showSeries: {
                     median: true
                 }
             });
-            expect(result.medianStatistics).toEqual({
+            expect(result.median).toEqual({
                 beginYear: undefined,
                 endYear: undefined,
                 description: ''
             });
         });
     });
-
 });