--- conflicted
+++ resolved
@@ -119,14 +119,10 @@
             }
             marker = defineLineMarker(domId, 'line', text, svgGroup);
         } else if (dataItem === 'medianStatistics') {
-<<<<<<< HEAD
             text = 'Median';
             if (dataPlotElements.metadata.statistics.description) {
                 text = `${text} ${dataPlotElements.metadata.statistics.description}`;
             }
-=======
-            text = 'Median Discharge';
->>>>>>> e2f7a6c7
             let beginYear = dataPlotElements.metadata.statistics.beginYear;
             let endYear = dataPlotElements.metadata.statistics.endYear;
             if (beginYear && endYear) {
