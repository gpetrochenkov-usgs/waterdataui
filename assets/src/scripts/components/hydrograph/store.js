const merge = require('lodash/merge');
const { applyMiddleware, createStore, compose } = require('redux');
const { default: thunk } = require('redux-thunk');

const { getMedianStatistics, getPreviousYearTimeseries, getTimeseries,
    parseMedianData } = require('../../models');
const { normalize } = require('./schema');


export const Actions = {
    retrieveTimeseries(siteno, params=null, startDate=null, endDate=null) {
        return function (dispatch) {
            const timeSeries = getTimeseries({sites: [siteno], params, startDate, endDate}).then(
                series => {
                    const collection = normalize(series, 'current');

                    // Get the start/end times of every time series.
                    const tsArray = Object.values(collection.timeSeries);
                    const startTime = new Date(Math.min.apply(null,
                        tsArray.filter(ts => ts.startTime).map(ts => ts.startTime)));
                    const endTime = new Date(Math.max.apply(null,
                        tsArray.filter(ts => ts.endTime).map(ts => ts.endTime)));

                    dispatch(Actions.addSeriesCollection('current', collection));
                    // Trigger a call to get last year's data
                    dispatch(Actions.retrieveCompareTimeseries(siteno, startTime, endTime));

                    return collection;
                },
                () => {
                    dispatch(Actions.resetTimeseries('current'));
                }
            );
            const medianStatistics = getMedianStatistics({sites: [siteno]});
            Promise.all([timeSeries, medianStatistics]).then(([collection, stats]) => {
                // Get the start/end times of every time series.
                const tsArray = Object.values(collection.timeSeries);
                const startTime = new Date(Math.min.apply(null,
                    tsArray.filter(ts => ts.startTime).map(ts => ts.startTime)));
                const endTime = new Date(Math.max.apply(null,
                    tsArray.filter(ts => ts.endTime).map(ts => ts.endTime)));

                let medianCollection = parseMedianData(stats, startTime, endTime, collection.variables);
                dispatch(Actions.addSeriesCollection('median', medianCollection));
            });
        };
    },
    retrieveCompareTimeseries(site, startTime, endTime) {
        return function (dispatch) {
            return getPreviousYearTimeseries({site, startTime, endTime}).then(
                series => {
                    const collection = normalize(series, 'compare');
                    dispatch(Actions.addSeriesCollection('compare', collection, false));
                },
                () => dispatch(Actions.resetTimeseries('compare'))
            );
        };
    },
    toggleTimeseries(key, show) {
        return {
            type: 'TOGGLE_TIMESERIES',
            key,
            show
        };
    },
    addSeriesCollection(key, data, show=true) {
        return {
            type: 'ADD_TIMESERIES_COLLECTION',
            key,
            show,
            data
        };
    },
    resetTimeseries(key) {
        return {
            type: 'RESET_TIMESERIES',
            key
        };
    },
    showMedianStatsLabel(show) {
        return {
            type: 'SHOW_MEDIAN_STATS_LABEL',
            show
        };
    },
    setTooltipTime(currentTime, compareTime) {
        return {
            type: 'SET_TOOLTIP_TIME',
            currentTime,
            compareTime
        };
    },
    resizeUI(windowWidth, width) {
        return {
            type: 'RESIZE_UI',
            windowWidth,
            width
        };
    },
    setCurrentParameterCode(parameterCode, variableID) {
        return {
            type: 'PARAMETER_CODE_SET',
            parameterCode,
            variableID
        };
    }
};


export const timeSeriesReducer = function (state={}, action) {
    let newState;
    switch (action.type) {
        case 'ADD_TIMESERIES_COLLECTION':
            return {
                ...state,
                series: merge({}, state.series, action.data),
                showSeries: {
                    ...state.showSeries,
                    [action.key]: action.show
                },
                // If there isn't a selected parameter code yet, pick the first
                // one after sorting by ID.
                currentParameterCode: state.currentParameterCode || Object.values(
                    action.data.variables).sort((a, b) => {
                        const aVal = a.variableCode.value;
                        const bVal = b.variableCode.value;
                        if (aVal > bVal) {
                            return 1;
                        } else if (aVal < bVal) {
                            return -1;
                        } else {
                            return 0;
                        }
                    })[0].variableCode.value,
                currentVariableID: state.currentVariableID || Object.values(
                    action.data.variables).sort((a, b) => {
                        const aVal = a.variableCode.value;
                        const bVal = b.variableCode.value;
                        if (aVal > bVal) {
                            return 1;
                        } else if (aVal < bVal) {
                            return -1;
                        } else {
                            return 0;
                        }
                    })[0].oid
            };

        case 'TOGGLE_TIMESERIES':
            return {
                ...state,
                showSeries: {
                    ...state.showSeries,
                    [action.key]: action.show
                }
            };

        case 'RESET_TIMESERIES':
            newState = {
                ...state,
                showSeries: {
                    ...state.showSeries,
                    [action.key]: false
                },
                series: {
                    ...state.series,
                    request: {
                        ...(state.series || {}).request
                    }
                }
            };
            delete newState.series.request[action.key];
            return newState;

        case 'SHOW_MEDIAN_STATS_LABEL':
            return {
                ...state,
                showMedianStatsLabel : action.show
            };

        case 'SET_TOOLTIP_TIME':
            return {
                ...state,
                tooltipFocusTime: {
                    ...state.tooltipFocusTime,
                    current: action.currentTime,
                    compare: action.compareTime
                }
            };

        case 'RESIZE_UI':
            return {
                ...state,
                windowWidth: action.windowWidth,
                width: action.width
            };

        case 'PARAMETER_CODE_SET':
            return {
                ...state,
                currentParameterCode: action.parameterCode,
                currentVariableID: action.variableID
            };

        default:
            return state;
    }
};


const MIDDLEWARES = [thunk];


export const configureStore = function (initialState) {
    initialState = {
        series: {},
        statisticalMetaData: {
            beginYear: '',
            endYear: ''
        },
        showSeries: {
            current: true,
            compare: false,
            median: false
        },
        currentParameterCode: null,
<<<<<<< HEAD
        currentVariableID: null,
=======
        windowWidth: 1024,
>>>>>>> a323c65c
        width: 800,
        showMedianStatsLabel: false,
        tooltipFocusTime: {
            current: null,
            compare: null
        },
        ...initialState
    };

    let enhancers;
    if (window.__REDUX_DEVTOOLS_EXTENSION__) {
        enhancers = compose(
            applyMiddleware(...MIDDLEWARES),
            window.__REDUX_DEVTOOLS_EXTENSION__({serialize: true})
        );
    } else {
        enhancers = applyMiddleware(...MIDDLEWARES);
    }

    return createStore(
        timeSeriesReducer,
        initialState,
        enhancers
    );
};<|MERGE_RESOLUTION|>--- conflicted
+++ resolved
@@ -118,20 +118,6 @@
                     ...state.showSeries,
                     [action.key]: action.show
                 },
-                // If there isn't a selected parameter code yet, pick the first
-                // one after sorting by ID.
-                currentParameterCode: state.currentParameterCode || Object.values(
-                    action.data.variables).sort((a, b) => {
-                        const aVal = a.variableCode.value;
-                        const bVal = b.variableCode.value;
-                        if (aVal > bVal) {
-                            return 1;
-                        } else if (aVal < bVal) {
-                            return -1;
-                        } else {
-                            return 0;
-                        }
-                    })[0].variableCode.value,
                 currentVariableID: state.currentVariableID || Object.values(
                     action.data.variables).sort((a, b) => {
                         const aVal = a.variableCode.value;
@@ -198,7 +184,6 @@
         case 'PARAMETER_CODE_SET':
             return {
                 ...state,
-                currentParameterCode: action.parameterCode,
                 currentVariableID: action.variableID
             };
 
@@ -223,12 +208,8 @@
             compare: false,
             median: false
         },
-        currentParameterCode: null,
-<<<<<<< HEAD
         currentVariableID: null,
-=======
         windowWidth: 1024,
->>>>>>> a323c65c
         width: 800,
         showMedianStatsLabel: false,
         tooltipFocusTime: {
