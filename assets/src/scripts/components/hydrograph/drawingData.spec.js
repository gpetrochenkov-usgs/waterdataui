
const { lineSegmentsSelector, pointsSelector, pointsTableDataSelector, allPointsSelector, pointsByTsKeySelector,
    classesForPoint, lineSegmentsByParmCdSelector, currentVariableLineSegmentsSelector,
    currentVariablePointsSelector, visiblePointsSelector, MAX_LINE_POINT_GAP } = require('./drawingData');

const TEST_DATA = {
    series: {
        timeSeries: {
            '00060': {
                tsKey: 'current',
                startTime: new Date('2018-03-06T15:45:00.000Z'),
                endTime: new Date('2018-03-13t13:45:00.000Z'),
                variable: '45807197',
                points: [{
                    value: 10,
                    qualifiers: ['P'],
                    approved: false,
                    estimated: false
                }, {
                    value: null,
                    qualifiers: ['P', 'ICE'],
                    approved: false,
                    estimated: false
                }, {
                    value: null,
                    qualifiers: ['P', 'FLD'],
                    approved: false,
                    estimated: false
                }]
            },
            '00010': {
                tsKey: 'compare',
                startTime: new Date('2017-03-06T15:45:00.000Z'),
                endTime: new Date('2017-03-13t13:45:00.000Z'),
                variable: '45807196',
                points: [{
                    value: 1,
                    qualifiers: ['P'],
                    approved: false,
                    estimated: false
                }, {
                    value: 2,
                    qualifiers: ['P'],
                    approved: false,
                    estimated: false
                }, {
                    value: 3,
                    qualifiers: ['P'],
                    approved: false,
                    estimated: false
                }]
            },
            '00045': {
                tsKey: 'current',
                startTime: new Date('2017-03-06T15:45:00.000Z'),
                endTime: new Date('2017-03-13t13:45:00.000Z'),
                variable: '45807140',
                points: [{
<<<<<<< HEAD
                    value: 0,
                    qualifiers: ['P'],
                    approved: false,
                    estimated: false
                }, {
                    value: 1,
=======
                    value: 0.01,
>>>>>>> 26ade0ee
                    qualifiers: ['P'],
                    approved: false,
                    estimated: false
                }, {
                    value: 0.02,
                    qualifiers: ['P'],
                    approved: false,
                    estimated: false
                }, {
                    value: 0.03,
                    qualifiers: ['P'],
                    approved: false,
                    estimated: false
                }]
            }
        },
        timeSeriesCollections: {
            'coll1': {
                variable: 45807197,
                timeSeries: ['00060']
            }
        },
        requests: {
            current: {
                timeSeriesCollections: ['coll1']
            }
        },
        variables: {
            '45807197': {
                variableCode: {value: '00060'},
                variableName: 'Streamflow',
                variableDescription: 'Discharge, cubic feet per second',
                oid: '45807197'
            },
            '45807196': {
                variableCode: {value: '00010'},
                variableName: 'Gage Height',
                variableDescription: 'Gage Height in feet',
                oid: '45807196'
            },
            '45807140': {
                variableCode: {value: '00045'},
                variableName: 'Precipitation',
                variableDescription: 'Precipitation in inches'
            }
        }
    },
    currentVariableID: '45807197'
};

describe('drawingData module', () => {

    describe('allPointsSelector', () => {

        const result = allPointsSelector(TEST_DATA);
        it('Return three timeseries', () => {
            expect(Object.keys(result).length).toBe(3);
            expect(result['00060']).toBeDefined();
            expect(result['00010']).toBeDefined();
            expect(result['00045']).toBeDefined();
        });

        it('Return the points array for time series with parameter code 00060 without modification', () => {
            expect(result['00060']).toEqual(TEST_DATA.series.timeSeries['00060'].points);
        });

        it('Return the points array accumulated for the time series with  parameter code 00045', () => {
<<<<<<< HEAD
            expect(result['00045'].map((point) => point.value)).toEqual([0, 1, 3, 6]);
=======
            expect(result['00045'].map((point) => point.value)).toEqual([0.01, 0.03, 0.06]);
>>>>>>> 26ade0ee
        });

        it('Return the empty object if there are no timeseries', () =>  {
            expect(allPointsSelector({series: {}})).toEqual({});
        });

        it('Resets the accumulator for precip if null value is encountered', () => {
            const newTestData = {
                ...TEST_DATA,
                series: {
                    ...TEST_DATA.series,
                    timeSeries: {
                        ...TEST_DATA.series.timeSeries,
                        '00045': {
                            tsKey: 'current',
                            startTime: new Date('2017-03-06T15:45:00.000Z'),
                            endTime: new Date('2017-03-13t13:45:00.000Z'),
                            variable: '45807140',
                            points: [{
                                value: 0.01,
                                qualifiers: ['P'],
                                approved: false,
                                estimated: false
                            }, {
                                value: 0.02,
                                qualifiers: ['P'],
                                approved: false,
                                estimated: false
                            }, {
                                value: null,
                                qualifiers: ['P'],
                                approved: false,
                                estimated: false
                            }, {
                                value: 0.04,
                                qualifiers: ['P'],
                                approved: false,
                                estimated: false
                            }]
                        }
                    }
                }
            };

            expect(allPointsSelector(newTestData)['00045'].map((point) => point.value)).toEqual([0.01, 0.03, null, 0.04]);
        });
    });

    describe('pointsByTsKeySelector', () => {
        it('Return the points array for the ts Key selector', () => {
            const result = pointsByTsKeySelector('current')(TEST_DATA);

            expect(Object.keys(result).length).toBe(2);
            expect(result['00060']).toBeDefined();
            expect(result['00045']).toBeDefined();
        });

        it('return the empty object if no time series for series', () => {
            expect(pointsByTsKeySelector('median')(TEST_DATA)).toEqual({});
        });
    });

    describe('currentVariablePointsSelector', () => {
       it('Return the current variable for the tsKey', () => {
           const result = currentVariablePointsSelector('current')(TEST_DATA);

           expect(result.length).toBe(1);
           expect(result[0]).toEqual(TEST_DATA.series.timeSeries['00060'].points);
       });

       it('Return an empty array if the tsKey has no time series with the current variable', () => {
           expect(currentVariablePointsSelector('compare')(TEST_DATA)).toEqual([]);
       });
    });

    describe('line segment selector', () => {
        it('should separate on approved', () => {
            expect(lineSegmentsSelector('current')({
                ...TEST_DATA,
                series: {
                    ...TEST_DATA.series,
                    timeSeries: {
                        ...TEST_DATA.series.timeSeries,
                        '00060': {
                            ...TEST_DATA.series.timeSeries['00060'],
                            points: [{
                                value: 10,
                                qualifiers: []
                            }, {
                                value: 10,
                                qualifiers: ['A']
                            }, {
                                value: 10,
                                qualifiers: ['A']
                            }],
                            tsKey: 'current'
                        },
                        '00045': {
                            ...TEST_DATA.series.timeSeries['00045'],
                            tsKey: 'compare'
                        }
                    }
                }
            })).toEqual({
                '00060': [
                    {
                        'classes': {
                            'approved': false,
                            'estimated': false,
                            'dataMask': null
                        },
                        'points': [
                            {
                                'value': 10,
                                'qualifiers': []
                            }
                        ]
                    },
                    {
                        'classes': {
                            'approved': true,
                            'estimated': false,
                            'dataMask': null
                        },
                        'points': [
                            {
                                'value': 10,
                                'qualifiers': [
                                    'A'
                                ]
                            },
                            {
                                'value': 10,
                                'qualifiers': [
                                    'A'
                                ]
                            }
                        ]
                    }
                ]
            });
        });

        it('should separate on estimated', () => {
            expect(lineSegmentsSelector('current')({
                ...TEST_DATA,
                series: {
                    ...TEST_DATA.series,
                    timeSeries: {
                        ...TEST_DATA.series.timeSeries,
                        '00060': {
                            ...TEST_DATA.series.timeSeries['00060'],
                            points: [{
                                value: 10,
                                qualifiers: ['P']
                            }, {
                                value: 10,
                                qualifiers: ['P', 'E']
                            }, {
                                value: 10,
                                qualifiers: ['P', 'E']
                            }],
                            tsKey: 'current'
                        },
                        '00045': {
                            ...TEST_DATA.series.timeSeries['00045'],
                            tsKey: 'compare'
                        }
                    }
                }
            })).toEqual({
                '00060': [
                    {
                        'classes': {
                            'approved': false,
                            'estimated': false,
                            'dataMask': null
                        },
                        'points': [
                            {
                                'value': 10,
                                'qualifiers': [
                                    'P'
                                ]
                            }
                        ]
                    },
                    {
                        'classes': {
                            'approved': false,
                            'estimated': true,
                            'dataMask': null
                        },
                        'points': [
                            {
                                'value': 10,
                                'qualifiers': [
                                    'P',
                                    'E'
                                ]
                            },
                            {
                                'value': 10,
                                'qualifiers': [
                                    'P',
                                    'E'
                                ]
                            }
                        ]
                    }
                ]
            });
        });

        it('should separate out masked values', () => {
            expect(lineSegmentsSelector('current')({
                ...TEST_DATA,
                series: {
                    ...TEST_DATA.series,
                    timeSeries: {
                        ...TEST_DATA.series.timeSeries,
                        '00060': {
                            ...TEST_DATA.series.timeSeries['00060'],
                            points: [{
                                value: 10,
                                qualifiers: ['P']
                            }, {
                                value: null,
                                qualifiers: ['P', 'ICE']
                            }, {
                                value: null,
                                qualifiers: ['P', 'FLD']
                            }],
                            tsKey: 'current'
                        },
                        '00045': {
                            ...TEST_DATA.series.timeSeries['00045'],
                            tsKey: 'compare'
                        }
                    }
                }
            })).toEqual({
                '00060': [
                    {
                        'classes': {
                            'approved': false,
                            'estimated': false,
                            'dataMask': null
                        },
                        'points': [
                            {
                                'value': 10,
                                'qualifiers': [
                                    'P'
                                ]
                            }
                        ]
                    },
                    {
                        'classes': {
                            'approved': false,
                            'estimated': false,
                            'dataMask': 'ice'
                        },
                        'points': [
                            {
                                'value': null,
                                'qualifiers': [
                                    'P',
                                    'ICE'
                                ]
                            }
                        ]
                    },
                    {
                        'classes': {
                            'approved': false,
                            'estimated': false,
                            'dataMask': 'fld'
                        },
                        'points': [
                            {
                                'value': null,
                                'qualifiers': [
                                    'P',
                                    'FLD'
                                ]
                            }
                        ]
                    }
                ]});
        });

        it('should separate on gaps greater than MAX_LINE_POINT_GAP', () => {
            const dates = [
                new Date(0),
                new Date(MAX_LINE_POINT_GAP - 1),
                new Date(MAX_LINE_POINT_GAP),
                new Date(2 * MAX_LINE_POINT_GAP),
                new Date(3 * MAX_LINE_POINT_GAP + 1),
                new Date(3 * MAX_LINE_POINT_GAP + 2)
            ];
            expect(lineSegmentsSelector('current')({
                ...TEST_DATA,
                series: {
                    ...TEST_DATA.series,
                    timeSeries: {
                        ...TEST_DATA.series.timeSeries,
                        '00060': {
                            ...TEST_DATA.series.timeSeries['00060'],
                            points: dates.map(d => {
                                return {
                                    value: 10,
                                    dateTime: d,
                                    qualifiers: ['P']
                                };
                            }),
                            tsKey: 'current'
                        },
                        '00045': {
                            ...TEST_DATA.series.timeSeries['00045'],
                            tsKey: 'compare'
                        }
                    }
                }
            })).toEqual({
                '00060': [{
                    'classes': {
                        'approved': false,
                        'estimated': false,
                        'dataMask': null
                    },
                    'points': [{
                            'value': 10,
                            'dateTime': dates[0],
                            'qualifiers': ['P']
                        }, {
                            'value': 10,
                            'dateTime': dates[1],
                            'qualifiers': ['P']
                        }, {
                            'value': 10,
                            'dateTime': dates[2],
                            'qualifiers': ['P']
                        }, {
                            'value': 10,
                            'dateTime': dates[3],
                            'qualifiers': ['P']
                        }
                    ]
                }, {
                    'classes': {
                        'approved': false,
                        'estimated': false,
                        'dataMask': null
                    },
                    'points': [{
                        'value': 10,
                        'dateTime': dates[4],
                        'qualifiers': ['P']
                    }, {
                        'value': 10,
                        'dateTime': dates[5],
                        'qualifiers': ['P']
                    }]
                }]
            });
        });

        it('should not separate on gaps greater than MAX_LINE_POINT_GAP if points masked', () => {
            const dates = [
                new Date(0),
                new Date(MAX_LINE_POINT_GAP - 1),
                new Date(MAX_LINE_POINT_GAP),
                new Date(2 * MAX_LINE_POINT_GAP),
                new Date(3 * MAX_LINE_POINT_GAP + 1),
                new Date(3 * MAX_LINE_POINT_GAP + 2)
            ];
            expect(lineSegmentsSelector('current')({
                ...TEST_DATA,
                series: {
                    ...TEST_DATA.series,
                    timeSeries: {
                        ...TEST_DATA.series.timeSeries,
                        '00060': {
                            ...TEST_DATA.series.timeSeries['00060'],
                            points: dates.map(d => {
                                return {
                                    value: null,
                                    dateTime: d,
                                    qualifiers: ['Ice']
                                };
                            }),
                            tsKey: 'current'
                        },
                        '00045': {
                            ...TEST_DATA.series.timeSeries['00045'],
                            tsKey: 'compare'
                        }
                    }
                }
            })).toEqual({
                '00060': [{
                    'classes': {
                        'approved': false,
                        'estimated': false,
                        'dataMask': 'ice'
                    },
                    'points': [{
                        'value': null,
                        'dateTime': dates[0],
                        'qualifiers': ['Ice']
                    }, {
                        'value': null,
                        'dateTime': dates[1],
                        'qualifiers': ['Ice']
                    }, {
                        'value': null,
                        'dateTime': dates[2],
                        'qualifiers': ['Ice']
                    }, {
                        'value': null,
                        'dateTime': dates[3],
                        'qualifiers': ['Ice']
                    }, {
                        'value': null,
                        'dateTime': dates[4],
                        'qualifiers': ['Ice']
                    }, {
                        'value': null,
                        'dateTime': dates[5],
                        'qualifiers': ['Ice']
                    }]
                }]
            });
        });
    });

    describe('lineSegmentsByParmCdSelector', () => {
        it('Should return two mappings for current time series', () => {
            const result = lineSegmentsByParmCdSelector('current')(TEST_DATA);

            expect(Object.keys(result).length).toBe(2);
            expect(result['00060']).toBeDefined();
            expect(result['00045']).toBeDefined();
        });
    });

    describe('currentVariableLineSegmentsSelector', () => {
        it('Should return a single time series for current', () => {
            const result = currentVariableLineSegmentsSelector('current')(TEST_DATA);

            expect(Object.keys(result).length).toBe(1);
            expect(result['00060']).toBeDefined();
        });

        it('Should return an empty object for the compare time series', () => {
            expect(currentVariableLineSegmentsSelector('compare')(TEST_DATA)).toEqual({});
        });
    });

    describe('pointsSelector', () => {
        it('works with a single collection and two time series', () => {
            expect(pointsSelector('current')({
                series: {
                    requests: {
                        current: {
                            timeSeriesCollections: ['coll1']
                        }
                    },
                    timeSeriesCollections: {
                        'coll1': {
                            variable: 45807197,
                            timeSeries: ['one', 'two']
                        }
                    },
                    timeSeries: {
                        one: {
                            points: ['ptOne', 'ptTwo', 'ptThree'],
                            tsKey: 'current',
                            variable: 45807197
                        },
                        two: {
                            points: ['ptOne2', 'ptTwo2', 'ptThree2'],
                            tsKey: 'current',
                            variable: 45807197
                        }
                    },
                    variables: {
                        '45807197': {
                            variableCode: '00060',
                            oid: 45807197
                        }
                    }
                },
                currentVariableID: '45807197'
            })).toEqual([['ptOne', 'ptTwo', 'ptThree'], ['ptOne2', 'ptTwo2', 'ptThree2']]);
        });
    });

    describe('classesforPoint', () => {
        it('Return expected classes', () => {
            expect(classesForPoint({qualifiers: ['F', 'G']})).toEqual({
                approved: false,
                estimated: false
            });
            expect(classesForPoint({qualifiers: ['A', 'G']})).toEqual({
                approved: true,
                estimated: false
            });
            expect(classesForPoint({qualifiers: ['E','G']})).toEqual({
                approved: false,
                estimated: true
            });
        });
    });

    describe('visiblePointsSelector', () => {
        const testData = {
            ...TEST_DATA,
            series: {
                ...TEST_DATA.series,
                timeSeries: {
                    ...TEST_DATA.series.timeSeries,
                    '00060:median': {
                        tsKey: 'median',
                        startTime: new Date('2018-03-06T15:45:00.000Z'),
                        endTime: new Date('2018-03-13t13:45:00.000Z'),
                        variable: '45807197',
                        points: [{
                            value: 10,
                            qualifiers: ['P'],
                            approved: false,
                            estimated: false
                        }, {
                            value: null,
                            qualifiers: ['P', 'ICE'],
                            approved: false,
                            estimated: false
                        }, {
                            value: null,
                            qualifiers: ['P', 'FLD'],
                            approved: false,
                            estimated: false
                        }]
                    }
                }
            },
            showSeries: {
                'current': true,
                'compare': true,
                'median': true
            }
        };

        it('Return two arrays', () => {
           expect(visiblePointsSelector(testData).length).toBe(2);
        });

        it('Expects one array if only median is not visible', () => {
            const newTestData = {
                ...testData,
                showSeries: {
                    'current': true,
                    'compare': true,
                    'median': false
                }
            };

            expect(visiblePointsSelector(newTestData).length).toBe(1);
        });

        it('Expects an empty array if no visible series has the current variable', () => {
            const newTestData = {
                ...testData,
                currentVariableID: '11111111'
            };

            expect(visiblePointsSelector(newTestData).length).toBe(0);
        });
    });

    describe('pointsTableDataSelect', () => {
        it('Return an array of arrays if series is visible', () => {
            const result = pointsTableDataSelector('current')({
                series: {
                    requests: {
                        current: {
                            timeSeriesCollections: ['coll1']
                        }
                    },
                    timeSeriesCollections: {
                        'coll1': {
                            variable: 45807197,
                            timeSeries: ['one']
                        }
                    },
                    timeSeries: {
                        one: {
                            tsKey: 'current',
                            points: [{
                                dateTime: '2018-01-01',
                                qualifiers: ['P'],
                                approved: false,
                                estimated: false
                            }, {
                                value: 15,
                                approved: false,
                                estimated: true
                            }, {
                                value: 10,
                                dateTime: '2018-01-03',
                                qualifiers: ['P', 'Ice'],
                                approved: false,
                                estimated: true
                            }],
                            variable: '45807197'
                        }
                    },
                    variables: {
                        '45807197': {
                            variableCode: {value: '00060'},
                            oid: 45807197
                        }
                    }
                },
                currentVariableID: '45807197',
                showSeries: {
                    current: true
                }
            });
            expect(result).toEqual({
                one: [
                    ['', '2018-01-01', 'P'],
                    [15, '', ''],
                    [10, '2018-01-03', 'P, Ice']
                ]
            });
        });
    });
});<|MERGE_RESOLUTION|>--- conflicted
+++ resolved
@@ -56,16 +56,12 @@
                 endTime: new Date('2017-03-13t13:45:00.000Z'),
                 variable: '45807140',
                 points: [{
-<<<<<<< HEAD
                     value: 0,
                     qualifiers: ['P'],
                     approved: false,
                     estimated: false
                 }, {
-                    value: 1,
-=======
                     value: 0.01,
->>>>>>> 26ade0ee
                     qualifiers: ['P'],
                     approved: false,
                     estimated: false
@@ -133,11 +129,7 @@
         });
 
         it('Return the points array accumulated for the time series with  parameter code 00045', () => {
-<<<<<<< HEAD
-            expect(result['00045'].map((point) => point.value)).toEqual([0, 1, 3, 6]);
-=======
-            expect(result['00045'].map((point) => point.value)).toEqual([0.01, 0.03, 0.06]);
->>>>>>> 26ade0ee
+            expect(result['00045'].map((point) => point.value)).toEqual([0, 0.01, 0.03, 0.06]);
         });
 
         it('Return the empty object if there are no timeseries', () =>  {
