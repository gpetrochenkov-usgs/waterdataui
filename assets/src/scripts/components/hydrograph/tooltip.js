
const { mouse, select } = require('d3-selection');
const { transition } = require('d3-transition');
const memoize = require('fast-memoize');
const { createSelector, createStructuredSelector } = require('reselect');
const { DateTime } = require('luxon');

const { dispatch, link, initAndUpdate } = require('../../lib/redux');
const { Actions } = require('../../store');

const { cursorTimeSelector, tsCursorPointsSelector } = require('./cursor');
const { classesForPoint, MASK_DESC } = require('./drawingData');
const { layoutSelector } = require('./layout');
const { xScaleSelector, yScaleSelector } = require('./scales');
const { tsTimeZoneSelector } = require('./timeSeries');

const { getCurrentVariable } = require('../../selectors/timeSeriesSelector');

<<<<<<< HEAD
=======
const formatTime = timeFormat('%b %-d, %Y, %-I:%M:%S %p');

const { USWDS_SMALL_SCREEN, USWDS_MEDIUM_SCREEN } = require('../../config');
const { mediaQuery } = require('../../utils');
>>>>>>> 99c4fa48

const createFocusLine = function(elem) {
    let focus = elem.append('g')
        .attr('class', 'focus')
        .style('display', 'none');

    focus.append('line')
        .attr('class', 'focus-line');

    return focus;
};

const updateFocusLine = function(elem, {cursorTime, yScale, xScale}) {
    if (cursorTime) {
        const x = xScale(cursorTime);
        const range = yScale.range();

        elem.select('.focus-line')
            .attr('y1', range[0])
            .attr('y2', range[1])
            .attr('x1', x)
            .attr('x2', x);
        elem.style('display', null);
    } else {
        elem.style('display', 'none');
    }
};

/*
 * Returns a function that returns the time series data point nearest the
 * tooltip focus time for the given time series key. Only returns those points
 * where the y-value is finite; no use in making a point if y is Infinity.
 *
 * @param {Object} state - Redux store
 * @param String} tsKey - Time series key
 * @return {Object}
 */
const tooltipPointsSelector = memoize(tsKey => createSelector(
    xScaleSelector(tsKey),
    yScaleSelector,
    tsCursorPointsSelector(tsKey),
    (xScale, yScale, cursorPoints) => {
        return Object.keys(cursorPoints).reduce((tooltipPoints, tsID) => {
            const cursorPoint = cursorPoints[tsID];
            if (isFinite(yScale(cursorPoint.value))) {
                tooltipPoints.push({
                    x: xScale(cursorPoint.dateTime),
                    y: yScale(cursorPoint.value),
                    tsID
                });
            }
            return tooltipPoints;
        }, []);
    }
));

const getTooltipText = function(datum, qualifiers, unitCode, ianaTimeZone) {
    let label = '';
    if (datum && qualifiers) {
        let valueStr = datum.value === null ? ' ' : `${datum.value} ${unitCode}`;

        const maskKeys = new Set(Object.keys(MASK_DESC));
        const qualiferKeysLower = new Set(datum.qualifiers.map(x => x.toLowerCase()));
        const maskKeyIntersect = [...qualiferKeysLower].filter(x => maskKeys.has(x));

        if (maskKeyIntersect.length) {
            // a data point will have at most one masking qualifier
            valueStr = MASK_DESC[[maskKeyIntersect][0]];
        }
        const timeLabel = DateTime.fromMillis(
            datum.dateTime,
            {zone: ianaTimeZone}
        ).toFormat('MMM dd, yyyy hh:mm:ss a ZZZZ');
        label = `${valueStr} - ${timeLabel}`;
    }

    return label;
};

const qualifiersSelector = state => state.series.qualifiers;

const unitCodeSelector = createSelector(
    getCurrentVariable,
    variable => variable ? variable.unit.unitCode : null
);

const createTooltipTextGroup = function (elem, {currentPoints, comparePoints, qualifiers, unitCode, ianaTimeZone, layout}, textGroup) {

    // Put the circles in a container so we can keep the their position in the
    // DOM before rect.overlay, to prevent the circles from receiving mouse
    // events.
    if (!textGroup) {
        textGroup = elem.append('div')
            .attr('class', 'tooltip-text-group');
    }

    const data = Object.values(currentPoints).concat(Object.values(comparePoints));
    const texts = textGroup
        .selectAll('div')
        .data(data);

    // Remove old text labels after fading them out
    texts.exit()
        .transition(transition().duration(500))
            .style('opacity', '0')
            .remove();

    // Add new text labels
    const newTexts = texts.enter()
        .append('div');

    // Find the width of the between the y-axis and margin and set the tooltip margin based on that number
    const adjustMarginOfTooltips = function (elem) {
        // set a base number of pixels to bump the tooltips away from y-axis and compensate for slight under reporting
        // of margin width by layout selector on time series with single or double digits on y-axis
        const baseMarginOffsetTextGroup = 27;
        let marginAdjustment = layout.margin.left + baseMarginOffsetTextGroup;
        elem.style('margin-left', marginAdjustment + 'px');

    };

    // find how many tooltips are showing and adjust the font size larger if there are few, smaller if there are many
    const adjustTooltipFontSize = function() {
        const totalTooltipsShowing = Object.values(currentPoints).length + Object.values(comparePoints).length;
        let tooltipFontSize = 0;
        if (mediaQuery(USWDS_MEDIUM_SCREEN)) {
            if (totalTooltipsShowing <= 2) {
                tooltipFontSize = 2;
            } else if (totalTooltipsShowing <= 4) {
                tooltipFontSize = 1.75;
            } else {
               tooltipFontSize = 1.25;
            }
        } else if (mediaQuery(USWDS_SMALL_SCREEN)) {
            if (totalTooltipsShowing <= 2) {
                tooltipFontSize = 1.75;
            } else if (totalTooltipsShowing <= 4) {
                tooltipFontSize = 1.25;
            } else {
                tooltipFontSize = 1;
            }
        } else {
            tooltipFontSize = 1;
        }
        elem.style('font-size', tooltipFontSize + 'rem');
    };

    // Update the text and backgrounds of all tooltip labels
    const merge = texts.merge(newTexts)
        .interrupt()
        .style('opacity', '1')
        .call(adjustMarginOfTooltips)
        .call(adjustTooltipFontSize);

    merge
        .text(datum => getTooltipText(datum, qualifiers, unitCode, ianaTimeZone))
        .each(function (datum) {
            const classes = classesForPoint(datum);
            const text = select(this);
            text.attr('class', d => `${d.tsKey}-tooltip-text`);
            text.classed('approved', classes.approved);
            text.classed('estimated', classes.estimated);
        });

    return textGroup;
};


/*
 * Append a group containing the tooltip text elements to elem
 * @param {Object} elem - D3 selector
 */
const createTooltipText = function (elem) {
    elem.call(link(createTooltipTextGroup, createStructuredSelector({
        currentPoints: tsCursorPointsSelector('current'),
        comparePoints: tsCursorPointsSelector('compare'),
        qualifiers: qualifiersSelector,
        unitCode: unitCodeSelector,
        layout: layoutSelector,
        ianaTimeZone: tsTimeZoneSelector
    })));
};

const createFocusCircles = function (elem, tooltipPoints, circleContainer) {
    // Put the circles in a container so we can keep the their position in the
    // DOM before rect.overlay, to prevent the circles from receiving mouse
    // events.
    circleContainer = circleContainer || elem.append('g');

    const circles = circleContainer
        .selectAll('circle.focus')
        .data(tooltipPoints, d => d.tsID);

    // Remove old circles after fading them out
    circles.exit()
        .transition(transition().duration(500))
            .style('opacity', '0')
            .remove();

    // Add new focus circles
    const newCircles = circles.enter()
        .append('circle')
            .attr('class', 'focus')
            .attr('r', 5.5);

    // Update the location of all circles
    circles.merge(newCircles)
        .transition(transition().duration(20))
            .style('opacity', '.6')
            .attr('transform', (tsDatum) => `translate(${tsDatum.x}, ${tsDatum.y})`);

    return circleContainer;
};

/*
 * Appends a group to elem containing a focus line and circles for the current and compare time series
 * @param {Object} elem - D3 select
 * @param {Object} xScale - D3 X scale for the current time series
 * @param {Object} yScale - D3 Y scale for the graph
 * @param {Object} compareXScale - D3 X scale for the compate time series
 * @param {Array} currentTsData - current time series points
 * @param {Array} compareTsData - compare time series points
 * @param {Boolean} isCompareVisible
 */
const createTooltipFocus = function(elem) {
    elem.call(link(initAndUpdate(createFocusLine, updateFocusLine), createStructuredSelector({
        xScale: xScaleSelector('current'),
        yScale: yScaleSelector,
        cursorTime: cursorTimeSelector('current')
    })));

    elem.call(link(createFocusCircles, createSelector(
        tooltipPointsSelector('current'),
        tooltipPointsSelector('compare'),
        (current, compare) => {
            return current.concat(compare);
        }
    )));

    elem.call(link(function (elem, {xScale, layout}) {
        elem.select('.overlay').remove();
        elem.append('rect')
            .attr('class', 'overlay')
            .attr('x', 0)
            .attr('y', 0)
            .attr('width', layout.width - layout.margin.right)
            .attr('height', layout.height - (layout.margin.top + layout.margin.bottom))
            .on('mouseover', dispatch(function() {
                const selectedTime = xScale.invert(mouse(elem.node())[0]);
                const startTime = xScale.domain()[0];
                return Actions.setCursorOffset(selectedTime - startTime);
            }))
            .on('mouseout', dispatch(function() {
                return Actions.setCursorOffset(null);
            }))
            .on('mousemove', dispatch(function() {
                const selectedTime = xScale.invert(mouse(elem.node())[0]);
                const startTime = xScale.domain()[0];
                return Actions.setCursorOffset(selectedTime - startTime);
            }));
    }, createStructuredSelector({
        xScale: xScaleSelector('current'),
        layout: layoutSelector
    })));
};

module.exports = {createTooltipFocus, createTooltipText, tooltipPointsSelector};<|MERGE_RESOLUTION|>--- conflicted
+++ resolved
@@ -16,13 +16,9 @@
 
 const { getCurrentVariable } = require('../../selectors/timeSeriesSelector');
 
-<<<<<<< HEAD
-=======
-const formatTime = timeFormat('%b %-d, %Y, %-I:%M:%S %p');
-
 const { USWDS_SMALL_SCREEN, USWDS_MEDIUM_SCREEN } = require('../../config');
 const { mediaQuery } = require('../../utils');
->>>>>>> 99c4fa48
+
 
 const createFocusLine = function(elem) {
     let focus = elem.append('g')
