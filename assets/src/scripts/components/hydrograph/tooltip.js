--- conflicted
+++ resolved
@@ -7,13 +7,8 @@
 
 const { dispatch, link } = require('../../lib/redux');
 
-<<<<<<< HEAD
-const { pointsSelector } = require('./timeseries');
+const { classesForPoint, currentVariableSelector, pointsSelector } = require('./timeseries');
 const { Actions } = require('../../store');
-=======
-const { classesForPoint, currentVariableSelector, pointsSelector } = require('./timeseries');
-const { Actions } = require('./store');
->>>>>>> 6f47ace2
 
 const formatTime = timeFormat('%b %-d, %Y, %-I:%M:%S %p');
 
