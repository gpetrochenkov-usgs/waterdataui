
const { max, bisector } = require('d3-array');
const { mouse } = require('d3-selection');
const { timeFormat } = require('d3-time-format');
const memoize = require('fast-memoize');
const { createSelector, createStructuredSelector } = require('reselect');

const { dispatch, link } = require('../../lib/redux');

<<<<<<< HEAD
const { cursorLocationSelector } = require('./cursor');
const { classesForPoint, currentVariableSelector, pointsSelector, MASK_DESC } = require('./timeseries');
=======
const { classesForPoint, currentVariablePointsSelector, MASK_DESC } = require('./drawingData');
const { currentVariableSelector } = require('./timeseries');
>>>>>>> cf1e617b
const { Actions } = require('../../store');

const formatTime = timeFormat('%b %-d, %Y, %-I:%M:%S %p');


const maxValue = function (data) {
    return max(data.map((datum) => datum.value));
};

const createFocusLine = function(elem, {yScale, currentTsData, compareTsData=null}) {
    let focus = elem.append('g')
        .attr('class', 'focus')
        .style('display', 'none');
    let compareMax = compareTsData ? maxValue(compareTsData) : 0;
    let yMax = max([maxValue(currentTsData), compareMax]);

    focus.append('line')
        .attr('class', 'focus-line')
        .attr('y1', yScale.range()[0])
        .attr('y2', yMax ? yScale(yMax) : yScale.range()[1]);
    return focus;
};

const createFocusCircle = function(elem) {
    let focus = elem.append('g')
        .attr('class', 'focus')
        .style('display', 'none');
    focus.append('circle')
        .attr('r', 5.5);
    return focus;
};


/*
 * Return the data point nearest to time and its index.
 * @param {Array} data - array of Object where one of the keys is time.
 * @param {Date} time
 * @return {Object} - datum and index
 */
const getNearestTime = function(data, time) {
    // Function that returns the left bounding point for a given chart point.
    if (data.length < 2) {
        return null;
    }
    const bisectDate = bisector(d => d.dateTime).left;

    let index = bisectDate(data, time, 1);
    let datum;
    let d0 = data[index - 1];
    let d1 = data[index];

    if (d0 && d1) {
        datum = time - d0.dateTime > d1.dateTime - time ? d1 : d0;
    } else {
        datum = d0 || d1;
    }

    // Return the nearest data point and its index.
    return {
        datum,
        index: datum === d0 ? index - 1 : index
    };
};
/*
 * Returns a function that returns the tooltipFocus time for a given timeseries
 * @param {Object} state - Redux store
 * @param {String} tsKey - Timeseries key
 * @return {Date}
 */
const tooltipFocusTimeSelector = memoize(tsKey => createSelector(
    state => state.tooltipFocusTime,
    tooltipFocusTime => tooltipFocusTime[tsKey]
));

/*
 * Returns a function that the time series data point nearest the tooltip focus time for the given timeseries
 * @param {Object} state - Redux store
 * @param String} tsKey - Timeseries key
 * @return {Object}
 */
export const tsDatumSelector = memoize(tsKey => createSelector(
    currentVariablePointsSelector(tsKey),
    tooltipFocusTimeSelector(tsKey),
    (points, tooltipFocusTime) => {
        // FIXME: Handle more than just the first time series in the list
        points = points[0];

        if (tooltipFocusTime && points && points.length) {
            return getNearestTime(points, tooltipFocusTime).datum;
        } else {
            return null;
        }
    })
);

const updateTooltipText = function(text, {datum, qualifiers, unitCode}) {
    let label = '';
    let classes = {};
    if (datum) {
        if (!qualifiers) {
            return;
        }
        let tzAbbrev = datum.dateTime.toString().match(/\(([^)]+)\)/)[1];
        const maskKeys = new Set(Object.keys(MASK_DESC));
        const qualiferKeysLower = new Set(datum.qualifiers.map(x => x.toLowerCase()));
        const keyIntersect = [...qualiferKeysLower].filter(x => maskKeys.has(x));
        const qualifierStr = Object.keys(qualifiers).filter(
            key => datum.qualifiers.indexOf(key) > -1 && !maskKeys.has(key.toLowerCase())).map(
                key => qualifiers[key].qualifierDescription).join(', ');
        let valueStr = `${datum.value || ''} ${datum.value ? unitCode : ''}`;
        if (valueStr.trim().length === 0 && keyIntersect) {
            // a data point will have at most one masking qualifier
            valueStr = MASK_DESC[[keyIntersect][0]];
        }
        label = `${valueStr} - ${formatTime(datum.dateTime)} ${tzAbbrev} (${qualifierStr})`;
        classes = classesForPoint(datum);
    }

    text.classed('approved', classes.approved)
        .classed('estimated', classes.estimated);
    text.text(label);
};

const qualifiersSelector = state => state.series.qualifiers;

const unitCodeSelector = createSelector(
    currentVariableSelector,
    variable => variable ? variable.unit.unitCode : null
);


/*
 * Append a group containing the tooltip text elements to elem
 * @param {Object} elem - D3 selector
 */
const createTooltipText = function(elem) {
    const tskeys = ['current', 'compare'];
    let tooltipTextGroup = elem.append('g')
        .attr('class', 'tooltip-text-group')
        .attr('width', '100%')
        .attr('height', '20%');
    let y = 1;
    for (let tskey of tskeys) {
        tooltipTextGroup.append('text')
            .attr('class', `${tskey}-tooltip-text`)
            .attr('x', 20)
            .attr('y', `${y}em`)
            .call(link(updateTooltipText, createStructuredSelector({
                datum: tsDatumSelector(tskey),
                qualifiers: qualifiersSelector,
                unitCode: unitCodeSelector
            })));
        y += 1;
    }
};

const updateFocusLine = function(elem, {cursorLocation, xScale}) {
    if (cursorLocation) {
        let x = xScale(cursorLocation);
        elem.select('.focus-line').attr('x1', x).attr('x2', x);
        elem.style('display', null);
    } else {
        elem.style('display', 'none');
    }
};

const updateFocusCircle = function(circleFocus, {tsDatum, xScale, yScale}) {
    if (tsDatum && tsDatum.value) {
        circleFocus.style('display', null)
            .attr('transform',
                `translate(${xScale(tsDatum.dateTime)}, ${yScale(tsDatum.value)})`);
    } else {
        circleFocus.style('display', 'none');
    }
};

/*
 * Appends a group to elem containing a focus line and circles for the current and compare time series
 * @param {Object} elem - D3 select
 * @param {Object} xScale - D3 X scale for the current time series
 * @param {Object} yScale - D3 Y scale for the graph
 * @param {Object} compareXScale - D3 X scale for the compate time series
 * @param {Array} currentTsData - current time series points
 * @param {Array} compareTsData - compare time series points
 * @param {Boolean} isCompareVisible
 */
const createTooltipFocus = function(elem, {xScale, yScale, compareXScale, currentTsData, compareTsData, isCompareVisible}) {
    elem.selectAll('.focus').remove();
    elem.select('.tooltip-text-group').remove();
    elem.select('.overlay').remove();

    // FIXME: Render tooltips for all visible time series, not just the first.
    currentTsData = currentTsData[0];
    compareTsData = compareTsData[0];

    if (!currentTsData) {
        return;
    }

    let focusLine = createFocusLine(elem, {
        yScale: yScale,
        currentTsData: currentTsData,
        compareTsData: isCompareVisible && compareTsData ? compareTsData : null
    });
    let focusCurrentCircle = createFocusCircle(elem);
    let focusCompareCircle = createFocusCircle(elem);

    focusLine.call(link(updateFocusLine, createStructuredSelector({
        cursorLocation: cursorLocationSelector,
        xScale: () => xScale
    })));
    focusCurrentCircle.call(link(updateFocusCircle, createStructuredSelector({
        tsDatum : tsDatumSelector('current'),
        xScale: () => xScale,
        yScale: () => yScale
    })));
    focusCompareCircle.call(link(updateFocusCircle, createStructuredSelector({
        tsDatum: tsDatumSelector('compare'),
        xScale: () => compareXScale,
        yScale: () => yScale
    })));

    elem.append('rect')
        .attr('class', 'overlay')
        .attr('width', '100%')
        .attr('height', '100%')
        .on('mouseover', dispatch(function() {
            return Actions.setTooltipTime(
                xScale.invert(mouse(elem.node())[0]),
                isCompareVisible ? compareXScale.invert(mouse(elem.node())[0]) : null
            );
        }))
        .on('mouseout', dispatch(function() {
            return Actions.setTooltipTime(null, null);
        }))
        .on('mousemove', dispatch(function() {
            return Actions.setTooltipTime(
                xScale.invert(mouse(elem.node())[0]),
                isCompareVisible ? compareXScale.invert(mouse(elem.node())[0]) : null
            );
        }));
};

module.exports = {getNearestTime, tooltipFocusTimeSelector, tsDatumSelector, createTooltipFocus, createTooltipText};<|MERGE_RESOLUTION|>--- conflicted
+++ resolved
@@ -7,13 +7,9 @@
 
 const { dispatch, link } = require('../../lib/redux');
 
-<<<<<<< HEAD
 const { cursorLocationSelector } = require('./cursor');
-const { classesForPoint, currentVariableSelector, pointsSelector, MASK_DESC } = require('./timeseries');
-=======
 const { classesForPoint, currentVariablePointsSelector, MASK_DESC } = require('./drawingData');
 const { currentVariableSelector } = require('./timeseries');
->>>>>>> cf1e617b
 const { Actions } = require('../../store');
 
 const formatTime = timeFormat('%b %-d, %Y, %-I:%M:%S %p');
