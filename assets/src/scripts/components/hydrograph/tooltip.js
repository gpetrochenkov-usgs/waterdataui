
const { mouse, select } = require('d3-selection');
const { transition } = require('d3-transition');
const { timeFormat } = require('d3-time-format');
const memoize = require('fast-memoize');
const { createSelector, createStructuredSelector } = require('reselect');
const { DateTime } = require('luxon');

const { dispatch, link, initAndUpdate } = require('../../lib/redux');
const { Actions } = require('../../store');

const { cursorTimeSelector, tsCursorPointsSelector } = require('./cursor');
const { classesForPoint, MASK_DESC } = require('./drawingData');
const { layoutSelector } = require('./layout');
const { xScaleSelector, yScaleSelector } = require('./scales');
const { tsTimeZoneSelector } = require('./timeSeries');

const { getCurrentVariable } = require('../../selectors/timeSeriesSelector');

const formatTime = timeFormat('%b %-d, %Y, %-I:%M:%S %p');

const { USWDS_SMALL_SCREEN, USWDS_MEDIUM_SCREEN } = require('../../config');
const { mediaQuery } = require('../../utils');

const createFocusLine = function(elem) {
    let focus = elem.append('g')
        .attr('class', 'focus')
        .style('display', 'none');

    focus.append('line')
        .attr('class', 'focus-line');

    return focus;
};

const updateFocusLine = function(elem, {cursorTime, yScale, xScale}) {
    if (cursorTime) {
        const x = xScale(cursorTime);
        const range = yScale.range();

        elem.select('.focus-line')
            .attr('y1', range[0])
            .attr('y2', range[1])
            .attr('x1', x)
            .attr('x2', x);
        elem.style('display', null);
    } else {
        elem.style('display', 'none');
    }
};

/*
 * Returns a function that returns the time series data point nearest the
 * tooltip focus time for the given time series key. Only returns those points
 * where the y-value is finite; no use in making a point if y is Infinity.
 *
 * @param {Object} state - Redux store
 * @param String} tsKey - Time series key
 * @return {Object}
 */
const tooltipPointsSelector = memoize(tsKey => createSelector(
    xScaleSelector(tsKey),
    yScaleSelector,
    tsCursorPointsSelector(tsKey),
    (xScale, yScale, cursorPoints) => {
        return Object.keys(cursorPoints).reduce((tooltipPoints, tsID) => {
            const cursorPoint = cursorPoints[tsID];
            if (isFinite(yScale(cursorPoint.value))) {
                tooltipPoints.push({
                    x: xScale(cursorPoint.dateTime),
                    y: yScale(cursorPoint.value),
                    tsID
                });
            }
            return tooltipPoints;
        }, []);
    }
));

const getTooltipText = function(datum, qualifiers, unitCode, ianaTimeZone) {
    let label = '';
    if (datum && qualifiers) {
        let valueStr = datum.value === null ? ' ' : `${datum.value} ${unitCode}`;

        const maskKeys = new Set(Object.keys(MASK_DESC));
        const qualiferKeysLower = new Set(datum.qualifiers.map(x => x.toLowerCase()));
        const maskKeyIntersect = [...qualiferKeysLower].filter(x => maskKeys.has(x));

        if (maskKeyIntersect.length) {
            // a data point will have at most one masking qualifier
            valueStr = MASK_DESC[[maskKeyIntersect][0]];
        }
        const timeLabel = DateTime.fromMillis(
            datum.dateTime,
            {zone: ianaTimeZone}
        ).toFormat('MMM dd, yyyy hh:mm:ss a ZZZZ');
        label = `${valueStr} - ${timeLabel}`;
    }

    return label;
};

const qualifiersSelector = state => state.series.qualifiers;

const unitCodeSelector = createSelector(
    getCurrentVariable,
    variable => variable ? variable.unit.unitCode : null
);

<<<<<<< HEAD
=======
const createTooltipTextGroup = function (elem, {currentPoints, comparePoints, qualifiers, unitCode, ianaTimeZone}, textGroup) {
>>>>>>> c90f0bc8

const createTooltipTextGroup = function (elem, {currentPoints, comparePoints, qualifiers, unitCode}, textGroup) {
    // Put the circles in a container so we can keep the their position in the
    // DOM before rect.overlay, to prevent the circles from receiving mouse
    // events.
    if (!textGroup) {
        textGroup = elem.append('div')
            .attr('class', 'tooltip-text-group');
    }

    const data = Object.values(currentPoints).concat(Object.values(comparePoints));

    const texts = textGroup
        .selectAll('div')
        .data(data);

    // Remove old text labels after fading them out
    texts.exit()
        .transition(transition().duration(500))
            .style('opacity', '0')
            .remove();

    // Add new text labels
    const newTexts = texts.enter()
        .append('div');

    // Find the with of the between the y-axis and margin and set the tooltip margin based on that number
    const adjustMarginOfTooltips = function (elem) {
        // set a base number of pixels to bump the tooltips away from y-axis and compensate for under reporting of
        // margin width by layout selector on time series with single or double digits on y-axis
        const baseMarginOffsetTextGroup = 27;
        elem.call(link(function (elem, layout) {
            let marginAdjustment = layout.margin.left + baseMarginOffsetTextGroup;
            elem.style('margin-left', marginAdjustment + 'px');
        }, layoutSelector));
    };

    // find how many tooltips are showing and adjust the font size larger if there are few, smaller if there are many
    const adjustTooltipFontSize = function() {
        const totalTooltipsShowing = Object.values(currentPoints).length + Object.values(comparePoints).length;
        let tooltipFontSize = 0;
        if (mediaQuery(USWDS_MEDIUM_SCREEN)) {
            if (totalTooltipsShowing <= 2) {
                tooltipFontSize = 2;
            } else if (totalTooltipsShowing <= 4) {
                tooltipFontSize = 1.75;
            } else {
               tooltipFontSize = 1.25;
            }
        } else if (mediaQuery(USWDS_SMALL_SCREEN)) {
            if (totalTooltipsShowing <= 2) {
                tooltipFontSize = 1.75;
            } else if (totalTooltipsShowing <= 4) {
                tooltipFontSize = 1.25;
            } else {
                tooltipFontSize = 1;
            }
        } else {
            tooltipFontSize = 1;
        }
        elem.style('font-size', tooltipFontSize + 'rem');
    };

    // Update the text and backgrounds of all tooltip labels
    const merge = texts.merge(newTexts)
        .interrupt()
        .style('opacity', '1')
        .call(adjustMarginOfTooltips)
        .call(adjustTooltipFontSize);

    merge
        .text(datum => getTooltipText(datum, qualifiers, unitCode, ianaTimeZone))
        .each(function (datum) {
            const classes = classesForPoint(datum);
            const text = select(this);
            text.attr('class', d => `${d.tsKey}-tooltip-text`);
            text.classed('approved', classes.approved);
            text.classed('estimated', classes.estimated);
        });

    return textGroup;
};


/*
 * Append a group containing the tooltip text elements to elem
 * @param {Object} elem - D3 selector
 */
const createTooltipText = function (elem) {
    elem.call(link(createTooltipTextGroup, createStructuredSelector({
        currentPoints: tsCursorPointsSelector('current'),
        comparePoints: tsCursorPointsSelector('compare'),
        qualifiers: qualifiersSelector,
        unitCode: unitCodeSelector,
        layout: layoutSelector,
        ianaTimeZone: tsTimeZoneSelector
    })));
};

const createFocusCircles = function (elem, tooltipPoints, circleContainer) {
    // Put the circles in a container so we can keep the their position in the
    // DOM before rect.overlay, to prevent the circles from receiving mouse
    // events.
    circleContainer = circleContainer || elem.append('g');

    const circles = circleContainer
        .selectAll('circle.focus')
        .data(tooltipPoints, d => d.tsID);

    // Remove old circles after fading them out
    circles.exit()
        .transition(transition().duration(500))
            .style('opacity', '0')
            .remove();

    // Add new focus circles
    const newCircles = circles.enter()
        .append('circle')
            .attr('class', 'focus')
            .attr('r', 5.5);

    // Update the location of all circles
    circles.merge(newCircles)
        .transition(transition().duration(20))
            .style('opacity', '.6')
            .attr('transform', (tsDatum) => `translate(${tsDatum.x}, ${tsDatum.y})`);

    return circleContainer;
};

/*
 * Appends a group to elem containing a focus line and circles for the current and compare time series
 * @param {Object} elem - D3 select
 * @param {Object} xScale - D3 X scale for the current time series
 * @param {Object} yScale - D3 Y scale for the graph
 * @param {Object} compareXScale - D3 X scale for the compate time series
 * @param {Array} currentTsData - current time series points
 * @param {Array} compareTsData - compare time series points
 * @param {Boolean} isCompareVisible
 */
const createTooltipFocus = function(elem) {
    elem.call(link(initAndUpdate(createFocusLine, updateFocusLine), createStructuredSelector({
        xScale: xScaleSelector('current'),
        yScale: yScaleSelector,
        cursorTime: cursorTimeSelector('current')
    })));

    elem.call(link(createFocusCircles, createSelector(
        tooltipPointsSelector('current'),
        tooltipPointsSelector('compare'),
        (current, compare) => {
            return current.concat(compare);
        }
    )));

    elem.call(link(function (elem, {xScale, layout}) {
        elem.select('.overlay').remove();
        elem.append('rect')
            .attr('class', 'overlay')
            .attr('x', 0)
            .attr('y', 0)
            .attr('width', layout.width - layout.margin.right)
            .attr('height', layout.height - (layout.margin.top + layout.margin.bottom))
            .on('mouseover', dispatch(function() {
                const selectedTime = xScale.invert(mouse(elem.node())[0]);
                const startTime = xScale.domain()[0];
                return Actions.setCursorOffset(selectedTime - startTime);
            }))
            .on('mouseout', dispatch(function() {
                return Actions.setCursorOffset(null);
            }))
            .on('mousemove', dispatch(function() {
                const selectedTime = xScale.invert(mouse(elem.node())[0]);
                const startTime = xScale.domain()[0];
                return Actions.setCursorOffset(selectedTime - startTime);
            }));
    }, createStructuredSelector({
        xScale: xScaleSelector('current'),
        layout: layoutSelector
    })));
};

module.exports = {createTooltipFocus, createTooltipText, tooltipPointsSelector};<|MERGE_RESOLUTION|>--- conflicted
+++ resolved
@@ -107,12 +107,8 @@
     variable => variable ? variable.unit.unitCode : null
 );
 
-<<<<<<< HEAD
-=======
 const createTooltipTextGroup = function (elem, {currentPoints, comparePoints, qualifiers, unitCode, ianaTimeZone}, textGroup) {
->>>>>>> c90f0bc8
-
-const createTooltipTextGroup = function (elem, {currentPoints, comparePoints, qualifiers, unitCode}, textGroup) {
+
     // Put the circles in a container so we can keep the their position in the
     // DOM before rect.overlay, to prevent the circles from receiving mouse
     // events.
@@ -122,7 +118,6 @@
     }
 
     const data = Object.values(currentPoints).concat(Object.values(comparePoints));
-
     const texts = textGroup
         .selectAll('div')
         .data(data);
