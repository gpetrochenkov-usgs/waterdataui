--- conflicted
+++ resolved
@@ -2,12 +2,8 @@
 const { line } = require('d3-shape');
 const { select } = require('d3-selection');
 
-<<<<<<< HEAD
+const { allTimeSeriesSelector } = require('./timeseries');
 const { Actions } = require('../../store');
-=======
-const { allTimeSeriesSelector } = require('./timeseries');
-const { Actions } = require('./store');
->>>>>>> 53f72c41
 const { SPARK_LINE_DIM, SMALL_SCREEN_WIDTH } = require('./layout');
 const { dispatch } = require('../../lib/redux');
 
