--- conflicted
+++ resolved
@@ -2,12 +2,7 @@
 const { line } = require('d3-shape');
 const { select } = require('d3-selection');
 
-<<<<<<< HEAD
 const { Actions } = require('../../store');
-const { currentDataSelector } = require('./timeseries');
-=======
-const { Actions } = require('./store');
->>>>>>> 6f47ace2
 const { SPARK_LINE_DIM, SMALL_SCREEN_WIDTH } = require('./layout');
 const { dispatch } = require('../../lib/redux');
 
