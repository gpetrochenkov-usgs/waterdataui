const { createSelector, createStructuredSelector } = require('reselect');
const { line } = require('d3-shape');
const { select } = require('d3-selection');

const { Actions } = require('./store');
const { currentDataSelector } = require('./timeseries');
const { SPARK_LINE_DIM, SMALL_SCREEN_WIDTH } = require('./layout');
const { createXScale, singleSeriesYScale } = require('./scales');
const { dispatch, link } = require('../../lib/redux');


/**
 * Returns metadata for each available timeseries.
 * @param  {Object} state Redux state
 * @return {Array}        Sorted array of [code, metadata] pairs.
 */
export const availableTimeseriesSelector = createSelector(
    state => state.series.variables,
    state => state.series.timeSeries,
    state => state.currentVariableID,
    (variables, timeSeries, currentVariableID) => {
        if (!variables) {
            return [];
        }

        const codes = {};
        const seriesList = Object.values(timeSeries);
        for (const variableID of Object.keys(variables).sort()) {
            const variable = variables[variableID];
            codes[variable.variableCode.value] = {
                variableID: variable.oid,
                description: variable.variableDescription,
                selected: currentVariableID === variableID,
                currentYear: seriesList.filter(
                    ts => ts.tsKey === 'current' && ts.variable === variableID).length,
                previousYear: seriesList.filter(
                    ts => ts.tsKey === 'compare' && ts.variable === variableID).length,
                medianData: seriesList.filter(
                    ts => ts.tsKey === 'median' && ts.variable === variableID).length
            };
        }
        let sorted = [];
        for (let key of Object.keys(codes).sort()) {
            sorted.push([key, codes[key]]);
        }

        return sorted;
    }
);

/**
 * Draw a sparkline in a selected SVG element
 *
 * @param svgSelection
 * @param tsData
 */
export const addSparkLine = function(svgSelection, {tsData}) {
    const { parmData, lines } = tsData;
    if (parmData && lines) {
        let x = createXScale(parmData, SPARK_LINE_DIM.width);
        let y = singleSeriesYScale(parmData, SPARK_LINE_DIM.height);
        let spark = line()
            .x(function(d) {
                return x(d.time);
            })
            .y(function(d) {
                return y(d.value);
            });
        for (let lineSegment of lines) {
            if (lineSegment.classes.dataMask === null) {
                 svgSelection.append('path')
                    .attr('d', spark(lineSegment.points))
                    .attr('class', 'spark-line');
            }
        }
    }
};


/**
 * Draws a table with clickable rows of timeseries parameter codes. Selecting
 * a row changes the active parameter code.
 * @param  {Object} elem                d3 selection
 * @param  {Object} availableTimeseries Timeseries metadata to display
 * @param  {Object} layout              layout as retrieved from the redux store
 */
export const plotSeriesSelectTable = function (elem, {availableTimeseries, layout}) {
    elem.select('#select-timeseries').remove();

    const screenSizeCheck = layout.windowWidth <= SMALL_SCREEN_WIDTH;

    let columnHeaders;
    if (screenSizeCheck) {
        columnHeaders = ['Parameter Code', 'Description', 'Preview'];
    } else {
        columnHeaders = ['Parameter Code', 'Description', 'Now', 'Last Year', 'Median', 'Preview'];
    }

    const table = elem
        .append('table')
            .attr('id', 'select-timeseries')
            .classed('usa-table-borderless', true);

    table.append('caption').text('Select a timeseries');

    table.append('thead')
        .append('tr')
            .selectAll('th')
            .data(columnHeaders)
            .enter().append('th')
                .attr('scope', 'col')
                .text(d => d);

    table.append('tbody')
        .selectAll('tr')
        .data(availableTimeseries)
        .enter().append('tr')
            .attr('ga-on', 'click')
            .attr('ga-event-category', 'TimeseriesGraph')
            .attr('ga-event-action', 'selectTimeSeries')
            .classed('selected', parm => parm[1].selected)
            .on('click', dispatch(function (parm) {
                if (!parm[1].selected) {
                    return Actions.setCurrentParameterCode(parm[0], parm[1].variableID);
                }
            }))
            .call(tr => {
                tr.append('td')
                        .attr('scope', 'row')
                        .text(parm => parm[0])
                        .append('div')
                            .attr('class', 'tooltip-item');
                tr.append('td')
                    .text(parm => parm[1].description);
                // if screen size is medium/large, place "Now", "Previous Year", and "Median Data" in the table
                // under the appropriate column headers
                if (!screenSizeCheck) {
                    tr.append('td')
                        .html(parm => parm[1].currentYear ? '<i class="fa fa-check" aria-label="Current year data available"></i>' : '');
                    tr.append('td')
                        .html(parm => parm[1].previousYear ? '<i class="fa fa-check" aria-label="Previous year data available"></i>' : '');
                    tr.append('td')
                        .html(parm => parm[1].medianData ? '<i class="fa fa-check" aria-label="Median data available"></i>' : '');
                }
                tr.append('td')
<<<<<<< HEAD
                    .html(parm => {
                        const subScript = parm[1].currentYear > 1 ? `<sub>${parm[1].currentYear}</sub>` : '';
                        return parm[1].currentYear ? `<i class="fa fa-check" aria-label="Current year data available"></i>${subScript}` : '';
                    });
                tr.append('td')
                    .html(parm => {
                        const subScript = parm[1].previousYear > 1 ? `<sub>${parm[1].previousYear}</sub>` : '';
                        return parm[1].previousYear ? `<i class="fa fa-check" aria-label="Previous year data available"></i>${subScript}` : '';
                    });
                tr.append('td')
                    .html(parm => {
                        const subScript = parm[1].medianData > 1 ? `<sub>${parm[1].medianData}</sub>` : '';
                        return parm[1].medianData ? `<i class="fa fa-check" aria-label="Median data available"></i>${subScript}` : '';
                    });
=======
                    .append('svg')
                    .attr('width', SPARK_LINE_DIM.width.toString())
                    .attr('height', SPARK_LINE_DIM.height.toString());
>>>>>>> a323c65c
            });

    // seems to be more straight-forward to access an element's joined
    // data by iterating over a selection...

    // if screen size is small, place "Now", "Previous Year", and "Median Data" in a tooltip
    if (screenSizeCheck) {
        table.selectAll('div.tooltip-item').each(function() {
            let selection = select(this);
            selection.append('sup')
                .append('i')
                    .attr('class', 'fa fa-info-circle');
            let tooltipContent = selection.append('div').attr('class', 'tooltip');
            let tooltipTable = tooltipContent.append('table')
                .attr('class', 'tooltip-table');
            tooltipTable.append('caption').text('Available Data');
            tooltipTable.append('thead')
                .append('tr')
                    .selectAll('th')
                    .data(['Now', 'Last Year', 'Median'])
                    .enter()
                    .append('th')
                        .attr('scope', 'col')
                        .text(d => d);

            let tableRow = tooltipTable.append('tr');
            tableRow.append('td')
                .html(d => d[1].currentYear ? '<i class="fa fa-check" aria-label="Current year data available"></i>' : '');
            tableRow.append('td')
                .html(d => d[1].previousYear ? '<i class="fa fa-check" aria-label="Previous year data available"></i>' : '');
            tableRow.append('td')
                .html(d => d[1].medianData ? '<i class="fa fa-check" aria-label="Median data available"></i>' : '');

        });
    }
    table.selectAll('tbody svg').each(function(d) {
        let selection = select(this);
        const parmCd = d[0];
        selection.call(link(addSparkLine, createStructuredSelector(
            {tsData: currentDataSelector(parmCd)}
        )));
    });
};<|MERGE_RESOLUTION|>--- conflicted
+++ resolved
@@ -1,12 +1,10 @@
-const { createSelector, createStructuredSelector } = require('reselect');
+const { createSelector } = require('reselect');
 const { line } = require('d3-shape');
 const { select } = require('d3-selection');
 
 const { Actions } = require('./store');
-const { currentDataSelector } = require('./timeseries');
 const { SPARK_LINE_DIM, SMALL_SCREEN_WIDTH } = require('./layout');
-const { createXScale, singleSeriesYScale } = require('./scales');
-const { dispatch, link } = require('../../lib/redux');
+const { dispatch } = require('../../lib/redux');
 
 
 /**
@@ -54,24 +52,20 @@
  * @param svgSelection
  * @param tsData
  */
-export const addSparkLine = function(svgSelection, {tsData}) {
-    const { parmData, lines } = tsData;
-    if (parmData && lines) {
-        let x = createXScale(parmData, SPARK_LINE_DIM.width);
-        let y = singleSeriesYScale(parmData, SPARK_LINE_DIM.height);
-        let spark = line()
-            .x(function(d) {
-                return x(d.time);
-            })
-            .y(function(d) {
-                return y(d.value);
-            });
-        for (let lineSegment of lines) {
-            if (lineSegment.classes.dataMask === null) {
-                 svgSelection.append('path')
-                    .attr('d', spark(lineSegment.points))
-                    .attr('class', 'spark-line');
-            }
+export const addSparkLine = function(svgSelection, {seriesLineSegments, scales}) {
+    let spark = line()
+        .x(function(d) {
+            return scales.x(d.dateTime);
+        })
+        .y(function(d) {
+            return scales.y(d.value);
+        });
+
+    for (const lineSegment of seriesLineSegments) {
+        if (lineSegment.classes.dataMask === null) {
+            svgSelection.append('path')
+                .attr('d', spark(lineSegment.points))
+                .attr('class', 'spark-line');
         }
     }
 };
@@ -84,7 +78,7 @@
  * @param  {Object} availableTimeseries Timeseries metadata to display
  * @param  {Object} layout              layout as retrieved from the redux store
  */
-export const plotSeriesSelectTable = function (elem, {availableTimeseries, layout}) {
+export const plotSeriesSelectTable = function (elem, {availableTimeseries, lineSegmentsByParmCd, timeSeriesScalesByParmCd, layout}) {
     elem.select('#select-timeseries').remove();
 
     const screenSizeCheck = layout.windowWidth <= SMALL_SCREEN_WIDTH;
@@ -136,33 +130,25 @@
                 // under the appropriate column headers
                 if (!screenSizeCheck) {
                     tr.append('td')
-                        .html(parm => parm[1].currentYear ? '<i class="fa fa-check" aria-label="Current year data available"></i>' : '');
+                        .html(parm => {
+                            const subScript = parm[1].currentYear > 1 ? `<sub>${parm[1].currentYear}</sub>` : '';
+                            return parm[1].currentYear ? `<i class="fa fa-check" aria-label="Current year data available"></i>${subScript}` : '';
+                        });
                     tr.append('td')
-                        .html(parm => parm[1].previousYear ? '<i class="fa fa-check" aria-label="Previous year data available"></i>' : '');
+                        .html(parm => {
+                            const subScript = parm[1].previousYear > 1 ? `<sub>${parm[1].previousYear}</sub>` : '';
+                            return parm[1].previousYear ? `<i class="fa fa-check" aria-label="Previous year data available"></i>${subScript}` : '';
+                        });
                     tr.append('td')
-                        .html(parm => parm[1].medianData ? '<i class="fa fa-check" aria-label="Median data available"></i>' : '');
-                }
+                        .html(parm => {
+                            const subScript = parm[1].medianData > 1 ? `<sub>${parm[1].medianData}</sub>` : '';
+                            return parm[1].medianData ? `<i class="fa fa-check" aria-label="Median data available"></i>${subScript}` : '';
+                        });
+                    }
                 tr.append('td')
-<<<<<<< HEAD
-                    .html(parm => {
-                        const subScript = parm[1].currentYear > 1 ? `<sub>${parm[1].currentYear}</sub>` : '';
-                        return parm[1].currentYear ? `<i class="fa fa-check" aria-label="Current year data available"></i>${subScript}` : '';
-                    });
-                tr.append('td')
-                    .html(parm => {
-                        const subScript = parm[1].previousYear > 1 ? `<sub>${parm[1].previousYear}</sub>` : '';
-                        return parm[1].previousYear ? `<i class="fa fa-check" aria-label="Previous year data available"></i>${subScript}` : '';
-                    });
-                tr.append('td')
-                    .html(parm => {
-                        const subScript = parm[1].medianData > 1 ? `<sub>${parm[1].medianData}</sub>` : '';
-                        return parm[1].medianData ? `<i class="fa fa-check" aria-label="Median data available"></i>${subScript}` : '';
-                    });
-=======
                     .append('svg')
                     .attr('width', SPARK_LINE_DIM.width.toString())
                     .attr('height', SPARK_LINE_DIM.height.toString());
->>>>>>> a323c65c
             });
 
     // seems to be more straight-forward to access an element's joined
@@ -201,8 +187,11 @@
     table.selectAll('tbody svg').each(function(d) {
         let selection = select(this);
         const parmCd = d[0];
-        selection.call(link(addSparkLine, createStructuredSelector(
-            {tsData: currentDataSelector(parmCd)}
-        )));
+        for (const seriesLineSegments of lineSegmentsByParmCd[parmCd]) {
+            selection.call(addSparkLine, {
+                seriesLineSegments: seriesLineSegments,
+                scales: timeSeriesScalesByParmCd[parmCd]
+            });
+        }
     });
 };