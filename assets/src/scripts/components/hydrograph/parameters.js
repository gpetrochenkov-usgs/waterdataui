const { createSelector } = require('reselect');
const { line } = require('d3-shape');
const { select } = require('d3-selection');

const { allTimeSeriesSelector } = require('./timeseries');
const { Actions } = require('../../store');
const { SPARK_LINE_DIM, SMALL_SCREEN_WIDTH } = require('./layout');
const { dispatch } = require('../../lib/redux');


/**
 * Returns metadata for each available timeseries.
 * @param  {Object} state Redux state
 * @return {Array}        Sorted array of [code, metadata] pairs.
 */
export const availableTimeseriesSelector = createSelector(
    state => state.series.variables,
    allTimeSeriesSelector,
    state => state.currentVariableID,
    (variables, timeSeries, currentVariableID) => {
        if (!variables) {
            return [];
        }

        const codes = {};
        const seriesList = Object.values(timeSeries);
        for (const variableID of Object.keys(variables).sort()) {
            const variable = variables[variableID];
            codes[variable.variableCode.value] = {
                variableID: variable.oid,
                description: variable.variableDescription,
                selected: currentVariableID === variableID,
                currentTimeseriesCount: seriesList.filter(
                    ts => ts.tsKey === 'current' && ts.variable === variableID).length,
                compareTimeseriesCount: seriesList.filter(
                    ts => ts.tsKey === 'compare' && ts.variable === variableID).length,
                medianTimeseriesCount: seriesList.filter(
                    ts => ts.tsKey === 'median' && ts.variable === variableID).length
            };
        }
        let sorted = [];
        for (let key of Object.keys(codes).sort()) {
            sorted.push([key, codes[key]]);
        }

        return sorted;
    }
);

/**
 * Draw a sparkline in a selected SVG element
 *
 * @param svgSelection
 * @param tsData
 */
export const addSparkLine = function(svgSelection, {seriesLineSegments, scales}) {
    let spark = line()
        .x(function(d) {
            return scales.x(d.dateTime);
        })
        .y(function(d) {
            return scales.y(d.value);
        });

    for (const lineSegment of seriesLineSegments) {
        if (lineSegment.classes.dataMask === null) {
            svgSelection.append('path')
                .attr('d', spark(lineSegment.points))
                .attr('class', 'spark-line');
        }
    }
};


/**
 * Draws a table with clickable rows of timeseries parameter codes. Selecting
 * a row changes the active parameter code.
 * @param  {Object} elem                        d3 selection
 * @param  {Object} availableTimeseries         Timeseries metadata to display
 * @param  {Object} lineSegmentsByParmCd        line segments for each parameter code
 * @param  {Object} timeSeriesScalesByParmCd    scales for each parameter code
 * @param  {Object} layout                      layout as retrieved from the redux store
 */
export const plotSeriesSelectTable = function (elem, {availableTimeseries, lineSegmentsByParmCd, timeSeriesScalesByParmCd, layout}) {
    elem.select('#select-timeseries').remove();
    const screenSizeCheck = layout.windowWidth <= SMALL_SCREEN_WIDTH;

    let columnHeaders;
    if (screenSizeCheck) {
        columnHeaders = ['Parameter Code', 'Description', 'Preview'];
    } else {
        columnHeaders = ['Parameter Code', 'Description', 'Now', 'Last Year', 'Median', 'Preview'];
    }

    const table = elem
        .append('table')
            .attr('id', 'select-timeseries')
            .classed('usa-table-borderless', true);

    table.append('caption').text('Select a timeseries');

    table.append('thead')
        .append('tr')
            .selectAll('th')
            .data(columnHeaders)
            .enter().append('th')
                .attr('scope', 'col')
                .text(d => d);

    table.append('tbody')
        .selectAll('tr')
        .data(availableTimeseries)
        .enter().append('tr')
            .attr('ga-on', 'click')
            .attr('ga-event-category', 'TimeseriesGraph')
            .attr('ga-event-action', 'selectTimeSeries')
            .classed('selected', parm => parm[1].selected)
            .on('click', dispatch(function (parm) {
                if (!parm[1].selected) {
                    return Actions.setCurrentParameterCode(parm[0], parm[1].variableID);
                }
            }))
            .call(tr => {
                let parmCdCol = tr.append('td')
                    .attr('scope', 'row');
                parmCdCol.append('span')
                        .text(parm => parm[0]);
                parmCdCol.append('div')
                        .attr('class', 'tooltip-item parameter-tooltip');
                tr.append('td')
                    .text(parm => parm[1].description);
                // if screen size is medium/large, place "Now", "Previous Year", and "Median Data" in the table
                // under the appropriate column headers
                if (!screenSizeCheck) {
                    tr.append('td')
                        .html(parm => {
                            const subScript = parm[1].currentTimeseriesCount > 1 ? `<sub>${parm[1].currentTimeseriesCount}</sub>` : '';
                            return parm[1].currentTimeseriesCount ? `<i class="fa fa-check" aria-label="Current year data available"></i>${subScript}` : '';
                        });
                    tr.append('td')
                        .html(parm => {
                            const subScript = parm[1].compareTimeseriesCount > 1 ? `<sub>${parm[1].compareTimeseriesCount}</sub>` : '';
                            return parm[1].compareTimeseriesCount ? `<i class="fa fa-check" aria-label="Previous year data available"></i>${subScript}` : '';
                        });
                    tr.append('td')
                        .html(parm => {
                            const subScript = parm[1].medianTimeseriesCount > 1 ? `<sub>${parm[1].medianTimeseriesCount}</sub>` : '';
                            return parm[1].medianTimeseriesCount ? `<i class="fa fa-check" aria-label="Median data available"></i>${subScript}` : '';
                        });
                    }
                tr.append('td')
                    .append('svg')
                    .attr('width', SPARK_LINE_DIM.width.toString())
                    .attr('height', SPARK_LINE_DIM.height.toString());
            });

    // seems to be more straight-forward to access an element's joined
    // data by iterating over a selection...

    // if screen size is small, place "Now", "Previous Year", and "Median Data" in a tooltip
    if (screenSizeCheck) {
        table.selectAll('div.tooltip-item').each(function() {
            let selection = select(this);
            selection.append('sup')
                .append('i')
                    .attr('class', 'fa fa-info-circle');
            let tooltipContent = selection.append('div').attr('class', 'tooltip');
            let tooltipTable = tooltipContent.append('table')
                .attr('class', 'tooltip-table');
            tooltipTable.append('caption').text('Available Data');
            tooltipTable.append('thead')
                .append('tr')
                    .selectAll('th')
                    .data(['Now', 'Last Year', 'Median'])
                    .enter()
                    .append('th')
                        .attr('scope', 'col')
                        .text(d => d);

            let tableRow = tooltipTable.append('tr');
            tableRow.append('td')
                .html(d => d[1].currentTimeseriesCount ? '<i class="fa fa-check" aria-label="Current year data available"></i>' : '');
            tableRow.append('td')
                .html(d => d[1].compareTimeseriesCount ? '<i class="fa fa-check" aria-label="Previous year data available"></i>' : '');
            tableRow.append('td')
                .html(d => d[1].medianTimeseriesCount ? '<i class="fa fa-check" aria-label="Median data available"></i>' : '');

        });
    }
    table.selectAll('tbody svg').each(function(d) {
        let selection = select(this);
        const parmCd = d[0];
<<<<<<< HEAD
        const lineSegments = lineSegmentsByParmCd[parmCd] || [];
=======
        const lineSegments = lineSegmentsByParmCd[parmCd] ? lineSegmentsByParmCd[parmCd] : [];
>>>>>>> 05bd5b18
        for (const seriesLineSegments of lineSegments) {
            selection.call(addSparkLine, {
                seriesLineSegments: seriesLineSegments,
                scales: timeSeriesScalesByParmCd[parmCd]
            });
        }
    });
};<|MERGE_RESOLUTION|>--- conflicted
+++ resolved
@@ -190,11 +190,7 @@
     table.selectAll('tbody svg').each(function(d) {
         let selection = select(this);
         const parmCd = d[0];
-<<<<<<< HEAD
-        const lineSegments = lineSegmentsByParmCd[parmCd] || [];
-=======
         const lineSegments = lineSegmentsByParmCd[parmCd] ? lineSegmentsByParmCd[parmCd] : [];
->>>>>>> 05bd5b18
         for (const seriesLineSegments of lineSegments) {
             selection.call(addSparkLine, {
                 seriesLineSegments: seriesLineSegments,
