"""
Initialize the Water Data for the Nation Flask application.
"""
import json
import logging
import os
import sys

from flask import Flask

<<<<<<< HEAD
__version__ = '0.28.0dev'
=======

__version__ = '0.29.0dev'
>>>>>>> 128f041a


def _create_log_handler(log_directory=None, log_name=__name__):
    """
    Create a handler object. The logs will be streamed
    to stdout using StreamHandler if a log directory is not specified.
    If a logfile is specified, a handler will be created so logs
    will be written to the file.
    :param str log_directory: optional path of a directory where logs can be written to
    :return: a handler
    :rtype: logging.Handler
    """
    if log_directory is not None:
        log_file = '{}.log'.format(log_name)
        log_path = os.path.join(log_directory, log_file)
        log_handler = logging.FileHandler(log_path)
    else:
        log_handler = logging.StreamHandler(sys.stdout)
    formatter = logging.Formatter('%(asctime)s - %(levelname)s - {%(pathname)s:L%(lineno)d} - %(message)s')
    log_handler.setFormatter(formatter)
    return log_handler


app = Flask(__name__.split()[0], instance_relative_config=True)  # pylint: disable=C0103

# Loads configuration information from config.py and instance/config.py
app.config.from_object('config')

try:
    app.config.from_pyfile('config.py')
except FileNotFoundError:
    pass

# Read lookup files and save to the app.config
with open(os.path.join(app.config.get('DATA_DIR'),
                       app.config.get('NWIS_CODE_LOOKUP_FILENAME')), 'r') as f:
    app.config['NWIS_CODE_LOOKUP'] = json.loads(f.read())

with open(os.path.join(app.config.get('DATA_DIR'),
                       app.config.get('COUNTRY_STATE_COUNTY_LOOKUP_FILENAME')), 'r') as f:
    app.config['COUNTRY_STATE_COUNTY_LOOKUP'] = json.loads(f.read())

with open(os.path.join(app.config.get('DATA_DIR'),
                       app.config.get('HUC_LOOKUP_FILENAME')), 'r') as f:
    app.config['HUC_LOOKUP'] = json.loads(f.read())

with open(app.config.get('MONITORING_CAMERA_PATH'), 'r') as json_file:
    app.config['MONITORING_CAMERA_LOOKUP'] = json_file.read()


# Load static assets manifest file, which maps source file names to the
# corresponding versioned/hashed file name.
manifest_path = app.config.get('ASSET_MANIFEST_PATH')
if manifest_path:
    with open(manifest_path, 'r') as f:
        app.config['ASSET_MANIFEST'] = json.loads(f.read())

if app.config.get('LOGGING_ENABLED'):
    # pylint: disable=C0103
    loglevel = app.config.get('LOGGING_LEVEL')
    handler = _create_log_handler(log_directory=app.config.get('LOGGING_DIRECTORY'))
    # Do not set logging level in the handler.
    # Otherwise, if Flask's DEBUG is set to False,
    # all logging will be disabled.
    # Instead, set the level in the logger object.
    app.logger.setLevel(loglevel)
    app.logger.addHandler(handler)


from . import views  # pylint: disable=C0413
from . import filters  # pylint: disable=C0413<|MERGE_RESOLUTION|>--- conflicted
+++ resolved
@@ -8,12 +8,7 @@
 
 from flask import Flask
 
-<<<<<<< HEAD
-__version__ = '0.28.0dev'
-=======
-
 __version__ = '0.29.0dev'
->>>>>>> 128f041a
 
 
 def _create_log_handler(log_directory=None, log_name=__name__):
