<<<<<<< HEAD
{% macro TimeSeriesComponent(site_no, latitude, longitude) -%}
    <div class="wdfn-component" data-component="hydrograph" data-siteno="{{ site_no }}", data-latitude="{{ latitude }}", data-longitude="{{ longitude }}">
=======
{% macro TimeSeriesComponent(site_no) -%}
    <div class="wdfn-component" data-component="hydrograph" data-siteno="{{ site_no }}">
        <div class="loading-indicator-container"></div>
>>>>>>> 158b8317
        <div class="graph-container"></div>
        <div class="select-time-series-container"></div>
        <div class="usa-alert usa-alert-info provisional-data-alert" role="alert" hidden>
            <div class="usa-alert-body"><h3 class="usa-alert-heading">Provisional Data Statement</h3>
                <p class="usa-alert-text">
                    Data are provisional and subject to revision until they have been thoroughly reviewed and received final approval.
                    Current condition data relayed by satellite or other telemetry are automatically screened to not display improbable
                    values until they can be verified. Provisional data may be inaccurate due to instrument malfunctions or physical
                    changes at the measurement site. Subsequent review based on field inspections and measurements may result in
                    significant revisions to the data. Data users are cautioned to consider carefully the provisional nature of the
                    information before using it for decisions that concern personal or public safety or the conduct of business that
                    involves substantial monetary or operational consequences. Information concerning the accuracy and appropriate uses
                    of these data or concerning other hydrologic data may be obtained from the USGS.
                </p>
            </div>
        </div>
    </div>
{%- endmacro %}

{% macro MapComponent(site_no, latitude, longitude) -%}
    <div class="wdfn-component" data-component="map" data-siteno="{{ site_no }}", data-latitude="{{ latitude }}" data-longitude="{{ longitude }}" data-zoom=12>
        <div id="flood-layer-control-container"></div>
        <div id="site-map"></div>
    </div>
{%- endmacro %}


{% macro EmbedComponent(site_no) -%}
    <span class="wdfn-component" data-component="embed">
        <i class="embed-icon has-script fas fa-code"></i>
        <fieldset class="no-script">
            <legend>Embed Snippet</legend>
            <input type="text" id="embed-url" aria-label="Embed this time-series chart on your own site" value='<iframe src="{{ url_for('time_series_component', site_no=site_no, _external=True) }}" width="600" height="900" frameborder="0" style="border:0" allowfullscreen></iframe>' readonly></input>
        </fieldset>
    </span>
{%- endmacro %}


{%  macro Description(site_no, loc_vals, param_grp_series) -%}
    {% if loc_vals %}
        Monitoring location {{ site_no }} is associated with {{ loc_vals.site_tp_cd.name.upper()|indefinite_article }} {{ loc_vals.site_tp_cd.name.upper() }} in {{ loc_vals.county_cd.name.upper() }}, {{ loc_vals.state_cd.name.upper() }}.
        {% if param_grp_series|readable_param_list %} Current conditions of {{ param_grp_series|readable_param_list }} are available.{% endif %}
        {% if param_grp_series|data_start_year %} Water data back to {{  param_grp_series|data_start_year }} are available online.{% endif %}
    {% endif %}
{%- endmacro %}


{%  macro QuestionTooltip(text_id, content, external_desc) -%}
    <div class="tooltip-item">
        <sup {% if not external_desc %}aria-describedby="{{ text_id|tooltip_content_id }}"{% endif %}>
            <i class="fas fa-question-circle" aria-hidden="true"></i>
        </sup>
        <div class="tooltip">
            <p id="{{ text_id|tooltip_content_id }}">{{ content }}</p>
        </div>
    </div>
{%- endmacro  %}<|MERGE_RESOLUTION|>--- conflicted
+++ resolved
@@ -1,11 +1,6 @@
-<<<<<<< HEAD
-{% macro TimeSeriesComponent(site_no, latitude, longitude) -%}
-    <div class="wdfn-component" data-component="hydrograph" data-siteno="{{ site_no }}", data-latitude="{{ latitude }}", data-longitude="{{ longitude }}">
-=======
-{% macro TimeSeriesComponent(site_no) -%}
+{% macro TimeSeriesComponent(site_no, latitude, longtitude) -%}
     <div class="wdfn-component" data-component="hydrograph" data-siteno="{{ site_no }}">
         <div class="loading-indicator-container"></div>
->>>>>>> 158b8317
         <div class="graph-container"></div>
         <div class="select-time-series-container"></div>
         <div class="usa-alert usa-alert-info provisional-data-alert" role="alert" hidden>
