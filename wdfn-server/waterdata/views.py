--- conflicted
+++ resolved
@@ -55,18 +55,6 @@
             'STATION_FIELDS_D': STATION_FIELDS_D
         }
         station_record = data_list[0]
-<<<<<<< HEAD
-        # get the cooperator data from service
-        # feature toggle; remove 'if/else' when new lookup service is implemented
-        if app.config['COOPERATOR_LOOKUP_ENABLED']:
-            params = 'SiteNumber=' + site_no + app.config['URL_PARAMS_COOPERATOR_LOOKUP']
-            cooperator_lookup_data = execute_cooperator_lookup_request(
-                app.config['SERVICE_ROOT_COOPERATOR_LOOKUP'], app.config['URL_PATH_COOPERATOR_LOOKUP'], params
-            )
-        else:
-            cooperator_lookup_data = None
-=======
->>>>>>> 39bf35e8
 
         if len(data_list) == 1:
             parameter_data_resp = execute_get_request(
