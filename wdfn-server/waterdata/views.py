--- conflicted
+++ resolved
@@ -117,11 +117,7 @@
             # for now, limit to district codes 20 and 51
             if app.config['COOPERATOR_LOOKUP_ENABLED'] and (
                     app.config['COOPERATOR_LOOKUP_ENABLED'] is True or
-<<<<<<< HEAD
-                    location_with_values['district_cd']['code'] in app.config['COOPERATOR_LOOKUP_ENABLED']):
-=======
                     location_with_values.get('district_cd', {}).get('code') in app.config['COOPERATOR_LOOKUP_ENABLED']):
->>>>>>> 4bbae658
                 params = 'SiteNumber=' + site_no + app.config['URL_PARAMS_COOPERATOR_LOOKUP']
                 cooperator_lookup_data = execute_cooperator_lookup_request(app.config['SERVICE_ROOT_COOPERATOR_LOOKUP'],
                                                                            app.config['URL_PATH_COOPERATOR_LOOKUP'], params)
