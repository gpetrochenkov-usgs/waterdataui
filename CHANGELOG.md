--- conflicted
+++ resolved
@@ -14,11 +14,8 @@
 ### Added
 - The state of the UI for the hydrograph is now preserved in the hash portion of the url and state 
 can be restored by pasting the url into a browser window.
-<<<<<<< HEAD
 - Added upstream basin to NLDI map on the monitoring location pages.
-=======
 - Added both hover and a cursor slider tooltip capability to the DV graph.
->>>>>>> fe62f21b
 
 ## [0.26.0](https://github.com/usgs/waterdataui/compare/waterdataui-0.25.0...waterdataui-0.26.0) - 2020-02-12
 ### Added
