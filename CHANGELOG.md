# Changelog
All notable changes to this project will be documented in this file.

The format is based on [Keep a Changelog](http://keepachangelog.com/en/1.0.0/)
and this project adheres to [Semantic Versioning](http://semver.org/spec/v2.0.0.html).

## [Unreleased]
### Added
- Loading indicators for initial time series load and for loading extended data
- Added no data alert for sites with no time series data.


### Changed
- The node.js-based graph server was updated to render PNGs rather than SVGs
- Cooperator logos may be activated on a per-district basis
- A BrowserStack Karma test runner was added, and some browser-specific bugs fixed.
<<<<<<< HEAD
- Font size of tooltips; larger size when fewer tips are present, smaller when more tip present
=======
- Hydrograph shows data in the location's local timezone as determined by the weather service

>>>>>>> c90f0bc8

### Fixed
- A bug with the graph watermark intercepting mouseover events driving the tooltips was fixed.
- Remove sourcemap reference from autotrack.js (Analytics script)
- Added dynamic left margin for tooltip text to prevent overlap with y-axis labels
- bug that caused incorrect font styling on tooltips

## [0.9.0] - 2018-05-10
### Fixed
- Safari only bug where extended time range graphs with median data would crash the browser.


## [0.8.0] - 2018-05-08
### Added
- Hydrograph can now show either last 7 days, last 30 days, or the last year of data for
the selected timeseries. The Show last year feature also works for the three date ranges.
- The beginnings of a node.js-based graph server was added, which returns an SVG image.
- Content group tag wdfn_tng to the google analytics script.
- Added a descriptive label and tooltip to the flood slider control.
- Cooperator logos


### Changed
- Cursor location / tooltip defaults to last point in the time series.
- Upgraded to Font Awesome 5.1
- Date labels moved to and centered in areas between midnight tick marks
- Projects were isolated in separate directories with Makefiles binding them together.
- Change incorrect spelling "timeseries" to "time series"
- Label change on toggle from "Show last year" to "Compare to last year"
- New colors for provisional, approved, and estimated time series
- Median data is shown using a step function
- Use paths relative to setup.py for data files during wheel builds


### Fixed
- Estimated time series points are now shown.


## [0.7.0] - 2018-04-23
### Added
- Tooltips are provided for metadata elements for those that USGS defines on NWIS help pages.
- Information alert for provisional data.
- Basic meta tags, title and description, for Twitter card and Open Graph
- Rough draft for USGS logo watermark

### Changed
- Timeseries graph legend now shows markers with the appropriate colors representing Approved, Estimated, and
Provisional for the lines that are currently visible on the graph.
- Audible/Show Last Year controls are shown below the timeseries legend on mobile.
- Timeseries tooltip no longer shows unmasked qualifiers in the tooltip.
- Refactored the shape of the state to separate domain data, application state, and ui state and created
slice reducers for the different parts.
- Location metadata table placed in an accordion

### Fixed
- Tooltip is redrawn correctly when changing from portrait to landscape on mobile.
- Handle tooltips on touch devices
- Metadata tooltips are not clipped by their containing div element


## [0.6.0] - 2018-04-06
### Added
- Play/Stop button to play the audible sound for the timeseries graph
- Legend appears on the map describing the map features
- Initialize the gage height slider with the current value of gage height
- Crawlable state/County pages that can be used to find the monitor locations for a particular state/county

### Changed
- Font sizing and responsive layout changes
- Limit y-axis lower bound to nearest power of 10 on logarithmic scales
- Site Summary table includes site visits, peak values, annual data reports, and groundwater network sites

### Fixed
- Timeseries SVG has the correct title and desc tag contents.
- Series with no points are not considered when determining the default parameter.
- Remove source maps from CSS build
- Include only real-time parameters with recent data in a site's description
- Tooltip points are not created for points containing infinite y-axis value
- Single points appear in sparklines
- Map includes the location of the site with flood layers are included
- Firefox bug where the time series graph legend would resize as things were added to it.
- Limit y-axis tick count on small device widths and log scales.
- Precipitation tooltips now show the correct accumulated values


## [0.5.0] - 2018-03-30
### Added
- Description metatag and text on page generated from site data
- Decorator that can be used to return a 404 for views. This is part of the work to add feature flags.
- Feature flags for the audio, embed, and hydrologic pages
- Tooltips appear for all time series shown on the graph

### Changed
- Data series summary table rolls up by parameter group
- Generating hashed asset names when building
- Header and footer now comply with the latest USGS visual standards
- Time series graph controls have now been moved next to the legend, beneath the graph.

### Fixed
- No longer show parameters that have no data or masks for the last seven days in the
"Select a timeseries" list.

## [0.4.0] - 2018-03-26
### Added
- Title to timeseries graph
- Dismissable banner which shows the beta status and feedback link
- Slider to give time series detail at a specific date
- Icon to provide iframe for embedding timeseries graph

### Changed
- Disabled zooming the map on scroll wheel unless the map has focus.
- Precipitation timeseries is now shown as accumulated precipitation over the 7 days.
- Show last year checkbox is disabled if a timeseries does not have data from last year.
- The select timeseries table is not shown if a site has not timeseries data.
- Tooltips display masked data as the value of the data point.
- Select timeseries list no longer contains columns for parameter code or timeseries availability.
Parameter codes can be found in the tooltip. A scrollbar will appear for long timeseries lists.

### Fixed
- Screen reader only tables are now fully hidden on Firefox.
- Timeseries without any data are not shown the the select timeseries table.
- Sparklines will appear to any timeseries with current data
- Graph y axis label now wraps.
- Monitoring locations with no timeseries data no longer show the timeseries graph.
- Parameters with no data points in current or last year data are omitted from the select table

## [0.3.0] - 2018-03-09
### Added
- Sparklines added to "Select a timeseries" table.
- Ability to show multiple time series for a parameter code.
- Link to page to provide feedback.
- For sites that have flood inundation mapping information, show the flood inundation
layers with a slider to control the gage height.

### Changed
- Time series graph legend was simplified. Current year, previous year, and median are
shown on separate lines and doesn't dynamically shift position as the window is resized.
- Data gaps of more than 72 minutes are shown.
- Only IV data is shown in the select a time series list.

## [0.2.0] - 2018-02-23
### Added
- Previous year value is added to the tooltip when shown.
- Tooltip uses a focus line in addition to the focus circle to show location on the time series line.
- Clicking on the median stats circles toggles the visibility of the labels.
- Masked qualifiers shown using a fill pattern on the  time series graph
- Qualifier description are shown in the time series tooltip
- Return json-ld for /monitoring-location/{siteno} endpoint when accept headers ask for application/ld+json
- Ability to pick from available time series for display on the time series graph.
- Configurable Google Analytics, both project specific and general USGS analytics.
- Added contact us link to /monitoring-location pages

### Changed
- Tooltip text is now fixed in the corner and the font style and color match the line style/color
used for the time series line.
- Using new endpoint to get the national aquifer code information and regenerated all data files
- Using the qualifier description in the tooltip
- Use log scale for data less than one on the time series graph
- Dates are shown with the time zone.
- Improved svg accessibility by adding the compare year time series sr-only table and by adding
a column for qualifier.


## [0.1.0] - 2018-02-13
### Added
- Initial repo set up with metadata files.
- Monitoring-location/{siteno} pages with the following features:
  * Facebook and Twitter links.
  * Last 7 day discharge time series graph using a linear scale.
  * Ability to compare to last year's discharge time series graph.
  * Median discharge statistics for the period of record for the 7 days shown on the time series graph.
  * Distinguish between approved and estimated values on the time series graph.
  * Tooltip which shows the current year and previous year values on the time series graph.
  * Legend for the time series graph.
  * Map showing the location of the monitoring location.
  * Data series table showing the available time series and its period of record.
  * Monitoring location meta data table.
  * Added elements to make the time series graph more accessible as well as screen reader
  only tables that include the data shown on the time series graph.
- Ability to query by agency_cd to monitoring-location/{siteno}.
- Ability to handle monitoring-location/{siteno} which identifies more than one monitoring-location .
- Hydrological-unit/{huc} pages for huc2, huc4, huc6, and huc8. Each page shows the next level of huc pages for
{huc}. For huc8, the page containsa link to a page containing the monitoring locations for that huc 8.
- Hydrological-unit/{huc}/monitoring-locations pages which in addition to the huc information, shows a table of
links to the monitoring-locations that are within {huc}.

[Unreleased]: https://github.com/usgs/waterdataui/compare/waterdataui-0.9.0...master
[0.9.0]: https://github.com/usgs/waterdataui/compare/waterdataui-0.8.0...waterdataui-0.9.0
[0.8.0]: https://github.com/usgs/waterdataui/compare/waterdataui-0.7.0...waterdataui-0.8.0
[0.7.0]: https://github.com/usgs/waterdataui/compare/waterdataui-0.6.0...waterdataui-0.7.0
[0.6.0]: https://github.com/usgs/waterdataui/compare/waterdataui-0.5.0...waterdataui-0.6.0
[0.5.0]: https://github.com/usgs/waterdataui/compare/waterdataui-0.4.0...waterdataui-0.5.0
[0.4.0]: https://github.com/usgs/waterdataui/compare/waterdataui-0.3.0...waterdataui-0.4.0
[0.3.0]: https://github.com/usgs/waterdataui/compare/waterdataui-0.2.0...waterdataui-0.3.0
[0.2.0]: https://github.com/usgs/waterdataui/compare/waterdataui-0.1.0...waterdataui-0.2.0
[0.1.0]: https://github.com/usgs/waterdataui/tree/waterdataui-0.1.0<|MERGE_RESOLUTION|>--- conflicted
+++ resolved
@@ -14,12 +14,8 @@
 - The node.js-based graph server was updated to render PNGs rather than SVGs
 - Cooperator logos may be activated on a per-district basis
 - A BrowserStack Karma test runner was added, and some browser-specific bugs fixed.
-<<<<<<< HEAD
+- Hydrograph shows data in the location's local timezone as determined by the weather service
 - Font size of tooltips; larger size when fewer tips are present, smaller when more tip present
-=======
-- Hydrograph shows data in the location's local timezone as determined by the weather service
-
->>>>>>> c90f0bc8
 
 ### Fixed
 - A bug with the graph watermark intercepting mouseover events driving the tooltips was fixed.
