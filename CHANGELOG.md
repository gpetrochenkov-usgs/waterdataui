# Changelog
All notable changes to this project will be documented in this file.

The format is based on [Keep a Changelog](http://keepachangelog.com/en/1.0.0/)
and this project adheres to [Semantic Versioning](http://semver.org/spec/v2.0.0.html).

## [Unreleased](https://github.com/usgs/waterdataui/compare/waterdataui-0.28.0...master)

## [0.28.0 ](https://github.com/usgs/waterdataui/compare/waterdataui-0.27.0...waterdataui-0.28.0) - 2020-03-27
### Added
<<<<<<< HEAD
- Add period of record for each parameter in the monitoring location page parameter selection list.
- Added Brush to DV graph.
=======
- Added period of record for each parameter in the monitoring location page parameter selection list.
- Added OpenAPI documentation to the graph-server along with a Swagger UI served at /api/graph-images/api-docs
>>>>>>> b63e94e4

## Fixed
- Fixed bug that made compare time series disappear when the brush was adjusted by adding
offsets to time series state in order to adjust x scale.
- Added DV legend.

### Changed
- Scaling on the UV hydrograph is now more flexible. It is designed to have no less than 3 tick marks
but no more than 8. Format changes depending on how wide a time range is being graphed.

## [0.27.0](https://github.com/usgs/waterdataui/compare/waterdataui-0.26.0...waterdataui-0.27.0) - 2020-03-11
### Changed
- All IV time series are now available for drawing on the hydrograph not just those in the last 7 days.
- Added brush handle fill.
- Updated to latest wdfn-viz 1.4.0 and implemented the new build guidance.

### Added
- The state of the UI for the hydrograph is now preserved in the hash portion of the url and state 
can be restored by pasting the url into a browser window.
- Added upstream basin to NLDI map on the monitoring location pages.
- Added both hover and a cursor slider tooltip capability to the DV graph.
- Added width integer parameter to the graph-server which allows the user to return the width of the image.

## [0.26.0](https://github.com/usgs/waterdataui/compare/waterdataui-0.25.0...waterdataui-0.26.0) - 2020-02-12
### Added
- Daily value graph. This has a feature toggle and is valid for only a single site. Sites without
data will show an info alert.
### Added
- Networks page.

## [0.25.0](https://github.com/usgs/waterdataui/compare/waterdataui-0.24.0...waterdataui-0.25.0)
### Fixed
- Brush selection is now maintained when selecting a new variable.

### Added
- Image server now accepts startDT and endDT (ISO-8601 dates) to set the range of the hydrograph

## [0.24.0](https://github.com/usgs/waterdataui/compare/waterdataui-0.23.0...waterdataui-0.24.0)
### Changed
- Refactored the lib/redux module and renamed to d3-redux. The use of the Redux store is now 
explicit in the calls rather than saving it in local storage on a d3 node.

### Added
- Added a brush feature to the hydrograph.

## [0.23.0](https://github.com/usgs/waterdataui/compare/waterdataui-0.22.0...waterdataui-0.23.0)
### Added
- Image server now accepts the period parameter which should be a ISO-8601 duration format. 
However please note that NWIS only accepts periods using xxD.
- Image server shows site name and number above the graph

## [0.22.0](https://github.com/usgs/waterdataui/compare/waterdataui-0.21.0...waterdataui-0.22.0) - 2019-12-12
### Changed
- NLDI data is now loaded into redux store
- Legend expand/collapse is available when nldi data is present
- Legend is initially collapsed on small devices when nldi data or flood data is present

### Fixed
- The latest version of Docker did not work with the graph-server image. It now uses a 
debian image and it also uses the Chromimum that is downloaded with puppeteer.

## [0.21.0](https://github.com/usgs/waterdataui/compare/waterdataui-0.20.0...waterdataui-0.21.0) - 2019-10-24
### Added
- Added a checkbox to enable/disable median line on hydrograph 

### Changed
- Conditionally displayed the method description based on the number of methods.
- Updated to use wdfn-viz which updates the USWDS version to 2.2.1
- Only selected description's time series will now appear in the hydrograph's tooltip.
- Include the selected method's description, if defined, in the hydrograph title.
- Monitoring location points will now render on top of the upstream/downstream lines on the map

## [0.20.0](https://github.com/usgs/waterdataui/compare/waterdataui-0.19.0...waterdataui-0.20.0) - 2019-10-04
### Added
- Added a second Y-axis for temperature parameters
- Added picker to pick a method description that will be highlighted in the hydrograph.
- Added feature toggle to enable/disable picker for method description

### Changed
- Changed how the lower bound on symlog scales are calculated to be closer to the minimum y-value on the plot

### Fixed
- Fixed issue where invalid cooperator data would cause the a monitoring location page to error

## [0.19.0](https://github.com/usgs/waterdataui/compare/waterdataui-0.18.0...waterdataui-0.19.0) - 2019-09-20
### Added
- Added support for user specified date ranges
- Site Page now contains a Monitoring Camera section with proof of concept implementation.
- Added NLDI navigation results

### Changed
- Graph server now serves routes from /api/graph-images
- A selected set of parameter codes show the Y axis reversed

## [0.18.0](https://github.com/usgs/waterdataui/compare/waterdataui-0.17.0...waterdataui-0.18.0) - 2019-05-28
### Added
- Map now contains Leaflet layer control to toggle satellite and gray with hydro layers

### Changed
- Uses symlog scale now included in D3 rather than our proprietary version
- Reduce the number of ticks on the discharge hydrographs if there are too many to fit on a screen without overlapping
- Simplify calls to NWISWeb
- Project uses wdfn-viz npm package to provide USGS visual identification. This required updating 
the project styles to use USWDS 2.0.x
- Moved the USGS watermark to the center of the hydrograph.

## [0.17.0](https://github.com/usgs/waterdataui/compare/waterdataui-0.16.0...waterdataui-0.17.0) - 2019-03-06
### Added
- Add Docker config for server-rendering PNGs
- Use a Puppeteer/Chrome process pool for server rendering

### Changed
- Links in monitoring-location now use configurable endpoints.

## [0.16.0](https://github.com/usgs/waterdataui/compare/waterdataui-0.15.0...waterdataui-0.16.0)
### Added
- A server to generate graph images.

## [0.15.0](https://github.com/usgs/waterdataui/compare/waterdataui-0.14.0...waterdataui-0.15.0) - 2019-02-26
### Fixed
- Fixed the issue causing hydrograph date/time not to display on Internet Explorer
- Fixed the issue that was causing the extended time series fetch to fail.
- Page now renders when data values for the initial time series is all zeros.

## [0.14.0](https://github.com/usgs/waterdataui/compare/waterdataui-0.13.0...waterdataui-0.14.0) - 2018-12-04
### Changed
- The Browserify/Babel build tooling was replaced with Rollup/Bublé.
- Added additional ticks and labels to fill in gaps on graphs with log plots
- Using Firefox headless to run tests for travis and default.
- Renamed Javascript modules to follow dash-case rather than camelCase

## [0.13.0](https://github.com/usgs/waterdataui/compare/waterdataui-0.12.0...waterdataui-0.13.0) - 2018-09-11
### Changed
- Cooperator logos are always loaded via https

## [0.12.0](https://github.com/usgs/waterdataui/compare/waterdataui-0.11.0...waterdataui-0.12.0) - 2018-08-03
### Changed
- Cooperator logos lookup changed from static json file to external, SIFTA-based service

## [0.11.0](https://github.com/usgs/waterdataui/compare/waterdataui-0.10.0...waterdataui-0.11.0) - 2018-06-06
### Changed
- Cooperator logos lookup changed from the SIFTA site service to json file

## [0.10.0](https://github.com/usgs/waterdataui/compare/waterdataui-0.9.0...waterdataui-0.10.0) - 2018-06-01
### Added
- Loading indicators for initial time series load and for loading extended data
- Added no data alert for sites with no time series data.


### Changed
- The node.js-based graph server was updated to render PNGs rather than SVGs
- Cooperator logos may be activated on a per-district basis
- BrowserStack and SauceLabs Karma test runners were added, and some browser-specific bugs fixed.
- Hydrograph shows data in the location's local timezone as determined by the weather service
- Font size of tooltips; larger size when fewer tips are present, smaller when more tip present
- Refactor the Redux state to put the median statistics in its own property so that the data does
not have to be coerced into a time series.
- Embedded hydrograph is time zone aware.
- Scrolling added to the 'provisional statement' in IFrame embed

### Fixed
- A bug with the graph watermark intercepting mouseover events driving the tooltips was fixed.
- Remove sourcemap reference from autotrack.js (Analytics script)
- Added dynamic left margin for tooltip text to prevent overlap with y-axis labels
- Bug that caused incorrect font styling on tooltips
- Various accessibility violations
- Tooltips that were hard to read when they overlapped graph lines

## [0.9.0](https://github.com/usgs/waterdataui/compare/waterdataui-0.8.0...waterdataui-0.9.0) - 2018-05-10
### Fixed
- Safari only bug where extended time range graphs with median data would crash the browser.


## [0.8.0](https://github.com/usgs/waterdataui/compare/waterdataui-0.7.0...waterdataui-0.8.0) - 2018-05-08
### Added
- Hydrograph can now show either last 7 days, last 30 days, or the last year of data for
the selected timeseries. The Show last year feature also works for the three date ranges.
- The beginnings of a node.js-based graph server was added, which returns an SVG image.
- Content group tag wdfn_tng to the google analytics script.
- Added a descriptive label and tooltip to the flood slider control.
- Cooperator logos


### Changed
- Cursor location / tooltip defaults to last point in the time series.
- Upgraded to Font Awesome 5.1
- Date labels moved to and centered in areas between midnight tick marks
- Projects were isolated in separate directories with Makefiles binding them together.
- Change incorrect spelling "timeseries" to "time series"
- Label change on toggle from "Show last year" to "Compare to last year"
- New colors for provisional, approved, and estimated time series
- Median data is shown using a step function
- Use paths relative to setup.py for data files during wheel builds


### Fixed
- Estimated time series points are now shown.


## [0.7.0](https://github.com/usgs/waterdataui/compare/waterdataui-0.6.0...waterdataui-0.7.0) - 2018-04-23
### Added
- Tooltips are provided for metadata elements for those that USGS defines on NWIS help pages.
- Information alert for provisional data.
- Basic meta tags, title and description, for Twitter card and Open Graph
- Rough draft for USGS logo watermark

### Changed
- Timeseries graph legend now shows markers with the appropriate colors representing Approved, Estimated, and
Provisional for the lines that are currently visible on the graph.
- Audible/Show Last Year controls are shown below the timeseries legend on mobile.
- Timeseries tooltip no longer shows unmasked qualifiers in the tooltip.
- Refactored the shape of the state to separate domain data, application state, and ui state and created
slice reducers for the different parts.
- Location metadata table placed in an accordion

### Fixed
- Tooltip is redrawn correctly when changing from portrait to landscape on mobile.
- Handle tooltips on touch devices
- Metadata tooltips are not clipped by their containing div element


## [0.6.0](https://github.com/usgs/waterdataui/compare/waterdataui-0.5.0...waterdataui-0.6.0) - 2018-04-06
### Added
- Play/Stop button to play the audible sound for the timeseries graph
- Legend appears on the map describing the map features
- Initialize the gage height slider with the current value of gage height
- Crawlable state/County pages that can be used to find the monitor locations for a particular state/county

### Changed
- Font sizing and responsive layout changes
- Limit y-axis lower bound to nearest power of 10 on logarithmic scales
- Site Summary table includes site visits, peak values, annual data reports, and groundwater network sites

### Fixed
- Timeseries SVG has the correct title and desc tag contents.
- Series with no points are not considered when determining the default parameter.
- Remove source maps from CSS build
- Include only real-time parameters with recent data in a site's description
- Tooltip points are not created for points containing infinite y-axis value
- Single points appear in sparklines
- Map includes the location of the site with flood layers are included
- Firefox bug where the time series graph legend would resize as things were added to it.
- Limit y-axis tick count on small device widths and log scales.
- Precipitation tooltips now show the correct accumulated values


## [0.5.0](https://github.com/usgs/waterdataui/compare/waterdataui-0.4.0...waterdataui-0.5.0) - 2018-03-30
### Added
- Description metatag and text on page generated from site data
- Decorator that can be used to return a 404 for views. This is part of the work to add feature flags.
- Feature flags for the audio, embed, and hydrologic pages
- Tooltips appear for all time series shown on the graph

### Changed
- Data series summary table rolls up by parameter group
- Generating hashed asset names when building
- Header and footer now comply with the latest USGS visual standards
- Time series graph controls have now been moved next to the legend, beneath the graph.

### Fixed
- No longer show parameters that have no data or masks for the last seven days in the
"Select a timeseries" list.

## [0.4.0](https://github.com/usgs/waterdataui/compare/waterdataui-0.3.0...waterdataui-0.4.0) - 2018-03-26
### Added
- Title to timeseries graph
- Dismissable banner which shows the beta status and feedback link
- Slider to give time series detail at a specific date
- Icon to provide iframe for embedding timeseries graph

### Changed
- Disabled zooming the map on scroll wheel unless the map has focus.
- Precipitation timeseries is now shown as accumulated precipitation over the 7 days.
- Show last year checkbox is disabled if a timeseries does not have data from last year.
- The select timeseries table is not shown if a site has not timeseries data.
- Tooltips display masked data as the value of the data point.
- Select timeseries list no longer contains columns for parameter code or timeseries availability.
Parameter codes can be found in the tooltip. A scrollbar will appear for long timeseries lists.

### Fixed
- Screen reader only tables are now fully hidden on Firefox.
- Timeseries without any data are not shown the the select timeseries table.
- Sparklines will appear to any timeseries with current data
- Graph y axis label now wraps.
- Monitoring locations with no timeseries data no longer show the timeseries graph.
- Parameters with no data points in current or last year data are omitted from the select table

## [0.3.0](https://github.com/usgs/waterdataui/compare/waterdataui-0.2.0...waterdataui-0.3.0)  - 2018-03-09
### Added
- Sparklines added to "Select a timeseries" table.
- Ability to show multiple time series for a parameter code.
- Link to page to provide feedback.
- For sites that have flood inundation mapping information, show the flood inundation
layers with a slider to control the gage height.

### Changed
- Time series graph legend was simplified. Current year, previous year, and median are
shown on separate lines and doesn't dynamically shift position as the window is resized.
- Data gaps of more than 72 minutes are shown.
- Only IV data is shown in the select a time series list.

## [0.2.0](https://github.com/usgs/waterdataui/compare/waterdataui-0.1.0...waterdataui-0.2.0) - 2018-02-23
### Added
- Previous year value is added to the tooltip when shown.
- Tooltip uses a focus line in addition to the focus circle to show location on the time series line.
- Clicking on the median stats circles toggles the visibility of the labels.
- Masked qualifiers shown using a fill pattern on the  time series graph
- Qualifier description are shown in the time series tooltip
- Return json-ld for /monitoring-location/{siteno} endpoint when accept headers ask for application/ld+json
- Ability to pick from available time series for display on the time series graph.
- Configurable Google Analytics, both project specific and general USGS analytics.
- Added contact us link to /monitoring-location pages

### Changed
- Tooltip text is now fixed in the corner and the font style and color match the line style/color
used for the time series line.
- Using new endpoint to get the national aquifer code information and regenerated all data files
- Using the qualifier description in the tooltip
- Use log scale for data less than one on the time series graph
- Dates are shown with the time zone.
- Improved svg accessibility by adding the compare year time series sr-only table and by adding
a column for qualifier.


## [0.1.0](https://github.com/usgs/waterdataui/tree/waterdataui-0.1.0) - 2018-02-13
### Added
- Initial repo set up with metadata files.
- Monitoring-location/{siteno} pages with the following features:
  * Facebook and Twitter links.
  * Last 7 day discharge time series graph using a linear scale.
  * Ability to compare to last year's discharge time series graph.
  * Median discharge statistics for the period of record for the 7 days shown on the time series graph.
  * Distinguish between approved and estimated values on the time series graph.
  * Tooltip which shows the current year and previous year values on the time series graph.
  * Legend for the time series graph.
  * Map showing the location of the monitoring location.
  * Data series table showing the available time series and its period of record.
  * Monitoring location meta data table.
  * Added elements to make the time series graph more accessible as well as screen reader
  only tables that include the data shown on the time series graph.
- Ability to query by agency_cd to monitoring-location/{siteno}.
- Ability to handle monitoring-location/{siteno} which identifies more than one monitoring-location .
- Hydrological-unit/{huc} pages for huc2, huc4, huc6, and huc8. Each page shows the next level of huc pages for
{huc}. For huc8, the page containsa link to a page containing the monitoring locations for that huc 8.
- Hydrological-unit/{huc}/monitoring-locations pages which in addition to the huc information, shows a table of
links to the monitoring-locations that are within {huc}.<|MERGE_RESOLUTION|>--- conflicted
+++ resolved
@@ -8,13 +8,9 @@
 
 ## [0.28.0 ](https://github.com/usgs/waterdataui/compare/waterdataui-0.27.0...waterdataui-0.28.0) - 2020-03-27
 ### Added
-<<<<<<< HEAD
-- Add period of record for each parameter in the monitoring location page parameter selection list.
-- Added Brush to DV graph.
-=======
 - Added period of record for each parameter in the monitoring location page parameter selection list.
 - Added OpenAPI documentation to the graph-server along with a Swagger UI served at /api/graph-images/api-docs
->>>>>>> b63e94e4
+- Added Brush to DV graph.
 
 ## Fixed
 - Fixed bug that made compare time series disappear when the brush was adjusted by adding
