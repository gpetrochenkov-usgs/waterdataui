--- conflicted
+++ resolved
@@ -5,18 +5,15 @@
 and this project adheres to [Semantic Versioning](http://semver.org/spec/v2.0.0.html).
 ## [Unreleased]
 
-<<<<<<< HEAD
 ### Added
 - Tooltips are provided for metadata elements for those that USGS defines on NWIS help pages.
 
-=======
 ### Fixed
 - Tooltip is redrawn correctly when changing from portrait to landscape on mobile.
 - Handle tooltips on touch devices
 
 
 ## [0.6.0] - 2018-04-06
->>>>>>> b19bbb8a
 ### Added
 - Play/Stop button to play the audible sound for the timeseries graph
 - Legend appears on the map describing the map features
