# Changelog
All notable changes to this project will be documented in this file.

The format is based on [Keep a Changelog](http://keepachangelog.com/en/1.0.0/)
and this project adheres to [Semantic Versioning](http://semver.org/spec/v2.0.0.html).

## [Unreleased](https://github.com/usgs/waterdataui/compare/waterdataui-0.20.0...master)
### Added
- Added a checkbox to enable/disable median line on hydrograph 

### Changed
- Conditionally displayed the method description based on the number of methods.
- Updated to use wdfn-viz which updates the USWDS version to 2.2.1
- Only selected description's time series will now appear in the hydrograph's tooltip.
<<<<<<< HEAD
- Include the selected method's description, if defined, in the hydrograph title.
=======
- Monitoring location points will now render on top of the upstream/downstream lines on the map
>>>>>>> a4c1c5db

## [0.20.0](https://github.com/usgs/waterdataui/compare/waterdataui-0.19.0...waterdataui-0.20.0) - 2019-10-04
### Added
- Added a second Y-axis for temperature parameters
- Added picker to pick a method description that will be highlighted in the hydrograph.
- Added feature toggle to enable/disable picker for method description

### Changed
- Changed how the lower bound on symlog scales are calculated to be closer to the minimum y-value on the plot

### Fixed
- Fixed issue where invalid cooperator data would cause the a monitoring location page to error

## [0.19.0](https://github.com/usgs/waterdataui/compare/waterdataui-0.18.0...waterdataui-0.19.0) - 2019-09-20
### Added
- Added support for user specified date ranges
- Site Page now contains a Monitoring Camera section with proof of concept implementation.
- Added NLDI navigation results

### Changed
- Graph server now serves routes from /api/graph-images
- A selected set of parameter codes show the Y axis reversed

## [0.18.0](https://github.com/usgs/waterdataui/compare/waterdataui-0.17.0...waterdataui-0.18.0) - 2019-05-28
### Added
- Map now contains Leaflet layer control to toggle satellite and gray with hydro layers

### Changed
- Uses symlog scale now included in D3 rather than our proprietary version
- Reduce the number of ticks on the discharge hydrographs if there are too many to fit on a screen without overlapping
- Simplify calls to NWISWeb
- Project uses wdfn-viz npm package to provide USGS visual identification. This required updating 
the project styles to use USWDS 2.0.x
- Moved the USGS watermark to the center of the hydrograph.

## [0.17.0](https://github.com/usgs/waterdataui/compare/waterdataui-0.16.0...waterdataui-0.17.0) - 2019-03-06
### Added
- Add Docker config for server-rendering PNGs
- Use a Puppeteer/Chrome process pool for server rendering

### Changed
- Links in monitoring-location now use configurable endpoints.

## [0.16.0](https://github.com/usgs/waterdataui/compare/waterdataui-0.15.0...waterdataui-0.16.0)
### Added
- A server to generate graph images.

## [0.15.0](https://github.com/usgs/waterdataui/compare/waterdataui-0.14.0...waterdataui-0.15.0) - 2019-02-26
### Fixed
- Fixed the issue causing hydrograph date/time not to display on Internet Explorer
- Fixed the issue that was causing the extended time series fetch to fail.
- Page now renders when data values for the initial time series is all zeros.

## [0.14.0](https://github.com/usgs/waterdataui/compare/waterdataui-0.13.0...waterdataui-0.14.0) - 2018-12-04
### Changed
- The Browserify/Babel build tooling was replaced with Rollup/Bublé.
- Added additional ticks and labels to fill in gaps on graphs with log plots
- Using Firefox headless to run tests for travis and default.
- Renamed Javascript modules to follow dash-case rather than camelCase

## [0.13.0](https://github.com/usgs/waterdataui/compare/waterdataui-0.12.0...waterdataui-0.13.0) - 2018-09-11
### Changed
- Cooperator logos are always loaded via https

## [0.12.0](https://github.com/usgs/waterdataui/compare/waterdataui-0.11.0...waterdataui-0.12.0) - 2018-08-03
### Changed
- Cooperator logos lookup changed from static json file to external, SIFTA-based service

## [0.11.0](https://github.com/usgs/waterdataui/compare/waterdataui-0.10.0...waterdataui-0.11.0) - 2018-06-06
### Changed
- Cooperator logos lookup changed from the SIFTA site service to json file

## [0.10.0](https://github.com/usgs/waterdataui/compare/waterdataui-0.9.0...waterdataui-0.10.0) - 2018-06-01
### Added
- Loading indicators for initial time series load and for loading extended data
- Added no data alert for sites with no time series data.


### Changed
- The node.js-based graph server was updated to render PNGs rather than SVGs
- Cooperator logos may be activated on a per-district basis
- BrowserStack and SauceLabs Karma test runners were added, and some browser-specific bugs fixed.
- Hydrograph shows data in the location's local timezone as determined by the weather service
- Font size of tooltips; larger size when fewer tips are present, smaller when more tip present
- Refactor the Redux state to put the median statistics in its own property so that the data does
not have to be coerced into a time series.
- Embedded hydrograph is time zone aware.
- Scrolling added to the 'provisional statement' in IFrame embed

### Fixed
- A bug with the graph watermark intercepting mouseover events driving the tooltips was fixed.
- Remove sourcemap reference from autotrack.js (Analytics script)
- Added dynamic left margin for tooltip text to prevent overlap with y-axis labels
- Bug that caused incorrect font styling on tooltips
- Various accessibility violations
- Tooltips that were hard to read when they overlapped graph lines

## [0.9.0](https://github.com/usgs/waterdataui/compare/waterdataui-0.8.0...waterdataui-0.9.0) - 2018-05-10
### Fixed
- Safari only bug where extended time range graphs with median data would crash the browser.


## [0.8.0](https://github.com/usgs/waterdataui/compare/waterdataui-0.7.0...waterdataui-0.8.0) - 2018-05-08
### Added
- Hydrograph can now show either last 7 days, last 30 days, or the last year of data for
the selected timeseries. The Show last year feature also works for the three date ranges.
- The beginnings of a node.js-based graph server was added, which returns an SVG image.
- Content group tag wdfn_tng to the google analytics script.
- Added a descriptive label and tooltip to the flood slider control.
- Cooperator logos


### Changed
- Cursor location / tooltip defaults to last point in the time series.
- Upgraded to Font Awesome 5.1
- Date labels moved to and centered in areas between midnight tick marks
- Projects were isolated in separate directories with Makefiles binding them together.
- Change incorrect spelling "timeseries" to "time series"
- Label change on toggle from "Show last year" to "Compare to last year"
- New colors for provisional, approved, and estimated time series
- Median data is shown using a step function
- Use paths relative to setup.py for data files during wheel builds


### Fixed
- Estimated time series points are now shown.


## [0.7.0](https://github.com/usgs/waterdataui/compare/waterdataui-0.6.0...waterdataui-0.7.0) - 2018-04-23
### Added
- Tooltips are provided for metadata elements for those that USGS defines on NWIS help pages.
- Information alert for provisional data.
- Basic meta tags, title and description, for Twitter card and Open Graph
- Rough draft for USGS logo watermark

### Changed
- Timeseries graph legend now shows markers with the appropriate colors representing Approved, Estimated, and
Provisional for the lines that are currently visible on the graph.
- Audible/Show Last Year controls are shown below the timeseries legend on mobile.
- Timeseries tooltip no longer shows unmasked qualifiers in the tooltip.
- Refactored the shape of the state to separate domain data, application state, and ui state and created
slice reducers for the different parts.
- Location metadata table placed in an accordion

### Fixed
- Tooltip is redrawn correctly when changing from portrait to landscape on mobile.
- Handle tooltips on touch devices
- Metadata tooltips are not clipped by their containing div element


## [0.6.0](https://github.com/usgs/waterdataui/compare/waterdataui-0.5.0...waterdataui-0.6.0) - 2018-04-06
### Added
- Play/Stop button to play the audible sound for the timeseries graph
- Legend appears on the map describing the map features
- Initialize the gage height slider with the current value of gage height
- Crawlable state/County pages that can be used to find the monitor locations for a particular state/county

### Changed
- Font sizing and responsive layout changes
- Limit y-axis lower bound to nearest power of 10 on logarithmic scales
- Site Summary table includes site visits, peak values, annual data reports, and groundwater network sites

### Fixed
- Timeseries SVG has the correct title and desc tag contents.
- Series with no points are not considered when determining the default parameter.
- Remove source maps from CSS build
- Include only real-time parameters with recent data in a site's description
- Tooltip points are not created for points containing infinite y-axis value
- Single points appear in sparklines
- Map includes the location of the site with flood layers are included
- Firefox bug where the time series graph legend would resize as things were added to it.
- Limit y-axis tick count on small device widths and log scales.
- Precipitation tooltips now show the correct accumulated values


## [0.5.0](https://github.com/usgs/waterdataui/compare/waterdataui-0.4.0...waterdataui-0.5.0) - 2018-03-30
### Added
- Description metatag and text on page generated from site data
- Decorator that can be used to return a 404 for views. This is part of the work to add feature flags.
- Feature flags for the audio, embed, and hydrologic pages
- Tooltips appear for all time series shown on the graph

### Changed
- Data series summary table rolls up by parameter group
- Generating hashed asset names when building
- Header and footer now comply with the latest USGS visual standards
- Time series graph controls have now been moved next to the legend, beneath the graph.

### Fixed
- No longer show parameters that have no data or masks for the last seven days in the
"Select a timeseries" list.

## [0.4.0](https://github.com/usgs/waterdataui/compare/waterdataui-0.3.0...waterdataui-0.4.0) - 2018-03-26
### Added
- Title to timeseries graph
- Dismissable banner which shows the beta status and feedback link
- Slider to give time series detail at a specific date
- Icon to provide iframe for embedding timeseries graph

### Changed
- Disabled zooming the map on scroll wheel unless the map has focus.
- Precipitation timeseries is now shown as accumulated precipitation over the 7 days.
- Show last year checkbox is disabled if a timeseries does not have data from last year.
- The select timeseries table is not shown if a site has not timeseries data.
- Tooltips display masked data as the value of the data point.
- Select timeseries list no longer contains columns for parameter code or timeseries availability.
Parameter codes can be found in the tooltip. A scrollbar will appear for long timeseries lists.

### Fixed
- Screen reader only tables are now fully hidden on Firefox.
- Timeseries without any data are not shown the the select timeseries table.
- Sparklines will appear to any timeseries with current data
- Graph y axis label now wraps.
- Monitoring locations with no timeseries data no longer show the timeseries graph.
- Parameters with no data points in current or last year data are omitted from the select table

## [0.3.0](https://github.com/usgs/waterdataui/compare/waterdataui-0.2.0...waterdataui-0.3.0)  - 2018-03-09
### Added
- Sparklines added to "Select a timeseries" table.
- Ability to show multiple time series for a parameter code.
- Link to page to provide feedback.
- For sites that have flood inundation mapping information, show the flood inundation
layers with a slider to control the gage height.

### Changed
- Time series graph legend was simplified. Current year, previous year, and median are
shown on separate lines and doesn't dynamically shift position as the window is resized.
- Data gaps of more than 72 minutes are shown.
- Only IV data is shown in the select a time series list.

## [0.2.0](https://github.com/usgs/waterdataui/compare/waterdataui-0.1.0...waterdataui-0.2.0) - 2018-02-23
### Added
- Previous year value is added to the tooltip when shown.
- Tooltip uses a focus line in addition to the focus circle to show location on the time series line.
- Clicking on the median stats circles toggles the visibility of the labels.
- Masked qualifiers shown using a fill pattern on the  time series graph
- Qualifier description are shown in the time series tooltip
- Return json-ld for /monitoring-location/{siteno} endpoint when accept headers ask for application/ld+json
- Ability to pick from available time series for display on the time series graph.
- Configurable Google Analytics, both project specific and general USGS analytics.
- Added contact us link to /monitoring-location pages

### Changed
- Tooltip text is now fixed in the corner and the font style and color match the line style/color
used for the time series line.
- Using new endpoint to get the national aquifer code information and regenerated all data files
- Using the qualifier description in the tooltip
- Use log scale for data less than one on the time series graph
- Dates are shown with the time zone.
- Improved svg accessibility by adding the compare year time series sr-only table and by adding
a column for qualifier.


## [0.1.0](https://github.com/usgs/waterdataui/tree/waterdataui-0.1.0) - 2018-02-13
### Added
- Initial repo set up with metadata files.
- Monitoring-location/{siteno} pages with the following features:
  * Facebook and Twitter links.
  * Last 7 day discharge time series graph using a linear scale.
  * Ability to compare to last year's discharge time series graph.
  * Median discharge statistics for the period of record for the 7 days shown on the time series graph.
  * Distinguish between approved and estimated values on the time series graph.
  * Tooltip which shows the current year and previous year values on the time series graph.
  * Legend for the time series graph.
  * Map showing the location of the monitoring location.
  * Data series table showing the available time series and its period of record.
  * Monitoring location meta data table.
  * Added elements to make the time series graph more accessible as well as screen reader
  only tables that include the data shown on the time series graph.
- Ability to query by agency_cd to monitoring-location/{siteno}.
- Ability to handle monitoring-location/{siteno} which identifies more than one monitoring-location .
- Hydrological-unit/{huc} pages for huc2, huc4, huc6, and huc8. Each page shows the next level of huc pages for
{huc}. For huc8, the page containsa link to a page containing the monitoring locations for that huc 8.
- Hydrological-unit/{huc}/monitoring-locations pages which in addition to the huc information, shows a table of
links to the monitoring-locations that are within {huc}.<|MERGE_RESOLUTION|>--- conflicted
+++ resolved
@@ -12,11 +12,8 @@
 - Conditionally displayed the method description based on the number of methods.
 - Updated to use wdfn-viz which updates the USWDS version to 2.2.1
 - Only selected description's time series will now appear in the hydrograph's tooltip.
-<<<<<<< HEAD
 - Include the selected method's description, if defined, in the hydrograph title.
-=======
 - Monitoring location points will now render on top of the upstream/downstream lines on the map
->>>>>>> a4c1c5db
 
 ## [0.20.0](https://github.com/usgs/waterdataui/compare/waterdataui-0.19.0...waterdataui-0.20.0) - 2019-10-04
 ### Added
