--- conflicted
+++ resolved
@@ -13,11 +13,8 @@
 ### Changed
 - The node.js-based graph server was updated to render PNGs rather than SVGs
 - Cooperator logos may be activated on a per-district basis
-<<<<<<< HEAD
+- A BrowserStack Karma test runner was added, and some browser-specific bugs fixed.
 - Hydrograph shows data in the location's local timezone as determined by the weather service
-=======
-- A BrowserStack Karma test runner was added, and some browser-specific bugs fixed.
->>>>>>> 5913b777
 
 
 ### Fixed
