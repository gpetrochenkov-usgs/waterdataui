--- conflicted
+++ resolved
@@ -13,12 +13,9 @@
 
 ### Changed
 - Cursor location / tooltip defaults to last point in the time series.
-<<<<<<< HEAD
 - Upgraded to Font Awesome 5.1
-=======
 - Date labels moved to and centered in areas between midnight tick marks
 - Projects were isolated in separate directories with Makefiles binding them together.
->>>>>>> 5391ab79
 
 
 ## [0.7.0] - 2018-04-23
