--- conflicted
+++ resolved
@@ -4,13 +4,11 @@
 The format is based on [Keep a Changelog](http://keepachangelog.com/en/1.0.0/)
 and this project adheres to [Semantic Versioning](http://semver.org/spec/v2.0.0.html).
 ## [Unreleased]
-<<<<<<< HEAD
+### Changed
+- Precipitation timeseries is now shown as accumulated precipitation over the 7 days.
+
 ##Fixed
 - Screen reader only tables are now fully hidden on Firefox
-=======
-### Changed
-- Precipitation timeseries is now shown as accumulated precipitation over the 7 days.
->>>>>>> 9c0f5ae9
 
 ## [0.3.0] - 2018-03-09
 ### Added
