--- conflicted
+++ resolved
@@ -6,12 +6,10 @@
 
 ## [Unreleased](https://github.com/usgs/waterdataui/compare/waterdataui-0.25.0...master)
 ### Added
-<<<<<<< HEAD
-- Networks page.
-=======
 - Daily value graph. This has a feature toggle and is valid for only a single site. Sites without
 data will show an info alert.
->>>>>>> d4fabdef
+### Added
+- Networks page.
 
 ## [0.25.0](https://github.com/usgs/waterdataui/compare/waterdataui-0.24.0...waterdataui-0.25.0)
 ### Fixed
