# Changelog
All notable changes to this project will be documented in this file.

The format is based on [Keep a Changelog](http://keepachangelog.com/en/1.0.0/)
and this project adheres to [Semantic Versioning](http://semver.org/spec/v2.0.0.html).

## [Unreleased]
### Added
- Hydrograph can now show either last 7 days, last 30 days, or the last year of data for
the selected timeseries. The Show last year feature also works for the three date ranges.
- The beginnings of a node.js-based graph server was added.
- Content group tag wdfn_tng to the google analytics script.
<<<<<<< HEAD
- Cooperator logos
=======
- Added a descriptive label and tooltip to the flood slider control.
>>>>>>> fd9a475b


### Changed
- Cursor location / tooltip defaults to last point in the time series.
- Upgraded to Font Awesome 5.1
- Date labels moved to and centered in areas between midnight tick marks
- Projects were isolated in separate directories with Makefiles binding them together.
- Change incorrect spelling "timeseries" to "time series"
- Label change on toggle from "Show last year" to "Compare to last year"
- New colors for provisional, approved, and estimated time series
- Median data is shown using a step function


### Fixed
- Estimated time series points are now shown.


## [0.7.0] - 2018-04-23
### Added
- Tooltips are provided for metadata elements for those that USGS defines on NWIS help pages.
- Information alert for provisional data.
- Basic meta tags, title and description, for Twitter card and Open Graph
- Rough draft for USGS logo watermark

### Changed
- Timeseries graph legend now shows markers with the appropriate colors representing Approved, Estimated, and
Provisional for the lines that are currently visible on the graph.
- Audible/Show Last Year controls are shown below the timeseries legend on mobile.
- Timeseries tooltip no longer shows unmasked qualifiers in the tooltip.
- Refactored the shape of the state to separate domain data, application state, and ui state and created
slice reducers for the different parts.
- Location metadata table placed in an accordion

### Fixed
- Tooltip is redrawn correctly when changing from portrait to landscape on mobile.
- Handle tooltips on touch devices
- Metadata tooltips are not clipped by their containing div element


## [0.6.0] - 2018-04-06
### Added
- Play/Stop button to play the audible sound for the timeseries graph
- Legend appears on the map describing the map features
- Initialize the gage height slider with the current value of gage height
- Crawlable state/County pages that can be used to find the monitor locations for a particular state/county

### Changed
- Font sizing and responsive layout changes
- Limit y-axis lower bound to nearest power of 10 on logarithmic scales
- Site Summary table includes site visits, peak values, annual data reports, and groundwater network sites

### Fixed
- Timeseries SVG has the correct title and desc tag contents.
- Series with no points are not considered when determining the default parameter.
- Remove source maps from CSS build
- Include only real-time parameters with recent data in a site's description
- Tooltip points are not created for points containing infinite y-axis value
- Single points appear in sparklines
- Map includes the location of the site with flood layers are included
- Firefox bug where the time series graph legend would resize as things were added to it.
- Limit y-axis tick count on small device widths and log scales.
- Precipitation tooltips now show the correct accumulated values


## [0.5.0] - 2018-03-30
### Added
- Description metatag and text on page generated from site data
- Decorator that can be used to return a 404 for views. This is part of the work to add feature flags.
- Feature flags for the audio, embed, and hydrologic pages
- Tooltips appear for all time series shown on the graph

### Changed
- Data series summary table rolls up by parameter group
- Generating hashed asset names when building
- Header and footer now comply with the latest USGS visual standards
- Time series graph controls have now been moved next to the legend, beneath the graph.

### Fixed
- No longer show parameters that have no data or masks for the last seven days in the
"Select a timeseries" list.

## [0.4.0] - 2018-03-26
### Added
- Title to timeseries graph
- Dismissable banner which shows the beta status and feedback link
- Slider to give time series detail at a specific date
- Icon to provide iframe for embedding timeseries graph

### Changed
- Disabled zooming the map on scroll wheel unless the map has focus.
- Precipitation timeseries is now shown as accumulated precipitation over the 7 days.
- Show last year checkbox is disabled if a timeseries does not have data from last year.
- The select timeseries table is not shown if a site has not timeseries data.
- Tooltips display masked data as the value of the data point.
- Select timeseries list no longer contains columns for parameter code or timeseries availability.
Parameter codes can be found in the tooltip. A scrollbar will appear for long timeseries lists.

### Fixed
- Screen reader only tables are now fully hidden on Firefox.
- Timeseries without any data are not shown the the select timeseries table.
- Sparklines will appear to any timeseries with current data
- Graph y axis label now wraps.
- Monitoring locations with no timeseries data no longer show the timeseries graph.
- Parameters with no data points in current or last year data are omitted from the select table

## [0.3.0] - 2018-03-09
### Added
- Sparklines added to "Select a timeseries" table.
- Ability to show multiple time series for a parameter code.
- Link to page to provide feedback.
- For sites that have flood inundation mapping information, show the flood inundation
layers with a slider to control the gage height.

### Changed
- Time series graph legend was simplified. Current year, previous year, and median are
shown on separate lines and doesn't dynamically shift position as the window is resized.
- Data gaps of more than 72 minutes are shown.
- Only IV data is shown in the select a time series list.

## [0.2.0] - 2018-02-23
### Added
- Previous year value is added to the tooltip when shown.
- Tooltip uses a focus line in addition to the focus circle to show location on the time series line.
- Clicking on the median stats circles toggles the visibility of the labels.
- Masked qualifiers shown using a fill pattern on the  time series graph
- Qualifier description are shown in the time series tooltip
- Return json-ld for /monitoring-location/{siteno} endpoint when accept headers ask for application/ld+json
- Ability to pick from available time series for display on the time series graph.
- Configurable Google Analytics, both project specific and general USGS analytics.
- Added contact us link to /monitoring-location pages

### Changed
- Tooltip text is now fixed in the corner and the font style and color match the line style/color
used for the time series line.
- Using new endpoint to get the national aquifer code information and regenerated all data files
- Using the qualifier description in the tooltip
- Use log scale for data less than one on the time series graph
- Dates are shown with the time zone.
- Improved svg accessibility by adding the compare year time series sr-only table and by adding
a column for qualifier.


## [0.1.0] - 2018-02-13
### Added
- Initial repo set up with metadata files.
- Monitoring-location/{siteno} pages with the following features:
  * Facebook and Twitter links.
  * Last 7 day discharge time series graph using a linear scale.
  * Ability to compare to last year's discharge time series graph.
  * Median discharge statistics for the period of record for the 7 days shown on the time series graph.
  * Distinguish between approved and estimated values on the time series graph.
  * Tooltip which shows the current year and previous year values on the time series graph.
  * Legend for the time series graph.
  * Map showing the location of the monitoring location.
  * Data series table showing the available time series and its period of record.
  * Monitoring location meta data table.
  * Added elements to make the time series graph more accessible as well as screen reader
  only tables that include the data shown on the time series graph.
- Ability to query by agency_cd to monitoring-location/{siteno}.
- Ability to handle monitoring-location/{siteno} which identifies more than one monitoring-location .
- Hydrological-unit/{huc} pages for huc2, huc4, huc6, and huc8. Each page shows the next level of huc pages for
{huc}. For huc8, the page containsa link to a page containing the monitoring locations for that huc 8.
- Hydrological-unit/{huc}/monitoring-locations pages which in addition to the huc information, shows a table of
links to the monitoring-locations that are within {huc}.

[Unreleased]: https://github.com/usgs/waterdataui/compare/waterdataui-0.7.0...master
[0.7.0]: https://github.com/usgs/waterdataui/compare/waterdataui-0.6.0...waterdataui-0.7.0
[0.6.0]: https://github.com/usgs/waterdataui/compare/waterdataui-0.5.0...waterdataui-0.6.0
[0.5.0]: https://github.com/usgs/waterdataui/compare/waterdataui-0.4.0...waterdataui-0.5.0
[0.4.0]: https://github.com/usgs/waterdataui/compare/waterdataui-0.3.0...waterdataui-0.4.0
[0.3.0]: https://github.com/usgs/waterdataui/compare/waterdataui-0.2.0...waterdataui-0.3.0
[0.2.0]: https://github.com/usgs/waterdataui/compare/waterdataui-0.1.0...waterdataui-0.2.0
[0.1.0]: https://github.com/usgs/waterdataui/tree/waterdataui-0.1.0<|MERGE_RESOLUTION|>--- conflicted
+++ resolved
@@ -10,11 +10,8 @@
 the selected timeseries. The Show last year feature also works for the three date ranges.
 - The beginnings of a node.js-based graph server was added.
 - Content group tag wdfn_tng to the google analytics script.
-<<<<<<< HEAD
+- Added a descriptive label and tooltip to the flood slider control.
 - Cooperator logos
-=======
-- Added a descriptive label and tooltip to the flood slider control.
->>>>>>> fd9a475b
 
 
 ### Changed
