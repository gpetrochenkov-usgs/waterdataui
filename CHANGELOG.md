# Changelog
All notable changes to this project will be documented in this file.

The format is based on [Keep a Changelog](http://keepachangelog.com/en/1.0.0/)
and this project adheres to [Semantic Versioning](http://semver.org/spec/v2.0.0.html).

## [Unreleased]
<<<<<<< HEAD
### Changed
- The node.js-based graph server was updated to render PNGs rather than SVGs

### Fixed
- A bug with the graph watermark intercepting mouseover events driving the tooltips was fixed.
=======
- Remove sourcemap reference from autotrack.js (Analytics script)


## [0.9.0] - 2018-05-10
### Fixed
- Safari only bug where extended time range graphs with median data would crash the browser.
>>>>>>> 0181c787


## [0.8.0] - 2018-05-08
### Added
- Hydrograph can now show either last 7 days, last 30 days, or the last year of data for
the selected timeseries. The Show last year feature also works for the three date ranges.
- The beginnings of a node.js-based graph server was added, which returns an SVG image.
- Content group tag wdfn_tng to the google analytics script.
- Added a descriptive label and tooltip to the flood slider control.
- Cooperator logos


### Changed
- Cursor location / tooltip defaults to last point in the time series.
- Upgraded to Font Awesome 5.1
- Date labels moved to and centered in areas between midnight tick marks
- Projects were isolated in separate directories with Makefiles binding them together.
- Change incorrect spelling "timeseries" to "time series"
- Label change on toggle from "Show last year" to "Compare to last year"
- New colors for provisional, approved, and estimated time series
- Median data is shown using a step function
- Use paths relative to setup.py for data files during wheel builds


### Fixed
- Estimated time series points are now shown.


## [0.7.0] - 2018-04-23
### Added
- Tooltips are provided for metadata elements for those that USGS defines on NWIS help pages.
- Information alert for provisional data.
- Basic meta tags, title and description, for Twitter card and Open Graph
- Rough draft for USGS logo watermark

### Changed
- Timeseries graph legend now shows markers with the appropriate colors representing Approved, Estimated, and
Provisional for the lines that are currently visible on the graph.
- Audible/Show Last Year controls are shown below the timeseries legend on mobile.
- Timeseries tooltip no longer shows unmasked qualifiers in the tooltip.
- Refactored the shape of the state to separate domain data, application state, and ui state and created
slice reducers for the different parts.
- Location metadata table placed in an accordion

### Fixed
- Tooltip is redrawn correctly when changing from portrait to landscape on mobile.
- Handle tooltips on touch devices
- Metadata tooltips are not clipped by their containing div element


## [0.6.0] - 2018-04-06
### Added
- Play/Stop button to play the audible sound for the timeseries graph
- Legend appears on the map describing the map features
- Initialize the gage height slider with the current value of gage height
- Crawlable state/County pages that can be used to find the monitor locations for a particular state/county

### Changed
- Font sizing and responsive layout changes
- Limit y-axis lower bound to nearest power of 10 on logarithmic scales
- Site Summary table includes site visits, peak values, annual data reports, and groundwater network sites

### Fixed
- Timeseries SVG has the correct title and desc tag contents.
- Series with no points are not considered when determining the default parameter.
- Remove source maps from CSS build
- Include only real-time parameters with recent data in a site's description
- Tooltip points are not created for points containing infinite y-axis value
- Single points appear in sparklines
- Map includes the location of the site with flood layers are included
- Firefox bug where the time series graph legend would resize as things were added to it.
- Limit y-axis tick count on small device widths and log scales.
- Precipitation tooltips now show the correct accumulated values


## [0.5.0] - 2018-03-30
### Added
- Description metatag and text on page generated from site data
- Decorator that can be used to return a 404 for views. This is part of the work to add feature flags.
- Feature flags for the audio, embed, and hydrologic pages
- Tooltips appear for all time series shown on the graph

### Changed
- Data series summary table rolls up by parameter group
- Generating hashed asset names when building
- Header and footer now comply with the latest USGS visual standards
- Time series graph controls have now been moved next to the legend, beneath the graph.

### Fixed
- No longer show parameters that have no data or masks for the last seven days in the
"Select a timeseries" list.

## [0.4.0] - 2018-03-26
### Added
- Title to timeseries graph
- Dismissable banner which shows the beta status and feedback link
- Slider to give time series detail at a specific date
- Icon to provide iframe for embedding timeseries graph

### Changed
- Disabled zooming the map on scroll wheel unless the map has focus.
- Precipitation timeseries is now shown as accumulated precipitation over the 7 days.
- Show last year checkbox is disabled if a timeseries does not have data from last year.
- The select timeseries table is not shown if a site has not timeseries data.
- Tooltips display masked data as the value of the data point.
- Select timeseries list no longer contains columns for parameter code or timeseries availability.
Parameter codes can be found in the tooltip. A scrollbar will appear for long timeseries lists.

### Fixed
- Screen reader only tables are now fully hidden on Firefox.
- Timeseries without any data are not shown the the select timeseries table.
- Sparklines will appear to any timeseries with current data
- Graph y axis label now wraps.
- Monitoring locations with no timeseries data no longer show the timeseries graph.
- Parameters with no data points in current or last year data are omitted from the select table

## [0.3.0] - 2018-03-09
### Added
- Sparklines added to "Select a timeseries" table.
- Ability to show multiple time series for a parameter code.
- Link to page to provide feedback.
- For sites that have flood inundation mapping information, show the flood inundation
layers with a slider to control the gage height.

### Changed
- Time series graph legend was simplified. Current year, previous year, and median are
shown on separate lines and doesn't dynamically shift position as the window is resized.
- Data gaps of more than 72 minutes are shown.
- Only IV data is shown in the select a time series list.

## [0.2.0] - 2018-02-23
### Added
- Previous year value is added to the tooltip when shown.
- Tooltip uses a focus line in addition to the focus circle to show location on the time series line.
- Clicking on the median stats circles toggles the visibility of the labels.
- Masked qualifiers shown using a fill pattern on the  time series graph
- Qualifier description are shown in the time series tooltip
- Return json-ld for /monitoring-location/{siteno} endpoint when accept headers ask for application/ld+json
- Ability to pick from available time series for display on the time series graph.
- Configurable Google Analytics, both project specific and general USGS analytics.
- Added contact us link to /monitoring-location pages

### Changed
- Tooltip text is now fixed in the corner and the font style and color match the line style/color
used for the time series line.
- Using new endpoint to get the national aquifer code information and regenerated all data files
- Using the qualifier description in the tooltip
- Use log scale for data less than one on the time series graph
- Dates are shown with the time zone.
- Improved svg accessibility by adding the compare year time series sr-only table and by adding
a column for qualifier.


## [0.1.0] - 2018-02-13
### Added
- Initial repo set up with metadata files.
- Monitoring-location/{siteno} pages with the following features:
  * Facebook and Twitter links.
  * Last 7 day discharge time series graph using a linear scale.
  * Ability to compare to last year's discharge time series graph.
  * Median discharge statistics for the period of record for the 7 days shown on the time series graph.
  * Distinguish between approved and estimated values on the time series graph.
  * Tooltip which shows the current year and previous year values on the time series graph.
  * Legend for the time series graph.
  * Map showing the location of the monitoring location.
  * Data series table showing the available time series and its period of record.
  * Monitoring location meta data table.
  * Added elements to make the time series graph more accessible as well as screen reader
  only tables that include the data shown on the time series graph.
- Ability to query by agency_cd to monitoring-location/{siteno}.
- Ability to handle monitoring-location/{siteno} which identifies more than one monitoring-location .
- Hydrological-unit/{huc} pages for huc2, huc4, huc6, and huc8. Each page shows the next level of huc pages for
{huc}. For huc8, the page containsa link to a page containing the monitoring locations for that huc 8.
- Hydrological-unit/{huc}/monitoring-locations pages which in addition to the huc information, shows a table of
links to the monitoring-locations that are within {huc}.

[Unreleased]: https://github.com/usgs/waterdataui/compare/waterdataui-0.9.0...master
[0.9.0]: https://github.com/usgs/waterdataui/compare/waterdataui-0.8.0...waterdataui-0.9.0
[0.8.0]: https://github.com/usgs/waterdataui/compare/waterdataui-0.7.0...waterdataui-0.8.0
[0.7.0]: https://github.com/usgs/waterdataui/compare/waterdataui-0.6.0...waterdataui-0.7.0
[0.6.0]: https://github.com/usgs/waterdataui/compare/waterdataui-0.5.0...waterdataui-0.6.0
[0.5.0]: https://github.com/usgs/waterdataui/compare/waterdataui-0.4.0...waterdataui-0.5.0
[0.4.0]: https://github.com/usgs/waterdataui/compare/waterdataui-0.3.0...waterdataui-0.4.0
[0.3.0]: https://github.com/usgs/waterdataui/compare/waterdataui-0.2.0...waterdataui-0.3.0
[0.2.0]: https://github.com/usgs/waterdataui/compare/waterdataui-0.1.0...waterdataui-0.2.0
[0.1.0]: https://github.com/usgs/waterdataui/tree/waterdataui-0.1.0<|MERGE_RESOLUTION|>--- conflicted
+++ resolved
@@ -5,20 +5,17 @@
 and this project adheres to [Semantic Versioning](http://semver.org/spec/v2.0.0.html).
 
 ## [Unreleased]
-<<<<<<< HEAD
 ### Changed
 - The node.js-based graph server was updated to render PNGs rather than SVGs
 
 ### Fixed
 - A bug with the graph watermark intercepting mouseover events driving the tooltips was fixed.
-=======
 - Remove sourcemap reference from autotrack.js (Analytics script)
 
 
 ## [0.9.0] - 2018-05-10
 ### Fixed
 - Safari only bug where extended time range graphs with median data would crash the browser.
->>>>>>> 0181c787
 
 
 ## [0.8.0] - 2018-05-08
