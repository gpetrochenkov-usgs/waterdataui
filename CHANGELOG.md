# Changelog
All notable changes to this project will be documented in this file.

The format is based on [Keep a Changelog](http://keepachangelog.com/en/1.0.0/)
and this project adheres to [Semantic Versioning](http://semver.org/spec/v2.0.0.html).

## [Unreleased]
<<<<<<< HEAD
### Added
- Loading indicators for initial time series load and for loading extended data
- Added no data alert for sites with no time series data.

### Fixed
=======
### Changed
- The node.js-based graph server was updated to render PNGs rather than SVGs

### Fixed
- A bug with the graph watermark intercepting mouseover events driving the tooltips was fixed.
>>>>>>> d03bca5f
- Remove sourcemap reference from autotrack.js (Analytics script)


## [0.9.0] - 2018-05-10
### Fixed
- Safari only bug where extended time range graphs with median data would crash the browser.


## [0.8.0] - 2018-05-08
### Added
- Hydrograph can now show either last 7 days, last 30 days, or the last year of data for
the selected timeseries. The Show last year feature also works for the three date ranges.
- The beginnings of a node.js-based graph server was added, which returns an SVG image.
- Content group tag wdfn_tng to the google analytics script.
- Added a descriptive label and tooltip to the flood slider control.
- Cooperator logos


### Changed
- Cursor location / tooltip defaults to last point in the time series.
- Upgraded to Font Awesome 5.1
- Date labels moved to and centered in areas between midnight tick marks
- Projects were isolated in separate directories with Makefiles binding them together.
- Change incorrect spelling "timeseries" to "time series"
- Label change on toggle from "Show last year" to "Compare to last year"
- New colors for provisional, approved, and estimated time series
- Median data is shown using a step function
- Use paths relative to setup.py for data files during wheel builds


### Fixed
- Estimated time series points are now shown.


## [0.7.0] - 2018-04-23
### Added
- Tooltips are provided for metadata elements for those that USGS defines on NWIS help pages.
- Information alert for provisional data.
- Basic meta tags, title and description, for Twitter card and Open Graph
- Rough draft for USGS logo watermark

### Changed
- Timeseries graph legend now shows markers with the appropriate colors representing Approved, Estimated, and
Provisional for the lines that are currently visible on the graph.
- Audible/Show Last Year controls are shown below the timeseries legend on mobile.
- Timeseries tooltip no longer shows unmasked qualifiers in the tooltip.
- Refactored the shape of the state to separate domain data, application state, and ui state and created
slice reducers for the different parts.
- Location metadata table placed in an accordion

### Fixed
- Tooltip is redrawn correctly when changing from portrait to landscape on mobile.
- Handle tooltips on touch devices
- Metadata tooltips are not clipped by their containing div element


## [0.6.0] - 2018-04-06
### Added
- Play/Stop button to play the audible sound for the timeseries graph
- Legend appears on the map describing the map features
- Initialize the gage height slider with the current value of gage height
- Crawlable state/County pages that can be used to find the monitor locations for a particular state/county

### Changed
- Font sizing and responsive layout changes
- Limit y-axis lower bound to nearest power of 10 on logarithmic scales
- Site Summary table includes site visits, peak values, annual data reports, and groundwater network sites

### Fixed
- Timeseries SVG has the correct title and desc tag contents.
- Series with no points are not considered when determining the default parameter.
- Remove source maps from CSS build
- Include only real-time parameters with recent data in a site's description
- Tooltip points are not created for points containing infinite y-axis value
- Single points appear in sparklines
- Map includes the location of the site with flood layers are included
- Firefox bug where the time series graph legend would resize as things were added to it.
- Limit y-axis tick count on small device widths and log scales.
- Precipitation tooltips now show the correct accumulated values


## [0.5.0] - 2018-03-30
### Added
- Description metatag and text on page generated from site data
- Decorator that can be used to return a 404 for views. This is part of the work to add feature flags.
- Feature flags for the audio, embed, and hydrologic pages
- Tooltips appear for all time series shown on the graph

### Changed
- Data series summary table rolls up by parameter group
- Generating hashed asset names when building
- Header and footer now comply with the latest USGS visual standards
- Time series graph controls have now been moved next to the legend, beneath the graph.

### Fixed
- No longer show parameters that have no data or masks for the last seven days in the
"Select a timeseries" list.

## [0.4.0] - 2018-03-26
### Added
- Title to timeseries graph
- Dismissable banner which shows the beta status and feedback link
- Slider to give time series detail at a specific date
- Icon to provide iframe for embedding timeseries graph

### Changed
- Disabled zooming the map on scroll wheel unless the map has focus.
- Precipitation timeseries is now shown as accumulated precipitation over the 7 days.
- Show last year checkbox is disabled if a timeseries does not have data from last year.
- The select timeseries table is not shown if a site has not timeseries data.
- Tooltips display masked data as the value of the data point.
- Select timeseries list no longer contains columns for parameter code or timeseries availability.
Parameter codes can be found in the tooltip. A scrollbar will appear for long timeseries lists.

### Fixed
- Screen reader only tables are now fully hidden on Firefox.
- Timeseries without any data are not shown the the select timeseries table.
- Sparklines will appear to any timeseries with current data
- Graph y axis label now wraps.
- Monitoring locations with no timeseries data no longer show the timeseries graph.
- Parameters with no data points in current or last year data are omitted from the select table

## [0.3.0] - 2018-03-09
### Added
- Sparklines added to "Select a timeseries" table.
- Ability to show multiple time series for a parameter code.
- Link to page to provide feedback.
- For sites that have flood inundation mapping information, show the flood inundation
layers with a slider to control the gage height.

### Changed
- Time series graph legend was simplified. Current year, previous year, and median are
shown on separate lines and doesn't dynamically shift position as the window is resized.
- Data gaps of more than 72 minutes are shown.
- Only IV data is shown in the select a time series list.

## [0.2.0] - 2018-02-23
### Added
- Previous year value is added to the tooltip when shown.
- Tooltip uses a focus line in addition to the focus circle to show location on the time series line.
- Clicking on the median stats circles toggles the visibility of the labels.
- Masked qualifiers shown using a fill pattern on the  time series graph
- Qualifier description are shown in the time series tooltip
- Return json-ld for /monitoring-location/{siteno} endpoint when accept headers ask for application/ld+json
- Ability to pick from available time series for display on the time series graph.
- Configurable Google Analytics, both project specific and general USGS analytics.
- Added contact us link to /monitoring-location pages

### Changed
- Tooltip text is now fixed in the corner and the font style and color match the line style/color
used for the time series line.
- Using new endpoint to get the national aquifer code information and regenerated all data files
- Using the qualifier description in the tooltip
- Use log scale for data less than one on the time series graph
- Dates are shown with the time zone.
- Improved svg accessibility by adding the compare year time series sr-only table and by adding
a column for qualifier.


## [0.1.0] - 2018-02-13
### Added
- Initial repo set up with metadata files.
- Monitoring-location/{siteno} pages with the following features:
  * Facebook and Twitter links.
  * Last 7 day discharge time series graph using a linear scale.
  * Ability to compare to last year's discharge time series graph.
  * Median discharge statistics for the period of record for the 7 days shown on the time series graph.
  * Distinguish between approved and estimated values on the time series graph.
  * Tooltip which shows the current year and previous year values on the time series graph.
  * Legend for the time series graph.
  * Map showing the location of the monitoring location.
  * Data series table showing the available time series and its period of record.
  * Monitoring location meta data table.
  * Added elements to make the time series graph more accessible as well as screen reader
  only tables that include the data shown on the time series graph.
- Ability to query by agency_cd to monitoring-location/{siteno}.
- Ability to handle monitoring-location/{siteno} which identifies more than one monitoring-location .
- Hydrological-unit/{huc} pages for huc2, huc4, huc6, and huc8. Each page shows the next level of huc pages for
{huc}. For huc8, the page containsa link to a page containing the monitoring locations for that huc 8.
- Hydrological-unit/{huc}/monitoring-locations pages which in addition to the huc information, shows a table of
links to the monitoring-locations that are within {huc}.

[Unreleased]: https://github.com/usgs/waterdataui/compare/waterdataui-0.9.0...master
[0.9.0]: https://github.com/usgs/waterdataui/compare/waterdataui-0.8.0...waterdataui-0.9.0
[0.8.0]: https://github.com/usgs/waterdataui/compare/waterdataui-0.7.0...waterdataui-0.8.0
[0.7.0]: https://github.com/usgs/waterdataui/compare/waterdataui-0.6.0...waterdataui-0.7.0
[0.6.0]: https://github.com/usgs/waterdataui/compare/waterdataui-0.5.0...waterdataui-0.6.0
[0.5.0]: https://github.com/usgs/waterdataui/compare/waterdataui-0.4.0...waterdataui-0.5.0
[0.4.0]: https://github.com/usgs/waterdataui/compare/waterdataui-0.3.0...waterdataui-0.4.0
[0.3.0]: https://github.com/usgs/waterdataui/compare/waterdataui-0.2.0...waterdataui-0.3.0
[0.2.0]: https://github.com/usgs/waterdataui/compare/waterdataui-0.1.0...waterdataui-0.2.0
[0.1.0]: https://github.com/usgs/waterdataui/tree/waterdataui-0.1.0<|MERGE_RESOLUTION|>--- conflicted
+++ resolved
@@ -5,19 +5,17 @@
 and this project adheres to [Semantic Versioning](http://semver.org/spec/v2.0.0.html).
 
 ## [Unreleased]
-<<<<<<< HEAD
 ### Added
 - Loading indicators for initial time series load and for loading extended data
 - Added no data alert for sites with no time series data.
 
-### Fixed
-=======
+
 ### Changed
 - The node.js-based graph server was updated to render PNGs rather than SVGs
 
+
 ### Fixed
 - A bug with the graph watermark intercepting mouseover events driving the tooltips was fixed.
->>>>>>> d03bca5f
 - Remove sourcemap reference from autotrack.js (Analytics script)
 
 
