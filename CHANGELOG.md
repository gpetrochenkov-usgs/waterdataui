# Changelog
All notable changes to this project will be documented in this file.

The format is based on [Keep a Changelog](http://keepachangelog.com/en/1.0.0/)
and this project adheres to [Semantic Versioning](http://semver.org/spec/v2.0.0.html).

## [Unreleased](https://github.com/usgs/waterdataui/compare/waterdataui-0.19.0...master)
### Added
<<<<<<< HEAD
- Added a second Y-axis for temperature parameters.
- Added picker to pick a method description that will be highlighted in the hydrograph.
=======
- Added a second Y-axis for temperature parameters

### Changed
- Changed how the lower bound on symlog scales are calculated to be closer to the minimum y-value on the plot
>>>>>>> 7a7f229f

## [0.19.0](https://github.com/usgs/waterdataui/compare/waterdataui-0.18.0...waterdataui-0.19.0) - 2019-09-20
### Added
- Added support for user specified date ranges
- Site Page now contains a Monitoring Camera section with proof of concept implementation.
- Added NLDI navigation results

### Changed
- Graph server now serves routes from /api/graph-images
- A selected set of parameter codes show the Y axis reversed

## [0.18.0](https://github.com/usgs/waterdataui/compare/waterdataui-0.17.0...waterdataui-0.18.0) - 2019-05-28
### Added
- Map now contains Leaflet layer control to toggle satellite and gray with hydro layers

### Changed
- Uses symlog scale now included in D3 rather than our proprietary version
- Reduce the number of ticks on the discharge hydrographs if there are too many to fit on a screen without overlapping
- Simplify calls to NWISWeb
- Project uses wdfn-viz npm package to provide USGS visual identification. This required updating 
the project styles to use USWDS 2.0.x
- Moved the USGS watermark to the center of the hydrograph.

## [0.17.0](https://github.com/usgs/waterdataui/compare/waterdataui-0.16.0...waterdataui-0.17.0) - 2019-03-06
### Added
- Add Docker config for server-rendering PNGs
- Use a Puppeteer/Chrome process pool for server rendering

### Changed
- Links in monitoring-location now use configurable endpoints.

## [0.16.0](https://github.com/usgs/waterdataui/compare/waterdataui-0.15.0...waterdataui-0.16.0)
### Added
- A server to generate graph images.

## [0.15.0](https://github.com/usgs/waterdataui/compare/waterdataui-0.14.0...waterdataui-0.15.0) - 2019-02-26
### Fixed
- Fixed the issue causing hydrograph date/time not to display on Internet Explorer
- Fixed the issue that was causing the extended time series fetch to fail.
- Page now renders when data values for the initial time series is all zeros.

## [0.14.0](https://github.com/usgs/waterdataui/compare/waterdataui-0.13.0...waterdataui-0.14.0) - 2018-12-04
### Changed
- The Browserify/Babel build tooling was replaced with Rollup/Bublé.
- Added additional ticks and labels to fill in gaps on graphs with log plots
- Using Firefox headless to run tests for travis and default.
- Renamed Javascript modules to follow dash-case rather than camelCase

## [0.13.0](https://github.com/usgs/waterdataui/compare/waterdataui-0.12.0...waterdataui-0.13.0) - 2018-09-11
### Changed
- Cooperator logos are always loaded via https

## [0.12.0](https://github.com/usgs/waterdataui/compare/waterdataui-0.11.0...waterdataui-0.12.0) - 2018-08-03
### Changed
- Cooperator logos lookup changed from static json file to external, SIFTA-based service

## [0.11.0](https://github.com/usgs/waterdataui/compare/waterdataui-0.10.0...waterdataui-0.11.0) - 2018-06-06
### Changed
- Cooperator logos lookup changed from the SIFTA site service to json file

## [0.10.0](https://github.com/usgs/waterdataui/compare/waterdataui-0.9.0...waterdataui-0.10.0) - 2018-06-01
### Added
- Loading indicators for initial time series load and for loading extended data
- Added no data alert for sites with no time series data.


### Changed
- The node.js-based graph server was updated to render PNGs rather than SVGs
- Cooperator logos may be activated on a per-district basis
- BrowserStack and SauceLabs Karma test runners were added, and some browser-specific bugs fixed.
- Hydrograph shows data in the location's local timezone as determined by the weather service
- Font size of tooltips; larger size when fewer tips are present, smaller when more tip present
- Refactor the Redux state to put the median statistics in its own property so that the data does
not have to be coerced into a time series.
- Embedded hydrograph is time zone aware.
- Scrolling added to the 'provisional statement' in IFrame embed

### Fixed
- A bug with the graph watermark intercepting mouseover events driving the tooltips was fixed.
- Remove sourcemap reference from autotrack.js (Analytics script)
- Added dynamic left margin for tooltip text to prevent overlap with y-axis labels
- Bug that caused incorrect font styling on tooltips
- Various accessibility violations
- Tooltips that were hard to read when they overlapped graph lines

## [0.9.0](https://github.com/usgs/waterdataui/compare/waterdataui-0.8.0...waterdataui-0.9.0) - 2018-05-10
### Fixed
- Safari only bug where extended time range graphs with median data would crash the browser.


## [0.8.0](https://github.com/usgs/waterdataui/compare/waterdataui-0.7.0...waterdataui-0.8.0) - 2018-05-08
### Added
- Hydrograph can now show either last 7 days, last 30 days, or the last year of data for
the selected timeseries. The Show last year feature also works for the three date ranges.
- The beginnings of a node.js-based graph server was added, which returns an SVG image.
- Content group tag wdfn_tng to the google analytics script.
- Added a descriptive label and tooltip to the flood slider control.
- Cooperator logos


### Changed
- Cursor location / tooltip defaults to last point in the time series.
- Upgraded to Font Awesome 5.1
- Date labels moved to and centered in areas between midnight tick marks
- Projects were isolated in separate directories with Makefiles binding them together.
- Change incorrect spelling "timeseries" to "time series"
- Label change on toggle from "Show last year" to "Compare to last year"
- New colors for provisional, approved, and estimated time series
- Median data is shown using a step function
- Use paths relative to setup.py for data files during wheel builds


### Fixed
- Estimated time series points are now shown.


## [0.7.0](https://github.com/usgs/waterdataui/compare/waterdataui-0.6.0...waterdataui-0.7.0) - 2018-04-23
### Added
- Tooltips are provided for metadata elements for those that USGS defines on NWIS help pages.
- Information alert for provisional data.
- Basic meta tags, title and description, for Twitter card and Open Graph
- Rough draft for USGS logo watermark

### Changed
- Timeseries graph legend now shows markers with the appropriate colors representing Approved, Estimated, and
Provisional for the lines that are currently visible on the graph.
- Audible/Show Last Year controls are shown below the timeseries legend on mobile.
- Timeseries tooltip no longer shows unmasked qualifiers in the tooltip.
- Refactored the shape of the state to separate domain data, application state, and ui state and created
slice reducers for the different parts.
- Location metadata table placed in an accordion

### Fixed
- Tooltip is redrawn correctly when changing from portrait to landscape on mobile.
- Handle tooltips on touch devices
- Metadata tooltips are not clipped by their containing div element


## [0.6.0](https://github.com/usgs/waterdataui/compare/waterdataui-0.5.0...waterdataui-0.6.0) - 2018-04-06
### Added
- Play/Stop button to play the audible sound for the timeseries graph
- Legend appears on the map describing the map features
- Initialize the gage height slider with the current value of gage height
- Crawlable state/County pages that can be used to find the monitor locations for a particular state/county

### Changed
- Font sizing and responsive layout changes
- Limit y-axis lower bound to nearest power of 10 on logarithmic scales
- Site Summary table includes site visits, peak values, annual data reports, and groundwater network sites

### Fixed
- Timeseries SVG has the correct title and desc tag contents.
- Series with no points are not considered when determining the default parameter.
- Remove source maps from CSS build
- Include only real-time parameters with recent data in a site's description
- Tooltip points are not created for points containing infinite y-axis value
- Single points appear in sparklines
- Map includes the location of the site with flood layers are included
- Firefox bug where the time series graph legend would resize as things were added to it.
- Limit y-axis tick count on small device widths and log scales.
- Precipitation tooltips now show the correct accumulated values


## [0.5.0](https://github.com/usgs/waterdataui/compare/waterdataui-0.4.0...waterdataui-0.5.0) - 2018-03-30
### Added
- Description metatag and text on page generated from site data
- Decorator that can be used to return a 404 for views. This is part of the work to add feature flags.
- Feature flags for the audio, embed, and hydrologic pages
- Tooltips appear for all time series shown on the graph

### Changed
- Data series summary table rolls up by parameter group
- Generating hashed asset names when building
- Header and footer now comply with the latest USGS visual standards
- Time series graph controls have now been moved next to the legend, beneath the graph.

### Fixed
- No longer show parameters that have no data or masks for the last seven days in the
"Select a timeseries" list.

## [0.4.0](https://github.com/usgs/waterdataui/compare/waterdataui-0.3.0...waterdataui-0.4.0) - 2018-03-26
### Added
- Title to timeseries graph
- Dismissable banner which shows the beta status and feedback link
- Slider to give time series detail at a specific date
- Icon to provide iframe for embedding timeseries graph

### Changed
- Disabled zooming the map on scroll wheel unless the map has focus.
- Precipitation timeseries is now shown as accumulated precipitation over the 7 days.
- Show last year checkbox is disabled if a timeseries does not have data from last year.
- The select timeseries table is not shown if a site has not timeseries data.
- Tooltips display masked data as the value of the data point.
- Select timeseries list no longer contains columns for parameter code or timeseries availability.
Parameter codes can be found in the tooltip. A scrollbar will appear for long timeseries lists.

### Fixed
- Screen reader only tables are now fully hidden on Firefox.
- Timeseries without any data are not shown the the select timeseries table.
- Sparklines will appear to any timeseries with current data
- Graph y axis label now wraps.
- Monitoring locations with no timeseries data no longer show the timeseries graph.
- Parameters with no data points in current or last year data are omitted from the select table

## [0.3.0](https://github.com/usgs/waterdataui/compare/waterdataui-0.2.0...waterdataui-0.3.0)  - 2018-03-09
### Added
- Sparklines added to "Select a timeseries" table.
- Ability to show multiple time series for a parameter code.
- Link to page to provide feedback.
- For sites that have flood inundation mapping information, show the flood inundation
layers with a slider to control the gage height.

### Changed
- Time series graph legend was simplified. Current year, previous year, and median are
shown on separate lines and doesn't dynamically shift position as the window is resized.
- Data gaps of more than 72 minutes are shown.
- Only IV data is shown in the select a time series list.

## [0.2.0](https://github.com/usgs/waterdataui/compare/waterdataui-0.1.0...waterdataui-0.2.0) - 2018-02-23
### Added
- Previous year value is added to the tooltip when shown.
- Tooltip uses a focus line in addition to the focus circle to show location on the time series line.
- Clicking on the median stats circles toggles the visibility of the labels.
- Masked qualifiers shown using a fill pattern on the  time series graph
- Qualifier description are shown in the time series tooltip
- Return json-ld for /monitoring-location/{siteno} endpoint when accept headers ask for application/ld+json
- Ability to pick from available time series for display on the time series graph.
- Configurable Google Analytics, both project specific and general USGS analytics.
- Added contact us link to /monitoring-location pages

### Changed
- Tooltip text is now fixed in the corner and the font style and color match the line style/color
used for the time series line.
- Using new endpoint to get the national aquifer code information and regenerated all data files
- Using the qualifier description in the tooltip
- Use log scale for data less than one on the time series graph
- Dates are shown with the time zone.
- Improved svg accessibility by adding the compare year time series sr-only table and by adding
a column for qualifier.


## [0.1.0](https://github.com/usgs/waterdataui/tree/waterdataui-0.1.0) - 2018-02-13
### Added
- Initial repo set up with metadata files.
- Monitoring-location/{siteno} pages with the following features:
  * Facebook and Twitter links.
  * Last 7 day discharge time series graph using a linear scale.
  * Ability to compare to last year's discharge time series graph.
  * Median discharge statistics for the period of record for the 7 days shown on the time series graph.
  * Distinguish between approved and estimated values on the time series graph.
  * Tooltip which shows the current year and previous year values on the time series graph.
  * Legend for the time series graph.
  * Map showing the location of the monitoring location.
  * Data series table showing the available time series and its period of record.
  * Monitoring location meta data table.
  * Added elements to make the time series graph more accessible as well as screen reader
  only tables that include the data shown on the time series graph.
- Ability to query by agency_cd to monitoring-location/{siteno}.
- Ability to handle monitoring-location/{siteno} which identifies more than one monitoring-location .
- Hydrological-unit/{huc} pages for huc2, huc4, huc6, and huc8. Each page shows the next level of huc pages for
{huc}. For huc8, the page containsa link to a page containing the monitoring locations for that huc 8.
- Hydrological-unit/{huc}/monitoring-locations pages which in addition to the huc information, shows a table of
links to the monitoring-locations that are within {huc}.<|MERGE_RESOLUTION|>--- conflicted
+++ resolved
@@ -6,15 +6,11 @@
 
 ## [Unreleased](https://github.com/usgs/waterdataui/compare/waterdataui-0.19.0...master)
 ### Added
-<<<<<<< HEAD
-- Added a second Y-axis for temperature parameters.
+- Added a second Y-axis for temperature parameters
 - Added picker to pick a method description that will be highlighted in the hydrograph.
-=======
-- Added a second Y-axis for temperature parameters
 
 ### Changed
 - Changed how the lower bound on symlog scales are calculated to be closer to the minimum y-value on the plot
->>>>>>> 7a7f229f
 
 ## [0.19.0](https://github.com/usgs/waterdataui/compare/waterdataui-0.18.0...waterdataui-0.19.0) - 2019-09-20
 ### Added
