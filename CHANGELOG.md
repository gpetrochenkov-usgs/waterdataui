# Changelog
All notable changes to this project will be documented in this file.

The format is based on [Keep a Changelog](http://keepachangelog.com/en/1.0.0/)
and this project adheres to [Semantic Versioning](http://semver.org/spec/v2.0.0.html).
## [Unreleased]
### Added
- Play/Stop button to play the audible sound for the timeseries graph

### Changed
<<<<<<< HEAD
- Font sizing and responsive layout changes
=======
- Limit y-axis lower bound to nearest power of 10 on logarithmic scales
>>>>>>> 4d3f6f71

### Fixed
- Timeseries SVG has the correct title and desc tag contents.


## [0.5.0] - 2018-03-30
### Added
- Description metatag and text on page generated from site data
- Decorator that can be used to return a 404 for views. This is part of the work to add feature flags.
- Feature flags for the audio, embed, and hydrologic pages
- Tooltips appear for all time series shown on the graph

### Changed
- Data series summary table rolls up by parameter group
- Generating hashed asset names when building
- Header and footer now comply with the latest USGS visual standards
- Time series graph controls have now been moved next to the legend, beneath the graph.

### Fixed
- No longer show parameters that have no data or masks for the last seven days in the
"Select a timeseries" list.

## [0.4.0] - 2018-03-26
### Added
- Title to timeseries graph
- Dismissable banner which shows the beta status and feedback link
- Slider to give time series detail at a specific date
- Icon to provide iframe for embedding timeseries graph

### Changed
- Disabled zooming the map on scroll wheel unless the map has focus.
- Precipitation timeseries is now shown as accumulated precipitation over the 7 days.
- Show last year checkbox is disabled if a timeseries does not have data from last year.
- The select timeseries table is not shown if a site has not timeseries data.
- Tooltips display masked data as the value of the data point.
- Select timeseries list no longer contains columns for parameter code or timeseries availability.
Parameter codes can be found in the tooltip. A scrollbar will appear for long timeseries lists.

### Fixed
- Screen reader only tables are now fully hidden on Firefox.
- Timeseries without any data are not shown the the select timeseries table.
- Sparklines will appear to any timeseries with current data
- Graph y axis label now wraps.
- Monitoring locations with no timeseries data no longer show the timeseries graph.
- Parameters with no data points in current or last year data are omitted from the select table

## [0.3.0] - 2018-03-09
### Added
- Sparklines added to "Select a timeseries" table.
- Ability to show multiple time series for a parameter code.
- Link to page to provide feedback.
- For sites that have flood inundation mapping information, show the flood inundation
layers with a slider to control the gage height.

### Changed
- Time series graph legend was simplified. Current year, previous year, and median are
shown on separate lines and doesn't dynamically shift position as the window is resized.
- Data gaps of more than 72 minutes are shown.
- Only IV data is shown in the select a time series list.

## [0.2.0] - 2018-02-23
### Added
- Previous year value is added to the tooltip when shown.
- Tooltip uses a focus line in addition to the focus circle to show location on the time series line.
- Clicking on the median stats circles toggles the visibility of the labels.
- Masked qualifiers shown using a fill pattern on the  time series graph
- Qualifier description are shown in the time series tooltip
- Return json-ld for /monitoring-location/{siteno} endpoint when accept headers ask for application/ld+json
- Ability to pick from available time series for display on the time series graph.
- Configurable Google Analytics, both project specific and general USGS analytics.
- Added contact us link to /monitoring-location pages

### Changed
- Tooltip text is now fixed in the corner and the font style and color match the line style/color
used for the time series line.
- Using new endpoint to get the national aquifer code information and regenerated all data files
- Using the qualifier description in the tooltip
- Use log scale for data less than one on the time series graph
- Dates are shown with the time zone.
- Improved svg accessibility by adding the compare year time series sr-only table and by adding
a column for qualifier.


## [0.1.0] - 2018-02-13
### Added
- Initial repo set up with metadata files.
- Monitoring-location/{siteno} pages with the following features:
  * Facebook and Twitter links.
  * Last 7 day discharge time series graph using a linear scale.
  * Ability to compare to last year's discharge time series graph.
  * Median discharge statistics for the period of record for the 7 days shown on the time series graph.
  * Distinguish between approved and estimated values on the time series graph.
  * Tooltip which shows the current year and previous year values on the time series graph.
  * Legend for the time series graph.
  * Map showing the location of the monitoring location.
  * Data series table showing the available time series and its period of record.
  * Monitoring location meta data table.
  * Added elements to make the time series graph more accessible as well as screen reader
  only tables that include the data shown on the time series graph.
- Ability to query by agency_cd to monitoring-location/{siteno}.
- Ability to handle monitoring-location/{siteno} which identifies more than one monitoring-location .
- Hydrological-unit/{huc} pages for huc2, huc4, huc6, and huc8. Each page shows the next level of huc pages for
{huc}. For huc8, the page containsa link to a page containing the monitoring locations for that huc 8.
- Hydrological-unit/{huc}/monitoring-locations pages which in addition to the huc information, shows a table of
links to the monitoring-locations that are within {huc}.

[Unreleased]: https://github.com/usgs/waterdataui/compare/waterdataui-0.5.0...master
[0.5.0]: https://github.com/usgs/waterdataui/compare/waterdataui-0.4.0...waterdataui-0.5.0
[0.4.0]: https://github.com/usgs/waterdataui/compare/waterdataui-0.3.0...waterdataui-0.4.0
[0.3.0]: https://github.com/usgs/waterdataui/compare/waterdataui-0.2.0...waterdataui-0.3.0
[0.2.0]: https://github.com/usgs/waterdataui/compare/waterdataui-0.1.0...waterdataui-0.2.0
[0.1.0]: https://github.com/usgs/waterdataui/tree/waterdataui-0.1.0<|MERGE_RESOLUTION|>--- conflicted
+++ resolved
@@ -8,11 +8,8 @@
 - Play/Stop button to play the audible sound for the timeseries graph
 
 ### Changed
-<<<<<<< HEAD
 - Font sizing and responsive layout changes
-=======
 - Limit y-axis lower bound to nearest power of 10 on logarithmic scales
->>>>>>> 4d3f6f71
 
 ### Fixed
 - Timeseries SVG has the correct title and desc tag contents.
