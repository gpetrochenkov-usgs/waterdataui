--- conflicted
+++ resolved
@@ -5,14 +5,11 @@
 and this project adheres to [Semantic Versioning](http://semver.org/spec/v2.0.0.html).
 ## [Unreleased]
 ### Changed
-<<<<<<< HEAD
 - Disabled zooming the map on scroll wheel unless the map has focus.
-=======
 - Precipitation timeseries is now shown as accumulated precipitation over the 7 days.
 
 ##Fixed
 - Screen reader only tables are now fully hidden on Firefox
->>>>>>> ddcbd12c
 
 ## [0.3.0] - 2018-03-09
 ### Added
