--- conflicted
+++ resolved
@@ -12,11 +12,8 @@
 
 ### Changed
 - Links in monitoring-location now use configurable endpoints.
-<<<<<<< HEAD
+- Uses symlog scale now included in D3 rather than our proprietary version
 - Reduce the number of ticks on the discharge hydrographs if there are more than 20 of them
-=======
-- Uses symlog scale now included in D3 rather than our proprietary version
->>>>>>> 509def49
 
 ## [0.15.0] - 2019-02-26
 ### Fixed
