--- conflicted
+++ resolved
@@ -5,12 +5,9 @@
 and this project adheres to [Semantic Versioning](http://semver.org/spec/v2.0.0.html).
 
 ## [Unreleased](https://github.com/usgs/waterdataui/compare/waterdataui-0.26.0...master)
-<<<<<<< HEAD
+### Changed
+- All IV time series are now available for drawing on the hydrograph not just those in the last 7 days.
 - Added brush handle fill and transition highlight on mouseover.
-=======
-### Changed
-- All IV time series are now available for drawing on the hydrograph not just those in the last 7 days.
->>>>>>> 0e5cccfb
 
 ## [0.26.0](https://github.com/usgs/waterdataui/compare/waterdataui-0.25.0...waterdataui-0.26.0) - 2020-02-12
 ### Added
