--- conflicted
+++ resolved
@@ -43,17 +43,11 @@
     "babel-polyfill": "^6.26.0",
     "babel-preset-env": "^1.6.1",
     "babelify": "^8.0.0",
-<<<<<<< HEAD
-    "browserify": "^15.1.0",
     "browserify-babel-istanbul": "^0.4.0",
-    "eslint": "^4.15.0",
-    "eslint-plugin-jasmine": "^2.9.1",
-    "isparta": "^4.0.0",
-=======
     "browserify": "^16.1.0",
     "eslint": "^4.18.0",
     "eslint-plugin-jasmine": "^2.9.2",
->>>>>>> 3d73656a
+    "isparta": "^4.0.0",
     "jasmine": "^2.8.0",
     "jasmine-ajax": "^3.3.1",
     "karma": "^2.0.0",
